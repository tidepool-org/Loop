--- conflicted
+++ resolved
@@ -12,7 +12,6 @@
 import MockKit
 
 
-<<<<<<< HEAD
 public struct AvailableDevice {
     let identifier: String
     let localizedTitle: String
@@ -20,10 +19,7 @@
 
 
 let staticPumpManagers: [PumpManager.Type] = [
-=======
-let allPumpManagers: [PumpManager.Type] = [
     OmnipodPumpManager.self,
->>>>>>> cba00952
     MinimedPumpManager.self,
     MockPumpManager.self,
 ]
