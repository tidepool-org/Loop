//
//  FeatureFlags.swift
//  Loop
//
//  Created by Michael Pangburn on 5/19/19.
//  Copyright © 2019 LoopKit Authors. All rights reserved.
//

import Foundation

let FeatureFlags = FeatureFlagConfiguration()

struct FeatureFlagConfiguration: Decodable {
    let criticalAlertsEnabled: Bool
    let fiaspInsulinModelEnabled: Bool
    let nonlinearCarbModelEnabled: Bool
    let observeHealthKitForCurrentAppOnly: Bool
    let remoteOverridesEnabled: Bool
    let predictedGlucoseChartClampEnabled: Bool
    let scenariosEnabled: Bool
    let sensitivityOverridesEnabled: Bool
    let simulatedCoreDataEnabled: Bool
    let walshInsulinModelEnabled: Bool
<<<<<<< HEAD
=======
    let fiaspInsulinModelEnabled: Bool
    let observeHealthKitSamplesFromOtherApps: Bool
    let includeServicesInSettingsEnabled: Bool
    let mockTherapySettingsEnabled: Bool
>>>>>>> 0f5f222c

    fileprivate init() {
        #if CRITICAL_ALERTS_ENABLED
        self.criticalAlertsEnabled = true
        #else
        self.criticalAlertsEnabled = false
        #endif
        
        // Swift compiler config is inverse, since the default state is enabled.
        #if FEATURE_OVERRIDES_DISABLED
        self.sensitivityOverridesEnabled = false
        #else
        self.sensitivityOverridesEnabled = true
        #endif
        
        // Swift compiler config is inverse, since the default state is enabled.
        #if FIASP_INSULIN_MODEL_DISABLED
        self.fiaspInsulinModelEnabled = false
        #else
        self.fiaspInsulinModelEnabled = true
        #endif
        
        // Swift compiler config is inverse, since the default state is enabled.
        #if NONLINEAR_CARB_MODEL_DISABLED
        self.nonlinearCarbModelEnabled = false
        #else
        self.nonlinearCarbModelEnabled = true
        #endif
        
        #if OBSERVE_HEALTHKIT_FOR_CURRENT_APP_ONLY
        self.observeHealthKitForCurrentAppOnly = true
        #else
        self.observeHealthKitForCurrentAppOnly = false
        #endif

        #if PREDICTED_GLUCOSE_CHART_CLAMP_ENABLED
        self.predictedGlucoseChartClampEnabled = true
        #else
        self.predictedGlucoseChartClampEnabled = false
        #endif

        // Swift compiler config is inverse, since the default state is enabled.
        #if REMOTE_OVERRIDES_DISABLED
        self.remoteOverridesEnabled = false
        #else
        self.remoteOverridesEnabled = true
        #endif
        
        #if SCENARIOS_ENABLED
        self.scenariosEnabled = true
        #else
        self.scenariosEnabled = false
        #endif

        #if SIMULATED_CORE_DATA_ENABLED
        self.simulatedCoreDataEnabled = true
        #else
        self.simulatedCoreDataEnabled = false
        #endif

        // Swift compiler config is inverse, since the default state is enabled.
        #if WALSH_INSULIN_MODEL_DISABLED
        self.walshInsulinModelEnabled = false
        #else
        self.walshInsulinModelEnabled = true
        #endif
<<<<<<< HEAD
=======

        // Swift compiler config is inverse, since the default state is enabled.
        #if FIASP_INSULIN_MODEL_DISABLED
        self.fiaspInsulinModelEnabled = false
        #else
        self.fiaspInsulinModelEnabled = true
        #endif
        
        // Swift compiler config is inverse, since the default state is enabled.
        #if OBSERVE_HEALTH_KIT_SAMPLES_FROM_OTHER_APPS_DISABLED
        self.observeHealthKitSamplesFromOtherApps = false
        #else
        self.observeHealthKitSamplesFromOtherApps = true
        #endif
        
        // Swift compiler config is inverse, since the default state is enabled.
        #if INCLUDE_SERVICES_IN_SETTINGS_DISABLED
        self.includeServicesInSettingsEnabled = false
        #else
        self.includeServicesInSettingsEnabled = true
        #endif
        
        // Swift compiler config is inverse, since the default state is enabled.
        #if MOCK_THERAPY_SETTINGS_ENABLED
        self.mockTherapySettingsEnabled = true
        #else
        self.mockTherapySettingsEnabled = false
        #endif
>>>>>>> 0f5f222c
    }
}


extension FeatureFlagConfiguration : CustomDebugStringConvertible {
    var debugDescription: String {
        return [
            "* sensitivityOverridesEnabled: \(sensitivityOverridesEnabled)",
            "* nonlinearCarbModelEnabled: \(nonlinearCarbModelEnabled)",
            "* remoteOverridesEnabled: \(remoteOverridesEnabled)",
            "* criticalAlertsEnabled: \(criticalAlertsEnabled)",
            "* scenariosEnabled: \(scenariosEnabled)",
            "* simulatedCoreDataEnabled: \(simulatedCoreDataEnabled)",
            "* walshInsulinModelEnabled: \(walshInsulinModelEnabled)",
            "* fiaspInsulinModelEnabled: \(fiaspInsulinModelEnabled)",
            "* observeHealthKitSamplesFromOtherApps: \(observeHealthKitSamplesFromOtherApps)",
            "* includeServicesInSettingsEnabled: \(includeServicesInSettingsEnabled)",
            "* mockTherapySettingsEnabled: \(mockTherapySettingsEnabled)"
        ].joined(separator: "\n")
    }
}<|MERGE_RESOLUTION|>--- conflicted
+++ resolved
@@ -13,21 +13,16 @@
 struct FeatureFlagConfiguration: Decodable {
     let criticalAlertsEnabled: Bool
     let fiaspInsulinModelEnabled: Bool
+    let includeServicesInSettingsEnabled: Bool
+    let mockTherapySettingsEnabled: Bool
     let nonlinearCarbModelEnabled: Bool
-    let observeHealthKitForCurrentAppOnly: Bool
+    let observeHealthKitSamplesFromOtherApps: Bool
     let remoteOverridesEnabled: Bool
     let predictedGlucoseChartClampEnabled: Bool
     let scenariosEnabled: Bool
     let sensitivityOverridesEnabled: Bool
     let simulatedCoreDataEnabled: Bool
     let walshInsulinModelEnabled: Bool
-<<<<<<< HEAD
-=======
-    let fiaspInsulinModelEnabled: Bool
-    let observeHealthKitSamplesFromOtherApps: Bool
-    let includeServicesInSettingsEnabled: Bool
-    let mockTherapySettingsEnabled: Bool
->>>>>>> 0f5f222c
 
     fileprivate init() {
         #if CRITICAL_ALERTS_ENABLED
@@ -51,16 +46,31 @@
         #endif
         
         // Swift compiler config is inverse, since the default state is enabled.
+        #if INCLUDE_SERVICES_IN_SETTINGS_DISABLED
+        self.includeServicesInSettingsEnabled = false
+        #else
+        self.includeServicesInSettingsEnabled = true
+        #endif
+        
+        // Swift compiler config is inverse, since the default state is enabled.
+        #if MOCK_THERAPY_SETTINGS_ENABLED
+        self.mockTherapySettingsEnabled = true
+        #else
+        self.mockTherapySettingsEnabled = false
+        #endif
+        
+        // Swift compiler config is inverse, since the default state is enabled.
         #if NONLINEAR_CARB_MODEL_DISABLED
         self.nonlinearCarbModelEnabled = false
         #else
         self.nonlinearCarbModelEnabled = true
         #endif
         
-        #if OBSERVE_HEALTHKIT_FOR_CURRENT_APP_ONLY
-        self.observeHealthKitForCurrentAppOnly = true
+        // Swift compiler config is inverse, since the default state is enabled.
+        #if OBSERVE_HEALTH_KIT_SAMPLES_FROM_OTHER_APPS_DISABLED
+        self.observeHealthKitSamplesFromOtherApps = false
         #else
-        self.observeHealthKitForCurrentAppOnly = false
+        self.observeHealthKitSamplesFromOtherApps = true
         #endif
 
         #if PREDICTED_GLUCOSE_CHART_CLAMP_ENABLED
@@ -94,37 +104,6 @@
         #else
         self.walshInsulinModelEnabled = true
         #endif
-<<<<<<< HEAD
-=======
-
-        // Swift compiler config is inverse, since the default state is enabled.
-        #if FIASP_INSULIN_MODEL_DISABLED
-        self.fiaspInsulinModelEnabled = false
-        #else
-        self.fiaspInsulinModelEnabled = true
-        #endif
-        
-        // Swift compiler config is inverse, since the default state is enabled.
-        #if OBSERVE_HEALTH_KIT_SAMPLES_FROM_OTHER_APPS_DISABLED
-        self.observeHealthKitSamplesFromOtherApps = false
-        #else
-        self.observeHealthKitSamplesFromOtherApps = true
-        #endif
-        
-        // Swift compiler config is inverse, since the default state is enabled.
-        #if INCLUDE_SERVICES_IN_SETTINGS_DISABLED
-        self.includeServicesInSettingsEnabled = false
-        #else
-        self.includeServicesInSettingsEnabled = true
-        #endif
-        
-        // Swift compiler config is inverse, since the default state is enabled.
-        #if MOCK_THERAPY_SETTINGS_ENABLED
-        self.mockTherapySettingsEnabled = true
-        #else
-        self.mockTherapySettingsEnabled = false
-        #endif
->>>>>>> 0f5f222c
     }
 }
 
@@ -132,17 +111,18 @@
 extension FeatureFlagConfiguration : CustomDebugStringConvertible {
     var debugDescription: String {
         return [
+            "* criticalAlertsEnabled: \(criticalAlertsEnabled)",
+            "* fiaspInsulinModelEnabled: \(fiaspInsulinModelEnabled)",
+            "* includeServicesInSettingsEnabled: \(includeServicesInSettingsEnabled)",
+            "* mockTherapySettingsEnabled: \(mockTherapySettingsEnabled)",
+            "* nonlinearCarbModelEnabled: \(nonlinearCarbModelEnabled)",
+            "* observeHealthKitSamplesFromOtherApps: \(observeHealthKitSamplesFromOtherApps)",
+            "* predictedGlucoseChartClampEnabled: \(predictedGlucoseChartClampEnabled)",
+            "* remoteOverridesEnabled: \(remoteOverridesEnabled)",
+            "* scenariosEnabled: \(scenariosEnabled)",
             "* sensitivityOverridesEnabled: \(sensitivityOverridesEnabled)",
-            "* nonlinearCarbModelEnabled: \(nonlinearCarbModelEnabled)",
-            "* remoteOverridesEnabled: \(remoteOverridesEnabled)",
-            "* criticalAlertsEnabled: \(criticalAlertsEnabled)",
-            "* scenariosEnabled: \(scenariosEnabled)",
             "* simulatedCoreDataEnabled: \(simulatedCoreDataEnabled)",
-            "* walshInsulinModelEnabled: \(walshInsulinModelEnabled)",
-            "* fiaspInsulinModelEnabled: \(fiaspInsulinModelEnabled)",
-            "* observeHealthKitSamplesFromOtherApps: \(observeHealthKitSamplesFromOtherApps)",
-            "* includeServicesInSettingsEnabled: \(includeServicesInSettingsEnabled)",
-            "* mockTherapySettingsEnabled: \(mockTherapySettingsEnabled)"
+            "* walshInsulinModelEnabled: \(walshInsulinModelEnabled)"
         ].joined(separator: "\n")
     }
 }