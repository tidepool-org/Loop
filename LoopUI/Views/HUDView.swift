--- conflicted
+++ resolved
@@ -28,34 +28,15 @@
         self.addConstraints([horizontalConstraint, verticalConstraint, widthConstraint, heightConstraint])
     }
     
-<<<<<<< HEAD
-    public func removeNonStandardHUDViews() {
-        let standardViews: [UIView] = [loopCompletionHUD, glucoseHUD, basalRateHUD]
-        let nonStandardHudViews = stackView.subviews.filter { !standardViews.contains($0) }
-        for view in nonStandardHudViews {
-=======
     public func removePumpManagerProvidedViews() {
         let standardViews: [UIView] = [loopCompletionHUD, glucoseHUD, basalRateHUD]
         let pumpManagerViews = stackView.subviews.filter { !standardViews.contains($0) }
         for view in pumpManagerViews {
->>>>>>> 8de3796d
             view.removeFromSuperview()
         }
     }
     
     public func addHUDView(_ viewToAdd: BaseHUDView) {
-<<<<<<< HEAD
-        var insertIndex = 0
-        for view in stackView.arrangedSubviews {
-            if let hudView = view as? BaseHUDView {
-                if viewToAdd.orderPriority <= hudView.orderPriority {
-                    break
-                }
-            }
-            insertIndex += 1
-        }
-        stackView.insertArrangedSubview(viewToAdd, at: insertIndex)
-=======
         let insertIndex = stackView.arrangedSubviews.firstIndex { (view) -> Bool in
             guard let hudView = view as? BaseHUDView else {
                 return false
@@ -64,7 +45,6 @@
         }
 
         stackView.insertArrangedSubview(viewToAdd, at: insertIndex ?? stackView.arrangedSubviews.count)
->>>>>>> 8de3796d
     }
 
     public override init(frame: CGRect) {
