//
//  StatusViewController.swift
//  Loop Status Extension
//
//  Created by Bharat Mediratta on 11/25/16.
//  Copyright © 2016 LoopKit Authors. All rights reserved.
//

import CoreData
import HealthKit
import LoopKit
import LoopKitUI
import LoopCore
import LoopUI
import NotificationCenter
import UIKit
import SwiftCharts

class StatusViewController: UIViewController, NCWidgetProviding {

    @IBOutlet weak var hudView: StatusBarHUDView! {
        didSet {
            hudView.loopCompletionHUD.stateColors = .loopStatus
            hudView.cgmStatusHUD.stateColors = .cgmStatus
            hudView.cgmStatusHUD.tintColor = .label
            hudView.pumpStatusHUD.tintColor = .insulinTintColor
            hudView.backgroundColor = .clear
            
            // given the reduced width of the widget, allow for tighter spacing
            hudView.containerView.spacing = 6.0
        }
    }
    @IBOutlet weak var activeCarbsTitleLabel: UILabel!
    @IBOutlet weak var activeCarbsAmountLabel: UILabel!
    @IBOutlet weak var activeInsulinTitleLabel: UILabel!
    @IBOutlet weak var activeInsulinAmountLabel: UILabel!
    @IBOutlet weak var glucoseChartContentView: LoopKitUI.ChartContainerView!

    private lazy var charts: StatusChartsManager = {
        let charts = StatusChartsManager(
            colors: ChartColorPalette(
                axisLine: .axisLineColor,
                axisLabel: .axisLabelColor,
                grid: .gridColor,
                glucoseTint: .glucoseTintColor,
                insulinTint: .insulinTintColor
            ),
            settings: {
                var settings = ChartSettings()
                settings.top = 8
                settings.bottom = 8
                settings.trailing = 8
                settings.axisTitleLabelsToLabelsSpacing = 0
                settings.labelsToAxisSpacingX = 6
                settings.clipInnerFrame = false
                return settings
            }(),
            traitCollection: traitCollection
        )
        
        if FeatureFlags.predictedGlucoseChartClampEnabled {
            charts.predictedGlucose.glucoseDisplayRange = ChartConstants.glucoseChartDefaultDisplayBoundClamped
        } else {
            charts.predictedGlucose.glucoseDisplayRange = ChartConstants.glucoseChartDefaultDisplayBound
        }

        return charts
    }()

    var statusExtensionContext: StatusExtensionContext?

    lazy var defaults = UserDefaults.appGroup

    private var observers: [Any] = []

    lazy var healthStore = HKHealthStore()

    lazy var cacheStore = PersistenceController.controllerInAppGroupDirectory()

    lazy var glucoseStore = GlucoseStore(
        healthStore: healthStore,
        observeHealthKitSamplesFromOtherApps: FeatureFlags.observeHealthKitSamplesFromOtherApps,
        cacheStore: cacheStore,
        observationEnabled: false,
        provenanceIdentifier: HKSource.default().bundleIdentifier
    )

    lazy var doseStore = DoseStore(
        healthStore: healthStore,
        observeHealthKitSamplesFromOtherApps: FeatureFlags.observeHealthKitSamplesFromOtherApps,
        cacheStore: cacheStore,
        observationEnabled: false,
        insulinModel: defaults?.insulinModelSettings?.model,
        basalProfile: defaults?.basalRateSchedule,
        insulinSensitivitySchedule: defaults?.insulinSensitivitySchedule
    )
    
<<<<<<< HEAD
    let absorptionTimes = LoopCoreConstants.defaultCarbAbsorptionTimes
    lazy var carbStore = CarbStore(healthStore: healthStore,
                                   observeHealthKitSamplesFromOtherApps: false,
                                   cacheStore: cacheStore,
                                   cacheLength: .hours(24),
                                   defaultAbsorptionTimes: absorptionTimes,
                                   observationInterval: 0,
                                   provenanceIdentifier: HKSource.default().bundleIdentifier)
    
=======
>>>>>>> a86f91df
    private var pluginManager: PluginManager = {
        let containingAppFrameworksURL = Bundle.main.privateFrameworksURL?.deletingLastPathComponent().deletingLastPathComponent().deletingLastPathComponent().appendingPathComponent("Frameworks")
        return PluginManager(pluginsURL: containingAppFrameworksURL)
    }()

    override func viewDidLoad() {
        super.viewDidLoad()
        
        activeCarbsTitleLabel.text = NSLocalizedString("Active Carbs", comment: "Widget label title describing the active carbs")
        activeInsulinTitleLabel.text = NSLocalizedString("Active Insulin", comment: "Widget label title describing the active insulin")
        activeCarbsTitleLabel.textColor = .secondaryLabel
        activeCarbsAmountLabel.textColor = .label
        activeInsulinTitleLabel.textColor = .secondaryLabel
        activeInsulinAmountLabel.textColor = .label

        let tapGestureRecognizer = UITapGestureRecognizer(target: self, action: #selector(openLoopApp(_:)))
        view.addGestureRecognizer(tapGestureRecognizer)

        self.charts.prerender()
        glucoseChartContentView.chartGenerator = { [weak self] (frame) in
            return self?.charts.chart(atIndex: 0, frame: frame)?.view
        }

        extensionContext?.widgetLargestAvailableDisplayMode = .expanded

        switch extensionContext?.widgetActiveDisplayMode ?? .compact {
        case .expanded:
            glucoseChartContentView.isHidden = false
        case .compact:
            fallthrough
        @unknown default:
            glucoseChartContentView.isHidden = true
        }

        observers = [
            // TODO: Observe cross-process notifications of Loop status updating
        ]
    }

    deinit {
        for observer in observers {
            NotificationCenter.default.removeObserver(observer)
        }
    }
    
    func widgetActiveDisplayModeDidChange(_ activeDisplayMode: NCWidgetDisplayMode, withMaximumSize maxSize: CGSize) {
        let compactHeight = hudView.systemLayoutSizeFitting(maxSize).height + activeCarbsTitleLabel.systemLayoutSizeFitting(maxSize).height

        switch activeDisplayMode {
        case .expanded:
            preferredContentSize = CGSize(width: maxSize.width, height: compactHeight + 135)
        case .compact:
            fallthrough
        @unknown default:
            preferredContentSize = CGSize(width: maxSize.width, height: compactHeight)
        }
    }

    override func viewWillTransition(to size: CGSize, with coordinator: UIViewControllerTransitionCoordinator) {
        super.viewWillTransition(to: size, with: coordinator)

        coordinator.animate(alongsideTransition: {
            (UIViewControllerTransitionCoordinatorContext) -> Void in
            self.glucoseChartContentView.isHidden = self.extensionContext?.widgetActiveDisplayMode != .expanded
        })
    }

    override func traitCollectionDidChange(_ previousTraitCollection: UITraitCollection?) {
        charts.traitCollection = traitCollection
    }
    
    @objc private func openLoopApp(_: Any) {
        if let url = Bundle.main.mainAppUrl {
            self.extensionContext?.open(url)
        }
    }

    func widgetPerformUpdate(completionHandler: (@escaping (NCUpdateResult) -> Void)) {
        let result = update()
        completionHandler(result)
    }
    
    @discardableResult
    func update() -> NCUpdateResult {
        let group = DispatchGroup()

        var activeInsulin: Double?
        let carbUnit = HKUnit.gram()
        var glucose: [StoredGlucoseSample] = []

        group.enter()
        doseStore.insulinOnBoard(at: Date()) { (result) in
            switch result {
            case .success(let iobValue):
                activeInsulin = iobValue.value
            case .failure:
                activeInsulin = nil
            }
            group.leave()
        }
    
        charts.startDate = Calendar.current.nextDate(after: Date(timeIntervalSinceNow: .minutes(-5)), matching: DateComponents(minute: 0), matchingPolicy: .strict, direction: .backward) ?? Date()

        // Showing the whole history plus full prediction in the glucose plot
        // is a little crowded, so limit it to three hours in the future:
        charts.maxEndDate = charts.startDate.addingTimeInterval(TimeInterval(hours: 3))

        group.enter()
        glucoseStore.getGlucoseSamples(start: charts.startDate) { (result) in
            switch result {
            case .failure:
                glucose = []
            case .success(let samples):
                glucose = samples
            }
            group.leave()
        }

        group.notify(queue: .main) {
            guard let defaults = self.defaults, let context = defaults.statusExtensionContext else {
                return
            }

            // Pump Status
            let pumpManagerHUDView: LevelHUDView
            if let hudViewContext = context.pumpManagerHUDViewContext,
                let contextHUDView = PumpManagerHUDViewFromRawValue(hudViewContext.pumpManagerHUDViewRawValue, pluginManager: self.pluginManager)
            {
                pumpManagerHUDView = contextHUDView
            } else {
                pumpManagerHUDView = ReservoirVolumeHUDView.instantiate()
            }
            pumpManagerHUDView.stateColors = .pumpStatus
            self.hudView.removePumpManagerProvidedView()
            self.hudView.addPumpManagerProvidedHUDView(pumpManagerHUDView)

            if let netBasal = context.netBasal {
                self.hudView.pumpStatusHUD.basalRateHUD.setNetBasalRate(netBasal.rate, percent: netBasal.percentage, at: netBasal.start)
            }

            if let lastCompleted = context.lastLoopCompleted {
                self.hudView.loopCompletionHUD.lastLoopCompleted = lastCompleted
            }
            
            if let isClosedLoop = context.isClosedLoop {
                self.hudView.loopCompletionHUD.loopIconClosed = isClosedLoop
            }

            let insulinFormatter: NumberFormatter = {
                let numberFormatter = NumberFormatter()

                numberFormatter.numberStyle = .decimal
                numberFormatter.minimumFractionDigits = 2
                numberFormatter.maximumFractionDigits = 2
                
                return numberFormatter
            }()

            if let activeInsulin = activeInsulin,
                let valueStr = insulinFormatter.string(from: activeInsulin)
            {
                self.activeInsulinAmountLabel.text = String(format: NSLocalizedString("%1$@ U", comment: "The subtitle format describing units of active insulin. (1: localized insulin value description)"), valueStr)
            } else {
                self.activeInsulinAmountLabel.text = NSLocalizedString("? U", comment: "Displayed in the widget when the amount of active insulin cannot be determined.")
            }

            self.hudView.pumpStatusHUD.presentStatusHighlight(context.pumpStatusHighlightContext)
            self.hudView.pumpStatusHUD.lifecycleProgress = context.pumpLifecycleProgressContext

            // Active carbs
            let carbsFormatter = QuantityFormatter()
            carbsFormatter.setPreferredNumberFormatter(for: carbUnit)

            if let carbsOnBoard = context.carbsOnBoard,
               let activeCarbsNumberString = carbsFormatter.string(from: HKQuantity(unit: carbUnit, doubleValue: carbsOnBoard), for: carbUnit)
            {
                self.activeCarbsAmountLabel.text = String(format: NSLocalizedString("%1$@", comment: "The subtitle format describing the grams of active carbs.  (1: localized carb value description)"), activeCarbsNumberString)
            } else {
                self.activeCarbsAmountLabel.text = NSLocalizedString("? g", comment: "Displayed in the widget when the amount of active carbs cannot be determined.")
            }

            // CGM Status
            self.hudView.cgmStatusHUD.presentStatusHighlight(context.cgmStatusHighlightContext)
            self.hudView.cgmStatusHUD.lifecycleProgress = context.cgmLifecycleProgressContext
            
            guard let unit = context.predictedGlucose?.unit else {
                return
            }

            if let lastGlucose = glucose.last {
                self.hudView.cgmStatusHUD.setGlucoseQuantity(
                    lastGlucose.quantity.doubleValue(for: unit),
                    at: lastGlucose.startDate,
                    unit: unit,
                    staleGlucoseAge: LoopCoreConstants.inputDataRecencyInterval,
                    glucoseDisplay: context.glucoseDisplay,
                    wasUserEntered: lastGlucose.wasUserEntered
                )
            }

            // Charts
            let glucoseFormatter = QuantityFormatter()
            glucoseFormatter.setPreferredNumberFormatter(for: unit)

            self.charts.predictedGlucose.glucoseUnit = unit
            self.charts.predictedGlucose.setGlucoseValues(glucose)

            if let predictedGlucose = context.predictedGlucose?.samples {
                self.charts.predictedGlucose.setPredictedGlucoseValues(predictedGlucose)
            }

            self.charts.predictedGlucose.targetGlucoseSchedule = defaults.loopSettings?.glucoseTargetRangeSchedule
            self.charts.invalidateChart(atIndex: 0)
            self.charts.prerender()
            self.glucoseChartContentView.reloadChart()
        }

        switch extensionContext?.widgetActiveDisplayMode ?? .compact {
        case .expanded:
            glucoseChartContentView.isHidden = false
        case .compact:
            fallthrough
        @unknown default:
            glucoseChartContentView.isHidden = true
        }

        // Right now we always act as if there's new data.
        // TODO: keep track of data changes and return .noData if necessary
        return NCUpdateResult.newData
    }
}<|MERGE_RESOLUTION|>--- conflicted
+++ resolved
@@ -95,18 +95,6 @@
         insulinSensitivitySchedule: defaults?.insulinSensitivitySchedule
     )
     
-<<<<<<< HEAD
-    let absorptionTimes = LoopCoreConstants.defaultCarbAbsorptionTimes
-    lazy var carbStore = CarbStore(healthStore: healthStore,
-                                   observeHealthKitSamplesFromOtherApps: false,
-                                   cacheStore: cacheStore,
-                                   cacheLength: .hours(24),
-                                   defaultAbsorptionTimes: absorptionTimes,
-                                   observationInterval: 0,
-                                   provenanceIdentifier: HKSource.default().bundleIdentifier)
-    
-=======
->>>>>>> a86f91df
     private var pluginManager: PluginManager = {
         let containingAppFrameworksURL = Bundle.main.privateFrameworksURL?.deletingLastPathComponent().deletingLastPathComponent().deletingLastPathComponent().appendingPathComponent("Frameworks")
         return PluginManager(pluginsURL: containingAppFrameworksURL)
