--- conflicted
+++ resolved
@@ -2912,11 +2912,8 @@
 				4389916B1E91B689000EEF90 /* ChartSettings+Loop.swift in Sources */,
 				C178249A1E1999FA00D9D25C /* CaseCountable.swift in Sources */,
 				43DBF04C1C93B8D700B3C386 /* BolusViewController.swift in Sources */,
-<<<<<<< HEAD
 				B4F3D25124AF890C0095CE44 /* BluetoothStateManager.swift in Sources */,
-=======
 				1DDE273D24AEA4B000796622 /* SettingsViewModel.swift in Sources */,
->>>>>>> 716d86ff
 				A9CBE458248AB564008E7BA2 /* DoseStore+SimulatedCoreData.swift in Sources */,
 				4FB76FBB1E8C42CF00B39636 /* UIColor.swift in Sources */,
 				4374B5EF209D84BF00D17AA8 /* OSLog.swift in Sources */,
