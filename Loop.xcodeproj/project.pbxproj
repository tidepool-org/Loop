--- conflicted
+++ resolved
@@ -3435,11 +3435,8 @@
 				E98A55F324EDD9530008715D /* MockSettingsStore.swift in Sources */,
 				A9E6DFE6246A042E005B1A1C /* CarbStoreTests.swift in Sources */,
 				A9DAE7D02332D77F006AE942 /* LoopTests.swift in Sources */,
-<<<<<<< HEAD
-=======
 				E93E86B024DDE1BD00FF40C8 /* MockGlucoseStore.swift in Sources */,
 				A9E6DFEC246A0453005B1A1C /* SetBolusErrorTests.swift in Sources */,
->>>>>>> 6f760f7a
 				1DFE9E172447B6270082C280 /* UserNotificationAlertPresenterTests.swift in Sources */,
 				A9E6DFE8246A043D005B1A1C /* DoseStoreTests.swift in Sources */,
 				E93E86B224DDE21D00FF40C8 /* MockCarbStore.swift in Sources */,
