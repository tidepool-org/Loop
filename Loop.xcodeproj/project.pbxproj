--- conflicted
+++ resolved
@@ -3168,12 +3168,7 @@
 				4FB76FB71E8C428600B39636 /* UIColor.swift in Sources */,
 				4F7528A51DFE208C00C322D6 /* NSTimeInterval.swift in Sources */,
 				A9C62D8E2331708700535612 /* AuthenticationTableViewCell+NibLoadable.swift in Sources */,
-<<<<<<< HEAD
-=======
-				4FB76FC61E8C57B100B39636 /* ChartsManager.swift in Sources */,
 				B4AC0D3F24B9005300CDB0A1 /* UIImage.swift in Sources */,
-				4FB76FB41E8C3F7C00B39636 /* ChartAxisValueDoubleUnit.swift in Sources */,
->>>>>>> e9395ac0
 				4FB76FB31E8C3EE400B39636 /* ChartAxisValueDoubleLog.swift in Sources */,
 				43F1C31A1F5DC87700395429 /* ChartPoint.swift in Sources */,
 				B4E96D5B248A8229002DABAD /* StatusBarHUDView.swift in Sources */,
