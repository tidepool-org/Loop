--- conflicted
+++ resolved
@@ -2849,11 +2849,7 @@
 				89CA2B3D226E6B13004D9350 /* LocalTestingScenariosManager.swift in Sources */,
 				43F78D261C8FC000002152D1 /* DoseMath.swift in Sources */,
 				43511CE221FD80E400566C63 /* RetrospectiveCorrection.swift in Sources */,
-<<<<<<< HEAD
 				1D05219B2469E9DF000EBBDE /* StoredAlert.swift in Sources */,
-				89AC9DB4244A423D004A6B8A /* SuspendThresholdPicker.swift in Sources */,
-=======
->>>>>>> 405b93d4
 				438D42F91D7C88BC003244B0 /* PredictionInputEffect.swift in Sources */,
 				A9C62D8223316FF600535612 /* UserDefaults+Services.swift in Sources */,
 				892A5D692230C41D008961AB /* RangeReplaceableCollection.swift in Sources */,
