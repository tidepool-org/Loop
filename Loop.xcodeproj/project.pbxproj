--- conflicted
+++ resolved
@@ -47,7 +47,7 @@
 		1DA7A84424477698008257F0 /* InAppModalAlertIssuerTests.swift in Sources */ = {isa = PBXBuildFile; fileRef = 1DA7A84324477698008257F0 /* InAppModalAlertIssuerTests.swift */; };
 		1DB1065124467E18005542BD /* AlertManager.swift in Sources */ = {isa = PBXBuildFile; fileRef = 1DB1065024467E18005542BD /* AlertManager.swift */; };
 		1DB1CA4D24A55F0000B3B94C /* Image.swift in Sources */ = {isa = PBXBuildFile; fileRef = 1DB1CA4C24A55F0000B3B94C /* Image.swift */; };
-<<<<<<< HEAD
+		1DB619AC270BAD3D006C9D07 /* VersionUpdateViewModel.swift in Sources */ = {isa = PBXBuildFile; fileRef = 1DB619AB270BAD3D006C9D07 /* VersionUpdateViewModel.swift */; };
 		1DB914C5263CCA5400F443BF /* GoogleService-Info.plist in Resources */ = {isa = PBXBuildFile; fileRef = 1DB914C4263CCA5400F443BF /* GoogleService-Info.plist */; };
 		1DB914CF263CCB0300F443BF /* PromisesObjC.xcframework in Frameworks */ = {isa = PBXBuildFile; fileRef = 1DB914C6263CCAFF00F443BF /* PromisesObjC.xcframework */; };
 		1DB914D0263CCB0300F443BF /* GoogleAppMeasurement.xcframework in Frameworks */ = {isa = PBXBuildFile; fileRef = 1DB914C7263CCB0000F443BF /* GoogleAppMeasurement.xcframework */; };
@@ -60,9 +60,6 @@
 		1DB914D7263CCB0300F443BF /* FirebaseAnalytics.xcframework in Frameworks */ = {isa = PBXBuildFile; fileRef = 1DB914CE263CCB0300F443BF /* FirebaseAnalytics.xcframework */; };
 		1DB914DA263CCB4F00F443BF /* FirebaseDatabase.xcframework in Frameworks */ = {isa = PBXBuildFile; fileRef = 1DB914D8263CCB4E00F443BF /* FirebaseDatabase.xcframework */; };
 		1DB914DB263CCB4F00F443BF /* leveldb-library.xcframework in Frameworks */ = {isa = PBXBuildFile; fileRef = 1DB914D9263CCB4F00F443BF /* leveldb-library.xcframework */; };
-=======
-		1DB619AC270BAD3D006C9D07 /* VersionUpdateViewModel.swift in Sources */ = {isa = PBXBuildFile; fileRef = 1DB619AB270BAD3D006C9D07 /* VersionUpdateViewModel.swift */; };
->>>>>>> f54695d9
 		1DC63E7425351BDF004605DA /* TrueTime.framework in Frameworks */ = {isa = PBXBuildFile; fileRef = 1DC63E7325351BDF004605DA /* TrueTime.framework */; };
 		1DD0B76724EC77AC008A2DC3 /* SupportScreenView.swift in Sources */ = {isa = PBXBuildFile; fileRef = 1DD0B76624EC77AC008A2DC3 /* SupportScreenView.swift */; };
 		1DDE273D24AEA4B000796622 /* SettingsViewModel.swift in Sources */ = {isa = PBXBuildFile; fileRef = 1DB1CA4E24A56D7600B3B94C /* SettingsViewModel.swift */; };
@@ -814,7 +811,7 @@
 		1DB1065024467E18005542BD /* AlertManager.swift */ = {isa = PBXFileReference; fileEncoding = 4; lastKnownFileType = sourcecode.swift; path = AlertManager.swift; sourceTree = "<group>"; };
 		1DB1CA4C24A55F0000B3B94C /* Image.swift */ = {isa = PBXFileReference; lastKnownFileType = sourcecode.swift; path = Image.swift; sourceTree = "<group>"; };
 		1DB1CA4E24A56D7600B3B94C /* SettingsViewModel.swift */ = {isa = PBXFileReference; lastKnownFileType = sourcecode.swift; path = SettingsViewModel.swift; sourceTree = "<group>"; };
-<<<<<<< HEAD
+		1DB619AB270BAD3D006C9D07 /* VersionUpdateViewModel.swift */ = {isa = PBXFileReference; lastKnownFileType = sourcecode.swift; path = VersionUpdateViewModel.swift; sourceTree = "<group>"; };
 		1DB914C4263CCA5400F443BF /* GoogleService-Info.plist */ = {isa = PBXFileReference; fileEncoding = 4; lastKnownFileType = text.plist.xml; path = "GoogleService-Info.plist"; sourceTree = "<group>"; };
 		1DB914C6263CCAFF00F443BF /* PromisesObjC.xcframework */ = {isa = PBXFileReference; lastKnownFileType = wrapper.xcframework; path = PromisesObjC.xcframework; sourceTree = "<group>"; };
 		1DB914C7263CCB0000F443BF /* GoogleAppMeasurement.xcframework */ = {isa = PBXFileReference; lastKnownFileType = wrapper.xcframework; path = GoogleAppMeasurement.xcframework; sourceTree = "<group>"; };
@@ -828,9 +825,6 @@
 		1DB914D8263CCB4E00F443BF /* FirebaseDatabase.xcframework */ = {isa = PBXFileReference; lastKnownFileType = wrapper.xcframework; path = FirebaseDatabase.xcframework; sourceTree = "<group>"; };
 		1DB914D9263CCB4F00F443BF /* leveldb-library.xcframework */ = {isa = PBXFileReference; lastKnownFileType = wrapper.xcframework; path = "leveldb-library.xcframework"; sourceTree = "<group>"; };
 		1DB914DC263CCCBD00F443BF /* Firebase.h */ = {isa = PBXFileReference; lastKnownFileType = sourcecode.c.h; path = Firebase.h; sourceTree = "<group>"; };
-=======
-		1DB619AB270BAD3D006C9D07 /* VersionUpdateViewModel.swift */ = {isa = PBXFileReference; lastKnownFileType = sourcecode.swift; path = VersionUpdateViewModel.swift; sourceTree = "<group>"; };
->>>>>>> f54695d9
 		1DC63E7325351BDF004605DA /* TrueTime.framework */ = {isa = PBXFileReference; lastKnownFileType = wrapper.framework; name = TrueTime.framework; path = Carthage/Build/iOS/TrueTime.framework; sourceTree = "<group>"; };
 		1DD0B76624EC77AC008A2DC3 /* SupportScreenView.swift */ = {isa = PBXFileReference; lastKnownFileType = sourcecode.swift; path = SupportScreenView.swift; sourceTree = "<group>"; };
 		1DE09BA824A3E23F009EE9F9 /* SettingsView.swift */ = {isa = PBXFileReference; lastKnownFileType = sourcecode.swift; path = SettingsView.swift; sourceTree = "<group>"; };
@@ -2159,11 +2153,8 @@
 				4328E0341CFC0AE100E199AA /* WatchDataManager.swift */,
 				1DA6499D2441266400F61E75 /* Alerts */,
 				E95D37FF24EADE68005E2F50 /* Store Protocols */,
-<<<<<<< HEAD
+				C1F2075B26D6F9B0007AB7EB /* ProfileExpirationAlerter.swift */,
 				1D20C462266577F800BA5AC3 /* FirebaseNotifier.swift */,
-=======
-				C1F2075B26D6F9B0007AB7EB /* ProfileExpirationAlerter.swift */,
->>>>>>> f54695d9
 			);
 			path = Managers;
 			sourceTree = "<group>";
