--- conflicted
+++ resolved
@@ -29,23 +29,14 @@
 		1D4A3E2D2478628500FD601B /* StoredAlert+CoreDataClass.swift in Sources */ = {isa = PBXBuildFile; fileRef = 1D4A3E2B2478628500FD601B /* StoredAlert+CoreDataClass.swift */; };
 		1D4A3E2E2478628500FD601B /* StoredAlert+CoreDataProperties.swift in Sources */ = {isa = PBXBuildFile; fileRef = 1D4A3E2C2478628500FD601B /* StoredAlert+CoreDataProperties.swift */; };
 		1D80313D24746274002810DF /* AlertStoreTests.swift in Sources */ = {isa = PBXBuildFile; fileRef = 1D80313C24746274002810DF /* AlertStoreTests.swift */; };
-<<<<<<< HEAD
-		1D98A3F4248AF5EC0051D0C4 /* LoopNotificationsViewModel.swift in Sources */ = {isa = PBXBuildFile; fileRef = 1D98A3F3248AF5EC0051D0C4 /* LoopNotificationsViewModel.swift */; };
-		1DA649A7244126CD00F61E75 /* UserNotificationDeviceAlertPresenter.swift in Sources */ = {isa = PBXBuildFile; fileRef = 1DA649A6244126CD00F61E75 /* UserNotificationDeviceAlertPresenter.swift */; };
-		1DA649A9244126DA00F61E75 /* InAppModalDeviceAlertPresenter.swift in Sources */ = {isa = PBXBuildFile; fileRef = 1DA649A8244126DA00F61E75 /* InAppModalDeviceAlertPresenter.swift */; };
-		1DA7A84224476EAD008257F0 /* DeviceAlertManagerTests.swift in Sources */ = {isa = PBXBuildFile; fileRef = 1DA7A84124476EAD008257F0 /* DeviceAlertManagerTests.swift */; };
-		1DA7A84424477698008257F0 /* InAppModalDeviceAlertPresenterTests.swift in Sources */ = {isa = PBXBuildFile; fileRef = 1DA7A84324477698008257F0 /* InAppModalDeviceAlertPresenterTests.swift */; };
-		1DB1065124467E18005542BD /* DeviceAlertManager.swift in Sources */ = {isa = PBXBuildFile; fileRef = 1DB1065024467E18005542BD /* DeviceAlertManager.swift */; };
-		1DD1964B248AC5DD00420876 /* LoopNotificationsView.swift in Sources */ = {isa = PBXBuildFile; fileRef = 1DD1964A248AC5DD00420876 /* LoopNotificationsView.swift */; };
-		1DFE9E172447B6270082C280 /* UserNotificationDeviceAlertPresenterTests.swift in Sources */ = {isa = PBXBuildFile; fileRef = 1DFE9E162447B6270082C280 /* UserNotificationDeviceAlertPresenterTests.swift */; };
-=======
-		1DA649A7244126CD00F61E75 /* UserNotificationAlertPresenter.swift in Sources */ = {isa = PBXBuildFile; fileRef = 1DA649A6244126CD00F61E75 /* UserNotificationAlertPresenter.swift */; };
+        1D98A3F4248AF5EC0051D0C4 /* LoopNotificationsViewModel.swift in Sources */ = {isa = PBXBuildFile; fileRef = 1D98A3F3248AF5EC0051D0C4 /* LoopNotificationsViewModel.swift */; };
+        1DA649A7244126CD00F61E75 /* UserNotificationAlertPresenter.swift in Sources */ = {isa = PBXBuildFile; fileRef = 1DA649A6244126CD00F61E75 /* UserNotificationAlertPresenter.swift */; };
 		1DA649A9244126DA00F61E75 /* InAppModalAlertPresenter.swift in Sources */ = {isa = PBXBuildFile; fileRef = 1DA649A8244126DA00F61E75 /* InAppModalAlertPresenter.swift */; };
 		1DA7A84224476EAD008257F0 /* AlertManagerTests.swift in Sources */ = {isa = PBXBuildFile; fileRef = 1DA7A84124476EAD008257F0 /* AlertManagerTests.swift */; };
 		1DA7A84424477698008257F0 /* InAppModalAlertPresenterTests.swift in Sources */ = {isa = PBXBuildFile; fileRef = 1DA7A84324477698008257F0 /* InAppModalAlertPresenterTests.swift */; };
 		1DB1065124467E18005542BD /* AlertManager.swift in Sources */ = {isa = PBXBuildFile; fileRef = 1DB1065024467E18005542BD /* AlertManager.swift */; };
+		1DD1964B248AC5DD00420876 /* LoopNotificationsView.swift in Sources */ = {isa = PBXBuildFile; fileRef = 1DD1964A248AC5DD00420876 /* LoopNotificationsView.swift */; };
 		1DFE9E172447B6270082C280 /* UserNotificationAlertPresenterTests.swift in Sources */ = {isa = PBXBuildFile; fileRef = 1DFE9E162447B6270082C280 /* UserNotificationAlertPresenterTests.swift */; };
->>>>>>> 5b21e6f6
 		43027F0F1DFE0EC900C51989 /* HKUnit.swift in Sources */ = {isa = PBXBuildFile; fileRef = 4F526D5E1DF2459000A04910 /* HKUnit.swift */; };
 		4302F4E11D4E9C8900F0FCAF /* TextFieldTableViewController.swift in Sources */ = {isa = PBXBuildFile; fileRef = 4302F4E01D4E9C8900F0FCAF /* TextFieldTableViewController.swift */; };
 		4302F4E31D4EA54200F0FCAF /* InsulinDeliveryTableViewController.swift in Sources */ = {isa = PBXBuildFile; fileRef = 4302F4E21D4EA54200F0FCAF /* InsulinDeliveryTableViewController.swift */; };
@@ -644,23 +635,12 @@
 		1D4A3E2B2478628500FD601B /* StoredAlert+CoreDataClass.swift */ = {isa = PBXFileReference; lastKnownFileType = sourcecode.swift; path = "StoredAlert+CoreDataClass.swift"; sourceTree = "<group>"; };
 		1D4A3E2C2478628500FD601B /* StoredAlert+CoreDataProperties.swift */ = {isa = PBXFileReference; lastKnownFileType = sourcecode.swift; path = "StoredAlert+CoreDataProperties.swift"; sourceTree = "<group>"; };
 		1D80313C24746274002810DF /* AlertStoreTests.swift */ = {isa = PBXFileReference; lastKnownFileType = sourcecode.swift; path = AlertStoreTests.swift; sourceTree = "<group>"; };
-<<<<<<< HEAD
-		1D98A3F3248AF5EC0051D0C4 /* LoopNotificationsViewModel.swift */ = {isa = PBXFileReference; lastKnownFileType = sourcecode.swift; path = LoopNotificationsViewModel.swift; sourceTree = "<group>"; };
-		1DA649A6244126CD00F61E75 /* UserNotificationDeviceAlertPresenter.swift */ = {isa = PBXFileReference; fileEncoding = 4; lastKnownFileType = sourcecode.swift; path = UserNotificationDeviceAlertPresenter.swift; sourceTree = "<group>"; };
-		1DA649A8244126DA00F61E75 /* InAppModalDeviceAlertPresenter.swift */ = {isa = PBXFileReference; fileEncoding = 4; lastKnownFileType = sourcecode.swift; path = InAppModalDeviceAlertPresenter.swift; sourceTree = "<group>"; };
-		1DA7A84124476EAD008257F0 /* DeviceAlertManagerTests.swift */ = {isa = PBXFileReference; lastKnownFileType = sourcecode.swift; path = DeviceAlertManagerTests.swift; sourceTree = "<group>"; };
-		1DA7A84324477698008257F0 /* InAppModalDeviceAlertPresenterTests.swift */ = {isa = PBXFileReference; lastKnownFileType = sourcecode.swift; path = InAppModalDeviceAlertPresenterTests.swift; sourceTree = "<group>"; };
-		1DB1065024467E18005542BD /* DeviceAlertManager.swift */ = {isa = PBXFileReference; fileEncoding = 4; lastKnownFileType = sourcecode.swift; path = DeviceAlertManager.swift; sourceTree = "<group>"; };
-		1DD1964A248AC5DD00420876 /* LoopNotificationsView.swift */ = {isa = PBXFileReference; lastKnownFileType = sourcecode.swift; path = LoopNotificationsView.swift; sourceTree = "<group>"; };
-		1DFE9E162447B6270082C280 /* UserNotificationDeviceAlertPresenterTests.swift */ = {isa = PBXFileReference; lastKnownFileType = sourcecode.swift; path = UserNotificationDeviceAlertPresenterTests.swift; sourceTree = "<group>"; };
-=======
 		1DA649A6244126CD00F61E75 /* UserNotificationAlertPresenter.swift */ = {isa = PBXFileReference; fileEncoding = 4; lastKnownFileType = sourcecode.swift; path = UserNotificationAlertPresenter.swift; sourceTree = "<group>"; };
 		1DA649A8244126DA00F61E75 /* InAppModalAlertPresenter.swift */ = {isa = PBXFileReference; fileEncoding = 4; lastKnownFileType = sourcecode.swift; path = InAppModalAlertPresenter.swift; sourceTree = "<group>"; };
 		1DA7A84124476EAD008257F0 /* AlertManagerTests.swift */ = {isa = PBXFileReference; lastKnownFileType = sourcecode.swift; path = AlertManagerTests.swift; sourceTree = "<group>"; };
 		1DA7A84324477698008257F0 /* InAppModalAlertPresenterTests.swift */ = {isa = PBXFileReference; lastKnownFileType = sourcecode.swift; path = InAppModalAlertPresenterTests.swift; sourceTree = "<group>"; };
 		1DB1065024467E18005542BD /* AlertManager.swift */ = {isa = PBXFileReference; fileEncoding = 4; lastKnownFileType = sourcecode.swift; path = AlertManager.swift; sourceTree = "<group>"; };
 		1DFE9E162447B6270082C280 /* UserNotificationAlertPresenterTests.swift */ = {isa = PBXFileReference; lastKnownFileType = sourcecode.swift; path = UserNotificationAlertPresenterTests.swift; sourceTree = "<group>"; };
->>>>>>> 5b21e6f6
 		4302F4E01D4E9C8900F0FCAF /* TextFieldTableViewController.swift */ = {isa = PBXFileReference; fileEncoding = 4; lastKnownFileType = sourcecode.swift; path = TextFieldTableViewController.swift; sourceTree = "<group>"; };
 		4302F4E21D4EA54200F0FCAF /* InsulinDeliveryTableViewController.swift */ = {isa = PBXFileReference; fileEncoding = 4; lastKnownFileType = sourcecode.swift; path = InsulinDeliveryTableViewController.swift; sourceTree = "<group>"; };
 		430B29892041F54A00BA9F93 /* NSUserDefaults.swift */ = {isa = PBXFileReference; fileEncoding = 4; lastKnownFileType = sourcecode.swift; path = NSUserDefaults.swift; sourceTree = "<group>"; };
