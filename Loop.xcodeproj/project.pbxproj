--- conflicted
+++ resolved
@@ -980,15 +980,11 @@
 		898ECA66218ABDA8001E9D35 /* WatchApp Extension-Bridging-Header.h */ = {isa = PBXFileReference; lastKnownFileType = sourcecode.c.h; path = "WatchApp Extension-Bridging-Header.h"; sourceTree = "<group>"; };
 		898ECA67218ABDA8001E9D35 /* CLKTextProvider+Compound.m */ = {isa = PBXFileReference; fileEncoding = 4; lastKnownFileType = sourcecode.c.objc; path = "CLKTextProvider+Compound.m"; sourceTree = "<group>"; };
 		898ECA68218ABDA9001E9D35 /* CLKTextProvider+Compound.h */ = {isa = PBXFileReference; fileEncoding = 4; lastKnownFileType = sourcecode.c.h; path = "CLKTextProvider+Compound.h"; sourceTree = "<group>"; };
-<<<<<<< HEAD
 		89ADE13A226BFA0F0067222B /* TestingScenariosManager.swift */ = {isa = PBXFileReference; lastKnownFileType = sourcecode.swift; path = TestingScenariosManager.swift; sourceTree = "<group>"; };
 		89CA2B2F226C0161004D9350 /* DirectoryObserver.swift */ = {isa = PBXFileReference; lastKnownFileType = sourcecode.swift; path = DirectoryObserver.swift; sourceTree = "<group>"; };
 		89CA2B31226C18B8004D9350 /* TestingScenariosTableViewController.swift */ = {isa = PBXFileReference; lastKnownFileType = sourcecode.swift; path = TestingScenariosTableViewController.swift; sourceTree = "<group>"; };
 		89CA2B3C226E6B13004D9350 /* LocalTestingScenariosManager.swift */ = {isa = PBXFileReference; lastKnownFileType = sourcecode.swift; path = LocalTestingScenariosManager.swift; sourceTree = "<group>"; };
 		C10428961D17BAD400DD539A /* NightscoutUploadKit.framework */ = {isa = PBXFileReference; lastKnownFileType = wrapper.framework; name = NightscoutUploadKit.framework; path = Carthage/Build/iOS/NightscoutUploadKit.framework; sourceTree = SOURCE_ROOT; };
-=======
-		C10428961D17BAD400DD539A /* NightscoutUploadKit.framework */ = {isa = PBXFileReference; explicitFileType = wrapper.framework; path = NightscoutUploadKit.framework; sourceTree = BUILT_PRODUCTS_DIR; };
->>>>>>> b0efe6e8
 		C10B28451EA9BA5E006EA1FC /* far_future_high_bg_forecast.json */ = {isa = PBXFileReference; fileEncoding = 4; lastKnownFileType = text.json; path = far_future_high_bg_forecast.json; sourceTree = "<group>"; };
 		C12F21A61DFA79CB00748193 /* recommend_temp_basal_very_low_end_in_range.json */ = {isa = PBXFileReference; fileEncoding = 4; lastKnownFileType = text.json; path = recommend_temp_basal_very_low_end_in_range.json; sourceTree = "<group>"; };
 		C15713811DAC6983005BC4D2 /* MealBolusNightscoutTreatment.swift */ = {isa = PBXFileReference; fileEncoding = 4; lastKnownFileType = sourcecode.swift; path = MealBolusNightscoutTreatment.swift; sourceTree = "<group>"; };
