--- conflicted
+++ resolved
@@ -1712,11 +1712,6 @@
 				431A8C3F1EC6E8AB00823B9C /* CircleMaskView.swift */,
 				43D381611EBD9759007F8C8F /* HeaderValuesTableViewCell.swift */,
 				430D85881F44037000AF2D4F /* HUDViewTableViewCell.swift */,
-<<<<<<< HEAD
-				89186C0824BF9F7B0003D0F3 /* InsulinModelChartView.swift */,
-				89186C0224BE6D700003D0F3 /* InsulinModelSelection.swift */,
-=======
->>>>>>> b088121f
 				1DA46B5F2492E2E300D71A63 /* NotificationsCriticalAlertPermissionsView.swift */,
 				B42C951624A3CAF200857C73 /* NotificationsCriticalAlertPermissionsViewModel.swift */,
 				899433B723FE129700FA4BEA /* OverrideBadgeView.swift */,
