--- conflicted
+++ resolved
@@ -2883,11 +2883,7 @@
 				B4F3D25124AF890C0095CE44 /* BluetoothStateManager.swift in Sources */,
 				1DDE273D24AEA4B000796622 /* SettingsViewModel.swift in Sources */,
 				A9CBE458248AB564008E7BA2 /* DoseStore+SimulatedCoreData.swift in Sources */,
-<<<<<<< HEAD
-=======
 				897A5A9924C22DE800C4E71D /* BolusEntryViewModel.swift in Sources */,
-				4FB76FBB1E8C42CF00B39636 /* UIColor.swift in Sources */,
->>>>>>> 97fc5f4d
 				4374B5EF209D84BF00D17AA8 /* OSLog.swift in Sources */,
 				A9C62D882331703100535612 /* Service.swift in Sources */,
 				89CAB36324C8FE96009EE3CE /* PredictedGlucoseChartView.swift in Sources */,
