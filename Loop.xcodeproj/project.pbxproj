// !$*UTF8*$!
{
	archiveVersion = 1;
	classes = {
	};
	objectVersion = 48;
	objects = {

/* Begin PBXAggregateTarget section */
		432CF87720D8B8380066B889 /* Cartfile */ = {
			isa = PBXAggregateTarget;
			buildConfigurationList = 432CF87820D8B8380066B889 /* Build configuration list for PBXAggregateTarget "Cartfile" */;
			buildPhases = (
				432CF88220D8BCD90066B889 /* Homebrew & Carthage Setup */,
				432CF87B20D8B8490066B889 /* Build Carthage Dependencies */,
			);
			dependencies = (
			);
			name = Cartfile;
			productName = Cartfile;
		};
/* End PBXAggregateTarget section */

/* Begin PBXBuildFile section */
		1D05219B2469E9DF000EBBDE /* StoredAlert.swift in Sources */ = {isa = PBXBuildFile; fileRef = 1D05219A2469E9DF000EBBDE /* StoredAlert.swift */; };
		1D05219D2469F1F5000EBBDE /* AlertStore.swift in Sources */ = {isa = PBXBuildFile; fileRef = 1D05219C2469F1F5000EBBDE /* AlertStore.swift */; };
		1D080CBD2473214A00356610 /* AlertStore.xcdatamodeld in Sources */ = {isa = PBXBuildFile; fileRef = 1D080CBB2473214A00356610 /* AlertStore.xcdatamodeld */; };
		1D2609AD248EEB9900A6F258 /* LoopAlertsManager.swift in Sources */ = {isa = PBXBuildFile; fileRef = 1D2609AC248EEB9900A6F258 /* LoopAlertsManager.swift */; };
		1D4A3E2D2478628500FD601B /* StoredAlert+CoreDataClass.swift in Sources */ = {isa = PBXBuildFile; fileRef = 1D4A3E2B2478628500FD601B /* StoredAlert+CoreDataClass.swift */; };
		1D4A3E2E2478628500FD601B /* StoredAlert+CoreDataProperties.swift in Sources */ = {isa = PBXBuildFile; fileRef = 1D4A3E2C2478628500FD601B /* StoredAlert+CoreDataProperties.swift */; };
		1D80313D24746274002810DF /* AlertStoreTests.swift in Sources */ = {isa = PBXBuildFile; fileRef = 1D80313C24746274002810DF /* AlertStoreTests.swift */; };
		1D8E1F982492DC4E00F3D1EB /* LoopNotificationsView.swift in Sources */ = {isa = PBXBuildFile; fileRef = 1D8E1F962492DC4E00F3D1EB /* LoopNotificationsView.swift */; };
		1D8E1F992492DC4E00F3D1EB /* LoopNotificationsViewModel.swift in Sources */ = {isa = PBXBuildFile; fileRef = 1D8E1F972492DC4E00F3D1EB /* LoopNotificationsViewModel.swift */; };
		1DA46B602492E2E300D71A63 /* NotificationsCriticalAlertPermissionsView.swift in Sources */ = {isa = PBXBuildFile; fileRef = 1DA46B5F2492E2E300D71A63 /* NotificationsCriticalAlertPermissionsView.swift */; };
		1DA46B622492E37A00D71A63 /* NotificationsCriticalAlertPermissionsViewModel.swift in Sources */ = {isa = PBXBuildFile; fileRef = 1DA46B612492E37A00D71A63 /* NotificationsCriticalAlertPermissionsViewModel.swift */; };
		1DA649A7244126CD00F61E75 /* UserNotificationAlertPresenter.swift in Sources */ = {isa = PBXBuildFile; fileRef = 1DA649A6244126CD00F61E75 /* UserNotificationAlertPresenter.swift */; };
		1DA649A9244126DA00F61E75 /* InAppModalAlertPresenter.swift in Sources */ = {isa = PBXBuildFile; fileRef = 1DA649A8244126DA00F61E75 /* InAppModalAlertPresenter.swift */; };
		1DA7A84224476EAD008257F0 /* AlertManagerTests.swift in Sources */ = {isa = PBXBuildFile; fileRef = 1DA7A84124476EAD008257F0 /* AlertManagerTests.swift */; };
		1DA7A84424477698008257F0 /* InAppModalAlertPresenterTests.swift in Sources */ = {isa = PBXBuildFile; fileRef = 1DA7A84324477698008257F0 /* InAppModalAlertPresenterTests.swift */; };
		1DB1065124467E18005542BD /* AlertManager.swift in Sources */ = {isa = PBXBuildFile; fileRef = 1DB1065024467E18005542BD /* AlertManager.swift */; };
		1DFE9E172447B6270082C280 /* UserNotificationAlertPresenterTests.swift in Sources */ = {isa = PBXBuildFile; fileRef = 1DFE9E162447B6270082C280 /* UserNotificationAlertPresenterTests.swift */; };
		43027F0F1DFE0EC900C51989 /* HKUnit.swift in Sources */ = {isa = PBXBuildFile; fileRef = 4F526D5E1DF2459000A04910 /* HKUnit.swift */; };
		4302F4E11D4E9C8900F0FCAF /* TextFieldTableViewController.swift in Sources */ = {isa = PBXBuildFile; fileRef = 4302F4E01D4E9C8900F0FCAF /* TextFieldTableViewController.swift */; };
		4302F4E31D4EA54200F0FCAF /* InsulinDeliveryTableViewController.swift in Sources */ = {isa = PBXBuildFile; fileRef = 4302F4E21D4EA54200F0FCAF /* InsulinDeliveryTableViewController.swift */; };
		430B29932041F5B300BA9F93 /* UserDefaults+Loop.swift in Sources */ = {isa = PBXBuildFile; fileRef = 430B29922041F5B200BA9F93 /* UserDefaults+Loop.swift */; };
		430B29952041F5CB00BA9F93 /* LoopSettings+Loop.swift in Sources */ = {isa = PBXBuildFile; fileRef = 430B29942041F5CB00BA9F93 /* LoopSettings+Loop.swift */; };
		430D85891F44037000AF2D4F /* HUDViewTableViewCell.swift in Sources */ = {isa = PBXBuildFile; fileRef = 430D85881F44037000AF2D4F /* HUDViewTableViewCell.swift */; };
		4311FB9B1F37FE1B00D4C0A7 /* TitleSubtitleTextFieldTableViewCell.swift in Sources */ = {isa = PBXBuildFile; fileRef = 4311FB9A1F37FE1B00D4C0A7 /* TitleSubtitleTextFieldTableViewCell.swift */; };
		431A8C401EC6E8AB00823B9C /* CircleMaskView.swift in Sources */ = {isa = PBXBuildFile; fileRef = 431A8C3F1EC6E8AB00823B9C /* CircleMaskView.swift */; };
		431EA87021EB29120076EC1A /* ExponentialInsulinModelPreset.swift in Sources */ = {isa = PBXBuildFile; fileRef = 435CB6241F37ABFC00C320C7 /* ExponentialInsulinModelPreset.swift */; };
		431EA87121EB29120076EC1A /* ExponentialInsulinModelPreset.swift in Sources */ = {isa = PBXBuildFile; fileRef = 435CB6241F37ABFC00C320C7 /* ExponentialInsulinModelPreset.swift */; };
		431EA87221EB29150076EC1A /* InsulinModelSettings.swift in Sources */ = {isa = PBXBuildFile; fileRef = 435CB6281F37B01300C320C7 /* InsulinModelSettings.swift */; };
		431EA87321EB29160076EC1A /* InsulinModelSettings.swift in Sources */ = {isa = PBXBuildFile; fileRef = 435CB6281F37B01300C320C7 /* InsulinModelSettings.swift */; };
		431EA87421EB291A0076EC1A /* WalshInsulinModel.swift in Sources */ = {isa = PBXBuildFile; fileRef = 435CB6261F37AE5600C320C7 /* WalshInsulinModel.swift */; };
		431EA87521EB291B0076EC1A /* WalshInsulinModel.swift in Sources */ = {isa = PBXBuildFile; fileRef = 435CB6261F37AE5600C320C7 /* WalshInsulinModel.swift */; };
		4326BA641F3A44D9007CCAD4 /* ChartLineModel.swift in Sources */ = {isa = PBXBuildFile; fileRef = 4326BA631F3A44D9007CCAD4 /* ChartLineModel.swift */; };
		4328E01A1CFBE1DA00E199AA /* ActionHUDController.swift in Sources */ = {isa = PBXBuildFile; fileRef = 4328E0151CFBE1DA00E199AA /* ActionHUDController.swift */; };
		4328E01E1CFBE25F00E199AA /* CarbAndBolusFlowController.swift in Sources */ = {isa = PBXBuildFile; fileRef = 4328E01D1CFBE25F00E199AA /* CarbAndBolusFlowController.swift */; };
		4328E0281CFBE2C500E199AA /* CLKComplicationTemplate.swift in Sources */ = {isa = PBXBuildFile; fileRef = 4328E0221CFBE2C500E199AA /* CLKComplicationTemplate.swift */; };
		4328E02A1CFBE2C500E199AA /* UIColor.swift in Sources */ = {isa = PBXBuildFile; fileRef = 4328E0241CFBE2C500E199AA /* UIColor.swift */; };
		4328E02B1CFBE2C500E199AA /* WKAlertAction.swift in Sources */ = {isa = PBXBuildFile; fileRef = 4328E0251CFBE2C500E199AA /* WKAlertAction.swift */; };
		4328E02F1CFBF81800E199AA /* WKInterfaceImage.swift in Sources */ = {isa = PBXBuildFile; fileRef = 4328E02E1CFBF81800E199AA /* WKInterfaceImage.swift */; };
		4328E0331CFC091100E199AA /* WatchContext+LoopKit.swift in Sources */ = {isa = PBXBuildFile; fileRef = 4328E0311CFC068900E199AA /* WatchContext+LoopKit.swift */; };
		4328E0351CFC0AE100E199AA /* WatchDataManager.swift in Sources */ = {isa = PBXBuildFile; fileRef = 4328E0341CFC0AE100E199AA /* WatchDataManager.swift */; };
		432CF87520D8AC950066B889 /* NSUserDefaults+WatchApp.swift in Sources */ = {isa = PBXBuildFile; fileRef = 4328E0231CFBE2C500E199AA /* NSUserDefaults+WatchApp.swift */; };
		432E73CB1D24B3D6009AD15D /* RemoteDataServicesManager.swift in Sources */ = {isa = PBXBuildFile; fileRef = 432E73CA1D24B3D6009AD15D /* RemoteDataServicesManager.swift */; };
		433EA4C41D9F71C800CD78FB /* CommandResponseViewController.swift in Sources */ = {isa = PBXBuildFile; fileRef = 433EA4C31D9F71C800CD78FB /* CommandResponseViewController.swift */; };
		4344628220A7A37F00C4BE6F /* CoreBluetooth.framework in Frameworks */ = {isa = PBXBuildFile; fileRef = 4344628120A7A37E00C4BE6F /* CoreBluetooth.framework */; };
		4344628520A7A3BE00C4BE6F /* LoopKit.framework in Frameworks */ = {isa = PBXBuildFile; fileRef = 4344628320A7A3BE00C4BE6F /* LoopKit.framework */; };
		4344628E20A7ADD100C4BE6F /* UserDefaults+CGM.swift in Sources */ = {isa = PBXBuildFile; fileRef = 4344628D20A7ADD100C4BE6F /* UserDefaults+CGM.swift */; };
		4344628F20A7ADD500C4BE6F /* UserDefaults+CGM.swift in Sources */ = {isa = PBXBuildFile; fileRef = 4344628D20A7ADD100C4BE6F /* UserDefaults+CGM.swift */; };
		4344629220A7C19800C4BE6F /* ButtonGroup.swift in Sources */ = {isa = PBXBuildFile; fileRef = 4344629120A7C19800C4BE6F /* ButtonGroup.swift */; };
		4344629820A8B2D700C4BE6F /* OSLog.swift in Sources */ = {isa = PBXBuildFile; fileRef = 4374B5EE209D84BE00D17AA8 /* OSLog.swift */; };
		4345E3F421F036FC009E00E5 /* Result.swift in Sources */ = {isa = PBXBuildFile; fileRef = 43D848AF1E7DCBE100DADCBC /* Result.swift */; };
		4345E3F521F036FC009E00E5 /* Result.swift in Sources */ = {isa = PBXBuildFile; fileRef = 43D848AF1E7DCBE100DADCBC /* Result.swift */; };
		4345E3F821F03D2A009E00E5 /* DatesAndNumberCell.swift in Sources */ = {isa = PBXBuildFile; fileRef = 4345E3F721F03D2A009E00E5 /* DatesAndNumberCell.swift */; };
		4345E3FA21F0473B009E00E5 /* TextCell.swift in Sources */ = {isa = PBXBuildFile; fileRef = 4345E3F921F0473B009E00E5 /* TextCell.swift */; };
		4345E3FB21F04911009E00E5 /* UIColor+HIG.swift in Sources */ = {isa = PBXBuildFile; fileRef = 43BFF0C31E4659E700FF19A9 /* UIColor+HIG.swift */; };
		4345E3FC21F04911009E00E5 /* UIColor+HIG.swift in Sources */ = {isa = PBXBuildFile; fileRef = 43BFF0C31E4659E700FF19A9 /* UIColor+HIG.swift */; };
		4345E3FE21F04A50009E00E5 /* DateIntervalFormatter.swift in Sources */ = {isa = PBXBuildFile; fileRef = 4345E3FD21F04A50009E00E5 /* DateIntervalFormatter.swift */; };
		4345E3FF21F051C6009E00E5 /* LoopCore.framework in Frameworks */ = {isa = PBXBuildFile; fileRef = 43D9FFCF21EAE05D00AF44BF /* LoopCore.framework */; };
		4345E40021F051DD009E00E5 /* LoopCore.framework in CopyFiles */ = {isa = PBXBuildFile; fileRef = 43D9FFCF21EAE05D00AF44BF /* LoopCore.framework */; settings = {ATTRIBUTES = (CodeSignOnCopy, RemoveHeadersOnCopy, ); }; };
		4345E40121F67300009E00E5 /* PotentialCarbEntryUserInfo.swift in Sources */ = {isa = PBXBuildFile; fileRef = 43DE92581C5479E4001FFDE1 /* PotentialCarbEntryUserInfo.swift */; };
		4345E40221F67300009E00E5 /* PotentialCarbEntryUserInfo.swift in Sources */ = {isa = PBXBuildFile; fileRef = 43DE92581C5479E4001FFDE1 /* PotentialCarbEntryUserInfo.swift */; };
		4345E40421F68AD9009E00E5 /* TextRowController.swift in Sources */ = {isa = PBXBuildFile; fileRef = 4345E40321F68AD9009E00E5 /* TextRowController.swift */; };
		4345E40621F68E18009E00E5 /* CarbEntryListController.swift in Sources */ = {isa = PBXBuildFile; fileRef = 4345E40521F68E18009E00E5 /* CarbEntryListController.swift */; };
		4346D1E71C77F5FE00ABAFE3 /* ChartTableViewCell.swift in Sources */ = {isa = PBXBuildFile; fileRef = 4346D1E61C77F5FE00ABAFE3 /* ChartTableViewCell.swift */; };
		434FF1EE1CF27EEF000DB779 /* UITableViewCell.swift in Sources */ = {isa = PBXBuildFile; fileRef = 434FF1ED1CF27EEF000DB779 /* UITableViewCell.swift */; };
		43511CE221FD80E400566C63 /* RetrospectiveCorrection.swift in Sources */ = {isa = PBXBuildFile; fileRef = 43511CDF21FD80E400566C63 /* RetrospectiveCorrection.swift */; };
		43511CE321FD80E400566C63 /* StandardRetrospectiveCorrection.swift in Sources */ = {isa = PBXBuildFile; fileRef = 43511CE021FD80E400566C63 /* StandardRetrospectiveCorrection.swift */; };
		43511CEE220FC61700566C63 /* HUDRowController.swift in Sources */ = {isa = PBXBuildFile; fileRef = 43511CED220FC61700566C63 /* HUDRowController.swift */; };
		43517915230A07100072ECC0 /* NumberFormatter+WatchApp.swift in Sources */ = {isa = PBXBuildFile; fileRef = 43517914230A07100072ECC0 /* NumberFormatter+WatchApp.swift */; };
		43517917230A0E1A0072ECC0 /* WKInterfaceLabel.swift in Sources */ = {isa = PBXBuildFile; fileRef = 43517916230A0E1A0072ECC0 /* WKInterfaceLabel.swift */; };
		435400341C9F878D00D5819C /* SetBolusUserInfo.swift in Sources */ = {isa = PBXBuildFile; fileRef = 435400331C9F878D00D5819C /* SetBolusUserInfo.swift */; };
		435400351C9F878D00D5819C /* SetBolusUserInfo.swift in Sources */ = {isa = PBXBuildFile; fileRef = 435400331C9F878D00D5819C /* SetBolusUserInfo.swift */; };
		435CB6231F37967800C320C7 /* InsulinModelSettingsViewController.swift in Sources */ = {isa = PBXBuildFile; fileRef = 435CB6221F37967800C320C7 /* InsulinModelSettingsViewController.swift */; };
		436961911F19D11E00447E89 /* ChartPointsContextFillLayer.swift in Sources */ = {isa = PBXBuildFile; fileRef = 4369618F1F19C86400447E89 /* ChartPointsContextFillLayer.swift */; };
		436A0DA51D236A2A00104B24 /* LoopError.swift in Sources */ = {isa = PBXBuildFile; fileRef = 436A0DA41D236A2A00104B24 /* LoopError.swift */; };
		436D9BF81F6F4EA100CFA75F /* recommended_temp_start_low_end_just_above_range.json in Resources */ = {isa = PBXBuildFile; fileRef = 436D9BF71F6F4EA100CFA75F /* recommended_temp_start_low_end_just_above_range.json */; };
		4372E484213A63FB0068E043 /* ChartHUDController.swift in Sources */ = {isa = PBXBuildFile; fileRef = 4FFEDFBE20E5CF22000BFC58 /* ChartHUDController.swift */; };
		4372E487213C86240068E043 /* SampleValue.swift in Sources */ = {isa = PBXBuildFile; fileRef = 4372E486213C86240068E043 /* SampleValue.swift */; };
		4372E488213C862B0068E043 /* SampleValue.swift in Sources */ = {isa = PBXBuildFile; fileRef = 4372E486213C86240068E043 /* SampleValue.swift */; };
		4372E48B213CB5F00068E043 /* Double.swift in Sources */ = {isa = PBXBuildFile; fileRef = 4372E48A213CB5F00068E043 /* Double.swift */; };
		4372E48C213CB6750068E043 /* Double.swift in Sources */ = {isa = PBXBuildFile; fileRef = 4372E48A213CB5F00068E043 /* Double.swift */; };
		4372E490213CFCE70068E043 /* LoopSettingsUserInfo.swift in Sources */ = {isa = PBXBuildFile; fileRef = 4372E48F213CFCE70068E043 /* LoopSettingsUserInfo.swift */; };
		4372E491213D05F90068E043 /* LoopSettingsUserInfo.swift in Sources */ = {isa = PBXBuildFile; fileRef = 4372E48F213CFCE70068E043 /* LoopSettingsUserInfo.swift */; };
		4372E492213D956C0068E043 /* GlucoseRangeSchedule.swift in Sources */ = {isa = PBXBuildFile; fileRef = 43C513181E864C4E001547C7 /* GlucoseRangeSchedule.swift */; };
		4372E496213DCDD30068E043 /* GlucoseChartValueHashable.swift in Sources */ = {isa = PBXBuildFile; fileRef = 4372E495213DCDD30068E043 /* GlucoseChartValueHashable.swift */; };
		4374B5EF209D84BF00D17AA8 /* OSLog.swift in Sources */ = {isa = PBXBuildFile; fileRef = 4374B5EE209D84BE00D17AA8 /* OSLog.swift */; };
		4374B5F0209D857E00D17AA8 /* OSLog.swift in Sources */ = {isa = PBXBuildFile; fileRef = 4374B5EE209D84BE00D17AA8 /* OSLog.swift */; };
		43776F901B8022E90074EA36 /* AppDelegate.swift in Sources */ = {isa = PBXBuildFile; fileRef = 43776F8F1B8022E90074EA36 /* AppDelegate.swift */; };
		43776F971B8022E90074EA36 /* Main.storyboard in Resources */ = {isa = PBXBuildFile; fileRef = 43776F951B8022E90074EA36 /* Main.storyboard */; };
		43785E932120A01B0057DED1 /* NewCarbEntryIntent+Loop.swift in Sources */ = {isa = PBXBuildFile; fileRef = 43785E922120A01B0057DED1 /* NewCarbEntryIntent+Loop.swift */; };
		43785E972120E4500057DED1 /* INRelevantShortcutStore+Loop.swift in Sources */ = {isa = PBXBuildFile; fileRef = 43785E952120E4010057DED1 /* INRelevantShortcutStore+Loop.swift */; };
		43785E982120E7060057DED1 /* Intents.intentdefinition in Sources */ = {isa = PBXBuildFile; fileRef = 43785E9B2120E7060057DED1 /* Intents.intentdefinition */; };
		437AFEE520352591008C4892 /* NotificationCenter.framework in Frameworks */ = {isa = PBXBuildFile; fileRef = 4F70C1DD1DE8DCA7006380B7 /* NotificationCenter.framework */; };
		437AFEE8203689FE008C4892 /* LoopKit.framework in Frameworks */ = {isa = PBXBuildFile; fileRef = 43F78D4B1C914197002152D1 /* LoopKit.framework */; };
		437CEEE41CDE5C0A003C8C80 /* UIImage.swift in Sources */ = {isa = PBXBuildFile; fileRef = 437CEEE31CDE5C0A003C8C80 /* UIImage.swift */; };
		437D9BA31D7BC977007245E8 /* PredictionTableViewController.swift in Sources */ = {isa = PBXBuildFile; fileRef = 437D9BA21D7BC977007245E8 /* PredictionTableViewController.swift */; };
		438172D91F4E9E37003C3328 /* NewPumpEvent.swift in Sources */ = {isa = PBXBuildFile; fileRef = 438172D81F4E9E37003C3328 /* NewPumpEvent.swift */; };
		4389916B1E91B689000EEF90 /* ChartSettings+Loop.swift in Sources */ = {isa = PBXBuildFile; fileRef = 4389916A1E91B689000EEF90 /* ChartSettings+Loop.swift */; };
		438D42F91D7C88BC003244B0 /* PredictionInputEffect.swift in Sources */ = {isa = PBXBuildFile; fileRef = 438D42F81D7C88BC003244B0 /* PredictionInputEffect.swift */; };
		438D42FB1D7D11A4003244B0 /* PredictionInputEffectTableViewCell.swift in Sources */ = {isa = PBXBuildFile; fileRef = 438D42FA1D7D11A4003244B0 /* PredictionInputEffectTableViewCell.swift */; };
		43947D731F529FAA00A07D31 /* GlucoseRangeSchedule.swift in Sources */ = {isa = PBXBuildFile; fileRef = 43C513181E864C4E001547C7 /* GlucoseRangeSchedule.swift */; };
		4396BD50225159C0005AA4D3 /* HealthKit.framework in Frameworks */ = {isa = PBXBuildFile; fileRef = 43D9002C21EB225D00AF44BF /* HealthKit.framework */; };
		439706E622D2E84900C81566 /* PredictionSettingTableViewCell.swift in Sources */ = {isa = PBXBuildFile; fileRef = 439706E522D2E84900C81566 /* PredictionSettingTableViewCell.swift */; };
		439897371CD2F80600223065 /* AnalyticsServicesManager.swift in Sources */ = {isa = PBXBuildFile; fileRef = 439897361CD2F80600223065 /* AnalyticsServicesManager.swift */; };
		439A7942211F631C0041B75F /* RootNavigationController.swift in Sources */ = {isa = PBXBuildFile; fileRef = 439A7941211F631C0041B75F /* RootNavigationController.swift */; };
		439A7944211FE22F0041B75F /* NSUserActivity.swift in Sources */ = {isa = PBXBuildFile; fileRef = 439A7943211FE22F0041B75F /* NSUserActivity.swift */; };
		439A7945211FE23A0041B75F /* NSUserActivity.swift in Sources */ = {isa = PBXBuildFile; fileRef = 439A7943211FE22F0041B75F /* NSUserActivity.swift */; };
		439BED2A1E76093C00B0AED5 /* CGMManager.swift in Sources */ = {isa = PBXBuildFile; fileRef = 439BED291E76093C00B0AED5 /* CGMManager.swift */; };
		43A51E1F1EB6D62A000736CC /* CarbAbsorptionViewController.swift in Sources */ = {isa = PBXBuildFile; fileRef = 43A51E1E1EB6D62A000736CC /* CarbAbsorptionViewController.swift */; };
		43A51E211EB6DBDD000736CC /* ChartsTableViewController.swift in Sources */ = {isa = PBXBuildFile; fileRef = 43A51E201EB6DBDD000736CC /* ChartsTableViewController.swift */; };
		43A567691C94880B00334FAC /* LoopDataManager.swift in Sources */ = {isa = PBXBuildFile; fileRef = 43A567681C94880B00334FAC /* LoopDataManager.swift */; };
		43A943761B926B7B0051FA24 /* Interface.storyboard in Resources */ = {isa = PBXBuildFile; fileRef = 43A943741B926B7B0051FA24 /* Interface.storyboard */; };
		43A9437F1B926B7B0051FA24 /* WatchApp Extension.appex in Embed App Extensions */ = {isa = PBXBuildFile; fileRef = 43A9437E1B926B7B0051FA24 /* WatchApp Extension.appex */; settings = {ATTRIBUTES = (RemoveHeadersOnCopy, ); }; };
		43A943881B926B7B0051FA24 /* ExtensionDelegate.swift in Sources */ = {isa = PBXBuildFile; fileRef = 43A943871B926B7B0051FA24 /* ExtensionDelegate.swift */; };
		43A9438A1B926B7B0051FA24 /* NotificationController.swift in Sources */ = {isa = PBXBuildFile; fileRef = 43A943891B926B7B0051FA24 /* NotificationController.swift */; };
		43A9438E1B926B7B0051FA24 /* ComplicationController.swift in Sources */ = {isa = PBXBuildFile; fileRef = 43A9438D1B926B7B0051FA24 /* ComplicationController.swift */; };
		43A943901B926B7B0051FA24 /* Assets.xcassets in Resources */ = {isa = PBXBuildFile; fileRef = 43A9438F1B926B7B0051FA24 /* Assets.xcassets */; };
		43A943941B926B7B0051FA24 /* WatchApp.app in Embed Watch Content */ = {isa = PBXBuildFile; fileRef = 43A943721B926B7B0051FA24 /* WatchApp.app */; };
		43B260491ED248FB008CAA77 /* CarbEntryTableViewCell.swift in Sources */ = {isa = PBXBuildFile; fileRef = 43B260481ED248FB008CAA77 /* CarbEntryTableViewCell.swift */; };
		43BFF0B51E45C1E700FF19A9 /* NumberFormatter.swift in Sources */ = {isa = PBXBuildFile; fileRef = 43BFF0B31E45C1BE00FF19A9 /* NumberFormatter.swift */; };
		43BFF0B71E45C20C00FF19A9 /* NumberFormatter.swift in Sources */ = {isa = PBXBuildFile; fileRef = 43BFF0B31E45C1BE00FF19A9 /* NumberFormatter.swift */; };
		43BFF0BC1E45C80600FF19A9 /* UIColor+Loop.swift in Sources */ = {isa = PBXBuildFile; fileRef = 43BFF0BB1E45C80600FF19A9 /* UIColor+Loop.swift */; };
		43BFF0BF1E45C8EA00FF19A9 /* UIColor+Widget.swift in Sources */ = {isa = PBXBuildFile; fileRef = 43BFF0BE1E45C8EA00FF19A9 /* UIColor+Widget.swift */; };
		43BFF0C61E465A4400FF19A9 /* UIColor+HIG.swift in Sources */ = {isa = PBXBuildFile; fileRef = 43BFF0C31E4659E700FF19A9 /* UIColor+HIG.swift */; };
		43BFF0CD1E466C8400FF19A9 /* StateColorPalette.swift in Sources */ = {isa = PBXBuildFile; fileRef = 43BFF0CC1E466C8400FF19A9 /* StateColorPalette.swift */; };
		43C05CA821EB2B26006FB252 /* PersistenceController.swift in Sources */ = {isa = PBXBuildFile; fileRef = 431E73471FF95A900069B5F7 /* PersistenceController.swift */; };
		43C05CA921EB2B26006FB252 /* PersistenceController.swift in Sources */ = {isa = PBXBuildFile; fileRef = 431E73471FF95A900069B5F7 /* PersistenceController.swift */; };
		43C05CAA21EB2B49006FB252 /* NSBundle.swift in Sources */ = {isa = PBXBuildFile; fileRef = 430DA58D1D4AEC230097D1CA /* NSBundle.swift */; };
		43C05CAB21EB2B4A006FB252 /* NSBundle.swift in Sources */ = {isa = PBXBuildFile; fileRef = 430DA58D1D4AEC230097D1CA /* NSBundle.swift */; };
		43C05CAC21EB2B8B006FB252 /* NSBundle.swift in Sources */ = {isa = PBXBuildFile; fileRef = 430DA58D1D4AEC230097D1CA /* NSBundle.swift */; };
		43C05CAD21EB2BBF006FB252 /* NSUserDefaults.swift in Sources */ = {isa = PBXBuildFile; fileRef = 430B29892041F54A00BA9F93 /* NSUserDefaults.swift */; };
		43C05CAE21EB2BBF006FB252 /* NSUserDefaults.swift in Sources */ = {isa = PBXBuildFile; fileRef = 430B29892041F54A00BA9F93 /* NSUserDefaults.swift */; };
		43C05CAF21EB2C24006FB252 /* NSBundle.swift in Sources */ = {isa = PBXBuildFile; fileRef = 430DA58D1D4AEC230097D1CA /* NSBundle.swift */; };
		43C05CB121EBBDB9006FB252 /* TimeInRangeLesson.swift in Sources */ = {isa = PBXBuildFile; fileRef = 43C05CB021EBBDB9006FB252 /* TimeInRangeLesson.swift */; };
		43C05CB221EBD88A006FB252 /* LoopCore.framework in Embed Frameworks */ = {isa = PBXBuildFile; fileRef = 43D9002A21EB209400AF44BF /* LoopCore.framework */; settings = {ATTRIBUTES = (CodeSignOnCopy, RemoveHeadersOnCopy, ); }; };
		43C05CB521EBE274006FB252 /* Date.swift in Sources */ = {isa = PBXBuildFile; fileRef = 43C05CB421EBE274006FB252 /* Date.swift */; };
		43C05CB621EBE321006FB252 /* NSTimeInterval.swift in Sources */ = {isa = PBXBuildFile; fileRef = 439897341CD2F7DE00223065 /* NSTimeInterval.swift */; };
		43C05CB821EBEA54006FB252 /* HKUnit.swift in Sources */ = {isa = PBXBuildFile; fileRef = 43C05CB721EBEA54006FB252 /* HKUnit.swift */; };
		43C05CB921EBEA54006FB252 /* HKUnit.swift in Sources */ = {isa = PBXBuildFile; fileRef = 43C05CB721EBEA54006FB252 /* HKUnit.swift */; };
		43C05CBA21EBEAD8006FB252 /* LoopCore.framework in Frameworks */ = {isa = PBXBuildFile; fileRef = 43D9FFCF21EAE05D00AF44BF /* LoopCore.framework */; };
		43C05CBD21EBF77D006FB252 /* LessonsViewController.swift in Sources */ = {isa = PBXBuildFile; fileRef = 43C05CBC21EBF77D006FB252 /* LessonsViewController.swift */; };
		43C05CC021EBFFA4006FB252 /* Lesson.swift in Sources */ = {isa = PBXBuildFile; fileRef = 43C05CBF21EBFFA4006FB252 /* Lesson.swift */; };
		43C05CC221EC06E4006FB252 /* LessonConfigurationViewController.swift in Sources */ = {isa = PBXBuildFile; fileRef = 43C05CC121EC06E4006FB252 /* LessonConfigurationViewController.swift */; };
		43C05CC521EC29E3006FB252 /* TextFieldTableViewCell.swift in Sources */ = {isa = PBXBuildFile; fileRef = 4374B5F3209D89A900D17AA8 /* TextFieldTableViewCell.swift */; };
		43C05CC621EC29E7006FB252 /* TextFieldTableViewCell.swift in Sources */ = {isa = PBXBuildFile; fileRef = 4374B5F3209D89A900D17AA8 /* TextFieldTableViewCell.swift */; };
		43C05CC721EC2ABC006FB252 /* IdentifiableClass.swift in Sources */ = {isa = PBXBuildFile; fileRef = 434FF1E91CF26C29000DB779 /* IdentifiableClass.swift */; };
		43C05CC821EC2ABC006FB252 /* IdentifiableClass.swift in Sources */ = {isa = PBXBuildFile; fileRef = 434FF1E91CF26C29000DB779 /* IdentifiableClass.swift */; };
		43C05CCA21EC382B006FB252 /* NumberEntry.swift in Sources */ = {isa = PBXBuildFile; fileRef = 43C05CC921EC382B006FB252 /* NumberEntry.swift */; };
		43C0944A1CACCC73001F6403 /* NotificationManager.swift in Sources */ = {isa = PBXBuildFile; fileRef = 43C094491CACCC73001F6403 /* NotificationManager.swift */; };
		43C2FAE11EB656A500364AFF /* GlucoseEffectVelocity.swift in Sources */ = {isa = PBXBuildFile; fileRef = 43C2FAE01EB656A500364AFF /* GlucoseEffectVelocity.swift */; };
		43C3B6EC20B650A80026CAFA /* SettingsImageTableViewCell.swift in Sources */ = {isa = PBXBuildFile; fileRef = 43C3B6EB20B650A80026CAFA /* SettingsImageTableViewCell.swift */; };
		43C513191E864C4E001547C7 /* GlucoseRangeSchedule.swift in Sources */ = {isa = PBXBuildFile; fileRef = 43C513181E864C4E001547C7 /* GlucoseRangeSchedule.swift */; };
		43C5F257222C7B7200905D10 /* TimeComponents.swift in Sources */ = {isa = PBXBuildFile; fileRef = 43C5F256222C7B7200905D10 /* TimeComponents.swift */; };
		43C5F258222C7BD400905D10 /* AppDelegate.swift in Sources */ = {isa = PBXBuildFile; fileRef = 43D9FFA421EA9A0C00AF44BF /* AppDelegate.swift */; };
		43C5F25A222C921B00905D10 /* OSLog.swift in Sources */ = {isa = PBXBuildFile; fileRef = 43C5F259222C921B00905D10 /* OSLog.swift */; };
		43C728F5222266F000C62969 /* ModalDayLesson.swift in Sources */ = {isa = PBXBuildFile; fileRef = 43C728F4222266F000C62969 /* ModalDayLesson.swift */; };
		43C728F72222700000C62969 /* DateIntervalEntry.swift in Sources */ = {isa = PBXBuildFile; fileRef = 43C728F62222700000C62969 /* DateIntervalEntry.swift */; };
		43C728F9222A448700C62969 /* DayCalculator.swift in Sources */ = {isa = PBXBuildFile; fileRef = 43C728F8222A448700C62969 /* DayCalculator.swift */; };
		43CB2B2B1D924D450079823D /* WCSession.swift in Sources */ = {isa = PBXBuildFile; fileRef = 43CB2B2A1D924D450079823D /* WCSession.swift */; };
		43CE7CDE1CA8B63E003CC1B0 /* Data.swift in Sources */ = {isa = PBXBuildFile; fileRef = 43CE7CDD1CA8B63E003CC1B0 /* Data.swift */; };
		43D381621EBD9759007F8C8F /* HeaderValuesTableViewCell.swift in Sources */ = {isa = PBXBuildFile; fileRef = 43D381611EBD9759007F8C8F /* HeaderValuesTableViewCell.swift */; };
		43D9000B21EB0BE000AF44BF /* LoopCore.framework in Frameworks */ = {isa = PBXBuildFile; fileRef = 43D9FFCF21EAE05D00AF44BF /* LoopCore.framework */; };
		43D9001E21EB209400AF44BF /* LoopCore.h in Headers */ = {isa = PBXBuildFile; fileRef = 43D9FFD121EAE05D00AF44BF /* LoopCore.h */; settings = {ATTRIBUTES = (Public, ); }; };
		43D9002021EB209400AF44BF /* NSTimeInterval.swift in Sources */ = {isa = PBXBuildFile; fileRef = 439897341CD2F7DE00223065 /* NSTimeInterval.swift */; };
		43D9002221EB209400AF44BF /* LoopSettings.swift in Sources */ = {isa = PBXBuildFile; fileRef = 430B298C2041F56500BA9F93 /* LoopSettings.swift */; };
		43D9002D21EB225D00AF44BF /* HealthKit.framework in Frameworks */ = {isa = PBXBuildFile; fileRef = 43D9002C21EB225D00AF44BF /* HealthKit.framework */; };
		43D9002E21EB226F00AF44BF /* LoopKit.framework in Frameworks */ = {isa = PBXBuildFile; fileRef = 4344628320A7A3BE00C4BE6F /* LoopKit.framework */; };
		43D9002F21EB234400AF44BF /* LoopCore.framework in Frameworks */ = {isa = PBXBuildFile; fileRef = 43D9002A21EB209400AF44BF /* LoopCore.framework */; };
		43D9003321EB258C00AF44BF /* InsulinModelSettings+Loop.swift in Sources */ = {isa = PBXBuildFile; fileRef = 43D9003221EB258C00AF44BF /* InsulinModelSettings+Loop.swift */; };
		43D9F81821EC51CC000578CD /* DateEntry.swift in Sources */ = {isa = PBXBuildFile; fileRef = 43D9F81721EC51CC000578CD /* DateEntry.swift */; };
		43D9F81A21EC593C000578CD /* UITableViewCell.swift in Sources */ = {isa = PBXBuildFile; fileRef = 43D9F81921EC593C000578CD /* UITableViewCell.swift */; };
		43D9F81E21EF0609000578CD /* NumberRangeEntry.swift in Sources */ = {isa = PBXBuildFile; fileRef = 43D9F81D21EF0609000578CD /* NumberRangeEntry.swift */; };
		43D9F82021EF0906000578CD /* NSNumber.swift in Sources */ = {isa = PBXBuildFile; fileRef = 43D9F81F21EF0906000578CD /* NSNumber.swift */; };
		43D9F82221EF0A7A000578CD /* QuantityRangeEntry.swift in Sources */ = {isa = PBXBuildFile; fileRef = 43D9F82121EF0A7A000578CD /* QuantityRangeEntry.swift */; };
		43D9F82421EFF1AB000578CD /* LessonResultsViewController.swift in Sources */ = {isa = PBXBuildFile; fileRef = 43D9F82321EFF1AB000578CD /* LessonResultsViewController.swift */; };
		43D9FFAA21EA9A0C00AF44BF /* Main.storyboard in Resources */ = {isa = PBXBuildFile; fileRef = 43D9FFA821EA9A0C00AF44BF /* Main.storyboard */; };
		43D9FFAC21EA9A0F00AF44BF /* Assets.xcassets in Resources */ = {isa = PBXBuildFile; fileRef = 43D9FFAB21EA9A0F00AF44BF /* Assets.xcassets */; };
		43D9FFAF21EA9A0F00AF44BF /* LaunchScreen.storyboard in Resources */ = {isa = PBXBuildFile; fileRef = 43D9FFAD21EA9A0F00AF44BF /* LaunchScreen.storyboard */; };
		43D9FFB421EA9AD800AF44BF /* LoopUI.framework in Frameworks */ = {isa = PBXBuildFile; fileRef = 4F75288B1DFE1DC600C322D6 /* LoopUI.framework */; };
		43D9FFB621EA9B2F00AF44BF /* HealthKit.framework in Frameworks */ = {isa = PBXBuildFile; fileRef = 43F5C2C81B929C09003EB13D /* HealthKit.framework */; };
		43D9FFBB21EA9CC900AF44BF /* LoopKit.framework in Frameworks */ = {isa = PBXBuildFile; fileRef = 43F78D4B1C914197002152D1 /* LoopKit.framework */; };
		43D9FFBC21EA9CCD00AF44BF /* LoopKitUI.framework in Frameworks */ = {isa = PBXBuildFile; fileRef = 437AFEE6203688CF008C4892 /* LoopKitUI.framework */; };
		43D9FFBD21EA9CD700AF44BF /* SwiftCharts.framework in Frameworks */ = {isa = PBXBuildFile; fileRef = 4346D1EF1C781BEA00ABAFE3 /* SwiftCharts.framework */; };
		43D9FFC021EAB22E00AF44BF /* DataManager.swift in Sources */ = {isa = PBXBuildFile; fileRef = 43D9FFBF21EAB22E00AF44BF /* DataManager.swift */; };
		43D9FFD321EAE05D00AF44BF /* LoopCore.h in Headers */ = {isa = PBXBuildFile; fileRef = 43D9FFD121EAE05D00AF44BF /* LoopCore.h */; settings = {ATTRIBUTES = (Public, ); }; };
		43D9FFD621EAE05D00AF44BF /* LoopCore.framework in Frameworks */ = {isa = PBXBuildFile; fileRef = 43D9FFCF21EAE05D00AF44BF /* LoopCore.framework */; };
		43D9FFD721EAE05D00AF44BF /* LoopCore.framework in Embed Frameworks */ = {isa = PBXBuildFile; fileRef = 43D9FFCF21EAE05D00AF44BF /* LoopCore.framework */; settings = {ATTRIBUTES = (CodeSignOnCopy, RemoveHeadersOnCopy, ); }; };
		43D9FFDE21EAE3AE00AF44BF /* LoopCore.framework in Frameworks */ = {isa = PBXBuildFile; fileRef = 43D9FFCF21EAE05D00AF44BF /* LoopCore.framework */; };
		43D9FFE021EAE3E500AF44BF /* LoopUI.framework in Embed Frameworks */ = {isa = PBXBuildFile; fileRef = 4F75288B1DFE1DC600C322D6 /* LoopUI.framework */; settings = {ATTRIBUTES = (CodeSignOnCopy, RemoveHeadersOnCopy, ); }; };
		43D9FFE121EAE3E500AF44BF /* LoopCore.framework in Embed Frameworks */ = {isa = PBXBuildFile; fileRef = 43D9FFCF21EAE05D00AF44BF /* LoopCore.framework */; settings = {ATTRIBUTES = (CodeSignOnCopy, RemoveHeadersOnCopy, ); }; };
		43D9FFF521EAF27200AF44BF /* LoopSettings.swift in Sources */ = {isa = PBXBuildFile; fileRef = 430B298C2041F56500BA9F93 /* LoopSettings.swift */; };
		43D9FFF821EAF2EF00AF44BF /* LoopKit.framework in Frameworks */ = {isa = PBXBuildFile; fileRef = 43F78D4B1C914197002152D1 /* LoopKit.framework */; };
		43D9FFFA21EAF35900AF44BF /* HealthKit.framework in Frameworks */ = {isa = PBXBuildFile; fileRef = 43F5C2C81B929C09003EB13D /* HealthKit.framework */; };
		43D9FFFB21EAF3D300AF44BF /* NSTimeInterval.swift in Sources */ = {isa = PBXBuildFile; fileRef = 439897341CD2F7DE00223065 /* NSTimeInterval.swift */; };
		43DBF04C1C93B8D700B3C386 /* BolusViewController.swift in Sources */ = {isa = PBXBuildFile; fileRef = 43DBF04B1C93B8D700B3C386 /* BolusViewController.swift */; };
		43DBF0531C93EC8200B3C386 /* DeviceDataManager.swift in Sources */ = {isa = PBXBuildFile; fileRef = 43DBF0521C93EC8200B3C386 /* DeviceDataManager.swift */; };
		43DBF0591C93F73800B3C386 /* CarbEntryTableViewController.swift in Sources */ = {isa = PBXBuildFile; fileRef = 43DBF0581C93F73800B3C386 /* CarbEntryTableViewController.swift */; };
		43DFB62320D4CAE7008A7BAE /* PumpManager.swift in Sources */ = {isa = PBXBuildFile; fileRef = 43C3B6F620BBCAA30026CAFA /* PumpManager.swift */; };
		43E2D8D41D20BF42004DA55F /* DoseMathTests.swift in Sources */ = {isa = PBXBuildFile; fileRef = 43E2D8D31D20BF42004DA55F /* DoseMathTests.swift */; };
		43E2D8DB1D20C03B004DA55F /* NSTimeInterval.swift in Sources */ = {isa = PBXBuildFile; fileRef = 439897341CD2F7DE00223065 /* NSTimeInterval.swift */; };
		43E2D8DC1D20C049004DA55F /* DoseMath.swift in Sources */ = {isa = PBXBuildFile; fileRef = 43F78D251C8FC000002152D1 /* DoseMath.swift */; };
		43E2D8EC1D20C0DB004DA55F /* read_selected_basal_profile.json in Resources */ = {isa = PBXBuildFile; fileRef = 43E2D8E11D20C0DB004DA55F /* read_selected_basal_profile.json */; };
		43E2D8ED1D20C0DB004DA55F /* recommend_temp_basal_correct_low_at_min.json in Resources */ = {isa = PBXBuildFile; fileRef = 43E2D8E21D20C0DB004DA55F /* recommend_temp_basal_correct_low_at_min.json */; };
		43E2D8EE1D20C0DB004DA55F /* recommend_temp_basal_flat_and_high.json in Resources */ = {isa = PBXBuildFile; fileRef = 43E2D8E31D20C0DB004DA55F /* recommend_temp_basal_flat_and_high.json */; };
		43E2D8EF1D20C0DB004DA55F /* recommend_temp_basal_high_and_falling.json in Resources */ = {isa = PBXBuildFile; fileRef = 43E2D8E41D20C0DB004DA55F /* recommend_temp_basal_high_and_falling.json */; };
		43E2D8F01D20C0DB004DA55F /* recommend_temp_basal_high_and_rising.json in Resources */ = {isa = PBXBuildFile; fileRef = 43E2D8E51D20C0DB004DA55F /* recommend_temp_basal_high_and_rising.json */; };
		43E2D8F11D20C0DB004DA55F /* recommend_temp_basal_in_range_and_rising.json in Resources */ = {isa = PBXBuildFile; fileRef = 43E2D8E61D20C0DB004DA55F /* recommend_temp_basal_in_range_and_rising.json */; };
		43E2D8F21D20C0DB004DA55F /* recommend_temp_basal_no_change_glucose.json in Resources */ = {isa = PBXBuildFile; fileRef = 43E2D8E71D20C0DB004DA55F /* recommend_temp_basal_no_change_glucose.json */; };
		43E2D8F31D20C0DB004DA55F /* recommend_temp_basal_start_high_end_in_range.json in Resources */ = {isa = PBXBuildFile; fileRef = 43E2D8E81D20C0DB004DA55F /* recommend_temp_basal_start_high_end_in_range.json */; };
		43E2D8F41D20C0DB004DA55F /* recommend_temp_basal_start_high_end_low.json in Resources */ = {isa = PBXBuildFile; fileRef = 43E2D8E91D20C0DB004DA55F /* recommend_temp_basal_start_high_end_low.json */; };
		43E2D8F51D20C0DB004DA55F /* recommend_temp_basal_start_low_end_high.json in Resources */ = {isa = PBXBuildFile; fileRef = 43E2D8EA1D20C0DB004DA55F /* recommend_temp_basal_start_low_end_high.json */; };
		43E2D8F61D20C0DB004DA55F /* recommend_temp_basal_start_low_end_in_range.json in Resources */ = {isa = PBXBuildFile; fileRef = 43E2D8EB1D20C0DB004DA55F /* recommend_temp_basal_start_low_end_in_range.json */; };
		43E2D9191D222759004DA55F /* LoopKit.framework in Frameworks */ = {isa = PBXBuildFile; fileRef = 43F78D4B1C914197002152D1 /* LoopKit.framework */; };
		43E3449F1B9D68E900C85C07 /* StatusTableViewController.swift in Sources */ = {isa = PBXBuildFile; fileRef = 43E3449E1B9D68E900C85C07 /* StatusTableViewController.swift */; };
		43E93FB51E4675E800EAB8DB /* NumberFormatter.swift in Sources */ = {isa = PBXBuildFile; fileRef = 43BFF0B31E45C1BE00FF19A9 /* NumberFormatter.swift */; };
		43E93FB61E469A4000EAB8DB /* NumberFormatter.swift in Sources */ = {isa = PBXBuildFile; fileRef = 43BFF0B31E45C1BE00FF19A9 /* NumberFormatter.swift */; };
		43E93FB71E469A5100EAB8DB /* HKUnit.swift in Sources */ = {isa = PBXBuildFile; fileRef = 4F526D5E1DF2459000A04910 /* HKUnit.swift */; };
		43F1C31A1F5DC87700395429 /* ChartPoint.swift in Sources */ = {isa = PBXBuildFile; fileRef = 438991661E91B563000EEF90 /* ChartPoint.swift */; };
		43F41C371D3BF32400C11ED6 /* UIAlertController.swift in Sources */ = {isa = PBXBuildFile; fileRef = 43F41C361D3BF32400C11ED6 /* UIAlertController.swift */; };
		43F5C2C91B929C09003EB13D /* HealthKit.framework in Frameworks */ = {isa = PBXBuildFile; fileRef = 43F5C2C81B929C09003EB13D /* HealthKit.framework */; };
		43F5C2DB1B92A5E1003EB13D /* SettingsTableViewController.swift in Sources */ = {isa = PBXBuildFile; fileRef = 43F5C2DA1B92A5E1003EB13D /* SettingsTableViewController.swift */; };
		43F64DD91D9C92C900D24DC6 /* TitleSubtitleTableViewCell.swift in Sources */ = {isa = PBXBuildFile; fileRef = 43F64DD81D9C92C900D24DC6 /* TitleSubtitleTableViewCell.swift */; };
		43F78D261C8FC000002152D1 /* DoseMath.swift in Sources */ = {isa = PBXBuildFile; fileRef = 43F78D251C8FC000002152D1 /* DoseMath.swift */; };
		43F78D4F1C914197002152D1 /* LoopKit.framework in Frameworks */ = {isa = PBXBuildFile; fileRef = 43F78D4B1C914197002152D1 /* LoopKit.framework */; };
		43F89CA322BDFBBD006BB54E /* UIActivityIndicatorView.swift in Sources */ = {isa = PBXBuildFile; fileRef = 43F89CA222BDFBBC006BB54E /* UIActivityIndicatorView.swift */; };
		43FCBBC21E51710B00343C1B /* LaunchScreen.storyboard in Resources */ = {isa = PBXBuildFile; fileRef = 43776F9A1B8022E90074EA36 /* LaunchScreen.storyboard */; };
		43FCEEA9221A615B0013DD30 /* StatusChartsManager.swift in Sources */ = {isa = PBXBuildFile; fileRef = 43FCEEA8221A615B0013DD30 /* StatusChartsManager.swift */; };
		43FCEEAB221A61B40013DD30 /* IOBChart.swift in Sources */ = {isa = PBXBuildFile; fileRef = 43FCEEAA221A61B40013DD30 /* IOBChart.swift */; };
		43FCEEAD221A66780013DD30 /* DateFormatter.swift in Sources */ = {isa = PBXBuildFile; fileRef = 43FCEEAC221A66780013DD30 /* DateFormatter.swift */; };
		43FCEEAF221A67A70013DD30 /* NumberFormatter+Charts.swift in Sources */ = {isa = PBXBuildFile; fileRef = 43FCEEAE221A67A70013DD30 /* NumberFormatter+Charts.swift */; };
		43FCEEB1221A863E0013DD30 /* StatusChartsManager.swift in Sources */ = {isa = PBXBuildFile; fileRef = 43FCEEB0221A863E0013DD30 /* StatusChartsManager.swift */; };
		43FCEEB3221BC3B60013DD30 /* DoseChart.swift in Sources */ = {isa = PBXBuildFile; fileRef = 43FCEEB2221BC3B60013DD30 /* DoseChart.swift */; };
		43FCEEB5221BCA020013DD30 /* COBChart.swift in Sources */ = {isa = PBXBuildFile; fileRef = 43FCEEB4221BCA020013DD30 /* COBChart.swift */; };
		43FCEEB7221BCD160013DD30 /* InsulinModelChart.swift in Sources */ = {isa = PBXBuildFile; fileRef = 43FCEEB6221BCD160013DD30 /* InsulinModelChart.swift */; };
		43FCEEB9221BCF790013DD30 /* GlucoseChart.swift in Sources */ = {isa = PBXBuildFile; fileRef = 43FCEEB8221BCF790013DD30 /* GlucoseChart.swift */; };
		43FCEEBB22211C860013DD30 /* CarbEffectChart.swift in Sources */ = {isa = PBXBuildFile; fileRef = 43FCEEBA22211C860013DD30 /* CarbEffectChart.swift */; };
		43FCEEBD22212DD50013DD30 /* PredictedGlucoseChart.swift in Sources */ = {isa = PBXBuildFile; fileRef = 43FCEEBC22212DD50013DD30 /* PredictedGlucoseChart.swift */; };
		43FCEEBE22220CE70013DD30 /* LoopKitUI.framework in Frameworks */ = {isa = PBXBuildFile; fileRef = 437AFEE6203688CF008C4892 /* LoopKitUI.framework */; };
		43FCEEBF22220CF30013DD30 /* LoopKitUI.framework in Frameworks */ = {isa = PBXBuildFile; fileRef = 437AFEE6203688CF008C4892 /* LoopKitUI.framework */; };
		43FCEEC022220D1F0013DD30 /* LoopKit.framework in Frameworks */ = {isa = PBXBuildFile; fileRef = 43F78D4B1C914197002152D1 /* LoopKit.framework */; };
		4F08DE8F1E7BB871006741EA /* CollectionType+Loop.swift in Sources */ = {isa = PBXBuildFile; fileRef = 4F08DE8E1E7BB871006741EA /* CollectionType+Loop.swift */; };
		4F08DE9B1E7BC4ED006741EA /* SwiftCharts.framework in Frameworks */ = {isa = PBXBuildFile; fileRef = 4346D1EF1C781BEA00ABAFE3 /* SwiftCharts.framework */; };
		4F11D3C020DCBEEC006E072C /* GlucoseBackfillRequestUserInfo.swift in Sources */ = {isa = PBXBuildFile; fileRef = 4F11D3BF20DCBEEC006E072C /* GlucoseBackfillRequestUserInfo.swift */; };
		4F11D3C220DD80B3006E072C /* WatchHistoricalGlucose.swift in Sources */ = {isa = PBXBuildFile; fileRef = 4F11D3C120DD80B3006E072C /* WatchHistoricalGlucose.swift */; };
		4F11D3C320DD84DB006E072C /* GlucoseBackfillRequestUserInfo.swift in Sources */ = {isa = PBXBuildFile; fileRef = 4F11D3BF20DCBEEC006E072C /* GlucoseBackfillRequestUserInfo.swift */; };
		4F11D3C420DD881A006E072C /* WatchHistoricalGlucose.swift in Sources */ = {isa = PBXBuildFile; fileRef = 4F11D3C120DD80B3006E072C /* WatchHistoricalGlucose.swift */; };
		4F20AE631E6B87B100D07A06 /* ChartContainerView.swift in Sources */ = {isa = PBXBuildFile; fileRef = 4313EDDF1D8A6BF90060FA79 /* ChartContainerView.swift */; };
		4F2C15741E0209F500E160D4 /* NSTimeInterval.swift in Sources */ = {isa = PBXBuildFile; fileRef = 439897341CD2F7DE00223065 /* NSTimeInterval.swift */; };
		4F2C15811E0495B200E160D4 /* WatchContext+WatchApp.swift in Sources */ = {isa = PBXBuildFile; fileRef = 4F2C15801E0495B200E160D4 /* WatchContext+WatchApp.swift */; };
		4F2C15821E074FC600E160D4 /* NSTimeInterval.swift in Sources */ = {isa = PBXBuildFile; fileRef = 439897341CD2F7DE00223065 /* NSTimeInterval.swift */; };
		4F2C15831E0757E600E160D4 /* HKUnit.swift in Sources */ = {isa = PBXBuildFile; fileRef = 4F526D5E1DF2459000A04910 /* HKUnit.swift */; };
		4F2C15851E075B8700E160D4 /* LoopUI.h in Headers */ = {isa = PBXBuildFile; fileRef = 4F75288D1DFE1DC600C322D6 /* LoopUI.h */; settings = {ATTRIBUTES = (Public, ); }; };
		4F2C15931E09BF2C00E160D4 /* HUDView.swift in Sources */ = {isa = PBXBuildFile; fileRef = 4F2C15921E09BF2C00E160D4 /* HUDView.swift */; };
		4F2C15951E09BF3C00E160D4 /* HUDView.xib in Resources */ = {isa = PBXBuildFile; fileRef = 4F2C15941E09BF3C00E160D4 /* HUDView.xib */; };
		4F2C15971E09E94E00E160D4 /* HUDAssets.xcassets in Resources */ = {isa = PBXBuildFile; fileRef = 4F2C15961E09E94E00E160D4 /* HUDAssets.xcassets */; };
		4F2C159A1E0C9E5600E160D4 /* LoopUI.framework in Embed Frameworks */ = {isa = PBXBuildFile; fileRef = 4F75288B1DFE1DC600C322D6 /* LoopUI.framework */; settings = {ATTRIBUTES = (CodeSignOnCopy, RemoveHeadersOnCopy, ); }; };
		4F526D611DF8D9A900A04910 /* NetBasal.swift in Sources */ = {isa = PBXBuildFile; fileRef = 4F526D601DF8D9A900A04910 /* NetBasal.swift */; };
		4F6663941E905FD2009E74FC /* ChartColorPalette+Loop.swift in Sources */ = {isa = PBXBuildFile; fileRef = 4F6663931E905FD2009E74FC /* ChartColorPalette+Loop.swift */; };
		4F70C1E11DE8DCA7006380B7 /* StatusViewController.swift in Sources */ = {isa = PBXBuildFile; fileRef = 4F70C1E01DE8DCA7006380B7 /* StatusViewController.swift */; };
		4F70C1E41DE8DCA7006380B7 /* MainInterface.storyboard in Resources */ = {isa = PBXBuildFile; fileRef = 4F70C1E21DE8DCA7006380B7 /* MainInterface.storyboard */; };
		4F70C1E81DE8DCA7006380B7 /* Loop Status Extension.appex in Embed App Extensions */ = {isa = PBXBuildFile; fileRef = 4F70C1DC1DE8DCA7006380B7 /* Loop Status Extension.appex */; settings = {ATTRIBUTES = (RemoveHeadersOnCopy, ); }; };
		4F70C2101DE8FAC5006380B7 /* StatusExtensionDataManager.swift in Sources */ = {isa = PBXBuildFile; fileRef = 4F70C20F1DE8FAC5006380B7 /* StatusExtensionDataManager.swift */; };
		4F70C2121DE900EA006380B7 /* StatusExtensionContext.swift in Sources */ = {isa = PBXBuildFile; fileRef = 4F70C2111DE900EA006380B7 /* StatusExtensionContext.swift */; };
		4F70C2131DE90339006380B7 /* StatusExtensionContext.swift in Sources */ = {isa = PBXBuildFile; fileRef = 4F70C2111DE900EA006380B7 /* StatusExtensionContext.swift */; };
		4F7528941DFE1E9500C322D6 /* LoopUI.framework in Frameworks */ = {isa = PBXBuildFile; fileRef = 4F75288B1DFE1DC600C322D6 /* LoopUI.framework */; };
		4F7528951DFE1E9B00C322D6 /* LoopUI.framework in Frameworks */ = {isa = PBXBuildFile; fileRef = 4F75288B1DFE1DC600C322D6 /* LoopUI.framework */; };
		4F75289A1DFE1F6000C322D6 /* BasalRateHUDView.swift in Sources */ = {isa = PBXBuildFile; fileRef = 437CEEBF1CD6FCD8003C8C80 /* BasalRateHUDView.swift */; };
		4F75289C1DFE1F6000C322D6 /* GlucoseHUDView.swift in Sources */ = {isa = PBXBuildFile; fileRef = 4337615E1D52F487004A3647 /* GlucoseHUDView.swift */; };
		4F75289E1DFE1F6000C322D6 /* LoopCompletionHUDView.swift in Sources */ = {isa = PBXBuildFile; fileRef = 437CEEBD1CD6E0CB003C8C80 /* LoopCompletionHUDView.swift */; };
		4F7528A01DFE1F9D00C322D6 /* LoopStateView.swift in Sources */ = {isa = PBXBuildFile; fileRef = 438DADC71CDE8F8B007697A5 /* LoopStateView.swift */; };
		4F7528A11DFE200B00C322D6 /* BasalStateView.swift in Sources */ = {isa = PBXBuildFile; fileRef = 43B371851CE583890013C5A6 /* BasalStateView.swift */; };
		4F7528A51DFE208C00C322D6 /* NSTimeInterval.swift in Sources */ = {isa = PBXBuildFile; fileRef = 439897341CD2F7DE00223065 /* NSTimeInterval.swift */; };
		4F7528AA1DFE215100C322D6 /* HKUnit.swift in Sources */ = {isa = PBXBuildFile; fileRef = 4F526D5E1DF2459000A04910 /* HKUnit.swift */; };
		4F75F00220FCFE8C00B5570E /* GlucoseChartScene.swift in Sources */ = {isa = PBXBuildFile; fileRef = 4F75F00120FCFE8C00B5570E /* GlucoseChartScene.swift */; };
		4F7E8AC520E2AB9600AEA65E /* Date.swift in Sources */ = {isa = PBXBuildFile; fileRef = 4F7E8AC420E2AB9600AEA65E /* Date.swift */; };
		4F7E8AC720E2AC0300AEA65E /* WatchPredictedGlucose.swift in Sources */ = {isa = PBXBuildFile; fileRef = 4F7E8AC620E2AC0300AEA65E /* WatchPredictedGlucose.swift */; };
		4F7E8ACB20E2ACB500AEA65E /* WatchPredictedGlucose.swift in Sources */ = {isa = PBXBuildFile; fileRef = 4F7E8AC620E2AC0300AEA65E /* WatchPredictedGlucose.swift */; };
		4F82655020E69F9A0031A8F5 /* HUDInterfaceController.swift in Sources */ = {isa = PBXBuildFile; fileRef = 4F82654F20E69F9A0031A8F5 /* HUDInterfaceController.swift */; };
		4FAC02541E22F6B20087A773 /* NSTimeInterval.swift in Sources */ = {isa = PBXBuildFile; fileRef = 439897341CD2F7DE00223065 /* NSTimeInterval.swift */; };
		4FB76FB01E8C3E8000B39636 /* SwiftCharts.framework in Frameworks */ = {isa = PBXBuildFile; fileRef = 4346D1EF1C781BEA00ABAFE3 /* SwiftCharts.framework */; };
		4FB76FB31E8C3EE400B39636 /* ChartAxisValueDoubleLog.swift in Sources */ = {isa = PBXBuildFile; fileRef = 4F08DE7C1E7BB6E5006741EA /* ChartAxisValueDoubleLog.swift */; };
		4FB76FB41E8C3F7C00B39636 /* ChartAxisValueDoubleUnit.swift in Sources */ = {isa = PBXBuildFile; fileRef = 4F08DE7D1E7BB6E5006741EA /* ChartAxisValueDoubleUnit.swift */; };
		4FB76FB51E8C41E200B39636 /* ChartPointsScatterDownTrianglesLayer.swift in Sources */ = {isa = PBXBuildFile; fileRef = 4F08DE831E7BB70B006741EA /* ChartPointsScatterDownTrianglesLayer.swift */; };
		4FB76FB61E8C426900B39636 /* ChartPointsTouchHighlightLayerViewCache.swift in Sources */ = {isa = PBXBuildFile; fileRef = 4F08DE841E7BB70B006741EA /* ChartPointsTouchHighlightLayerViewCache.swift */; };
		4FB76FB71E8C428600B39636 /* UIColor.swift in Sources */ = {isa = PBXBuildFile; fileRef = 43BFF0B11E45C18400FF19A9 /* UIColor.swift */; };
		4FB76FB81E8C429D00B39636 /* CGPoint.swift in Sources */ = {isa = PBXBuildFile; fileRef = 4F08DE801E7BB6F1006741EA /* CGPoint.swift */; };
		4FB76FB91E8C42B000B39636 /* CollectionType.swift in Sources */ = {isa = PBXBuildFile; fileRef = 43649A621C7A347F00523D7F /* CollectionType.swift */; };
		4FB76FBA1E8C42CE00B39636 /* UIColor.swift in Sources */ = {isa = PBXBuildFile; fileRef = 43BFF0B11E45C18400FF19A9 /* UIColor.swift */; };
		4FB76FBB1E8C42CF00B39636 /* UIColor.swift in Sources */ = {isa = PBXBuildFile; fileRef = 43BFF0B11E45C18400FF19A9 /* UIColor.swift */; };
		4FB76FC61E8C57B100B39636 /* ChartsManager.swift in Sources */ = {isa = PBXBuildFile; fileRef = 4FB76FC51E8C57B100B39636 /* ChartsManager.swift */; };
		4FB76FCE1E8C835D00B39636 /* ChartColorPalette.swift in Sources */ = {isa = PBXBuildFile; fileRef = 4FB76FCD1E8C835D00B39636 /* ChartColorPalette.swift */; };
		4FC8C8011DEB93E400A1452E /* NSUserDefaults+StatusExtension.swift in Sources */ = {isa = PBXBuildFile; fileRef = 4FC8C8001DEB93E400A1452E /* NSUserDefaults+StatusExtension.swift */; };
		4FC8C8021DEB943800A1452E /* NSUserDefaults+StatusExtension.swift in Sources */ = {isa = PBXBuildFile; fileRef = 4FC8C8001DEB93E400A1452E /* NSUserDefaults+StatusExtension.swift */; };
		4FDDD23720DC51DF00D04B16 /* LoopDataManager.swift in Sources */ = {isa = PBXBuildFile; fileRef = 4FDDD23620DC51DF00D04B16 /* LoopDataManager.swift */; };
		4FF4D0F81E1725B000846527 /* NibLoadable.swift in Sources */ = {isa = PBXBuildFile; fileRef = 434F54561D287FDB002A9274 /* NibLoadable.swift */; };
		4FF4D1001E18374700846527 /* WatchContext.swift in Sources */ = {isa = PBXBuildFile; fileRef = 4FF4D0FF1E18374700846527 /* WatchContext.swift */; };
		4FF4D1011E18375000846527 /* WatchContext.swift in Sources */ = {isa = PBXBuildFile; fileRef = 4FF4D0FF1E18374700846527 /* WatchContext.swift */; };
		7D23667D21250C7E0028B67D /* LocalizedString.swift in Sources */ = {isa = PBXBuildFile; fileRef = 7D23667C21250C7E0028B67D /* LocalizedString.swift */; };
		7D2366E621250E0A0028B67D /* InfoPlist.strings in Resources */ = {isa = PBXBuildFile; fileRef = 7D2366E421250E0A0028B67D /* InfoPlist.strings */; };
		7D7076351FE06EDE004AC8EA /* Localizable.strings in Resources */ = {isa = PBXBuildFile; fileRef = 7D7076371FE06EDE004AC8EA /* Localizable.strings */; };
		7D70763A1FE06EDF004AC8EA /* InfoPlist.strings in Resources */ = {isa = PBXBuildFile; fileRef = 7D70763C1FE06EDF004AC8EA /* InfoPlist.strings */; };
		7D70763F1FE06EDF004AC8EA /* ckcomplication.strings in Resources */ = {isa = PBXBuildFile; fileRef = 7D7076411FE06EDF004AC8EA /* ckcomplication.strings */; };
		7D7076451FE06EE0004AC8EA /* InfoPlist.strings in Resources */ = {isa = PBXBuildFile; fileRef = 7D7076471FE06EE0004AC8EA /* InfoPlist.strings */; };
		7D70764A1FE06EE1004AC8EA /* Localizable.strings in Resources */ = {isa = PBXBuildFile; fileRef = 7D70764C1FE06EE1004AC8EA /* Localizable.strings */; };
		7D70764F1FE06EE1004AC8EA /* InfoPlist.strings in Resources */ = {isa = PBXBuildFile; fileRef = 7D7076511FE06EE1004AC8EA /* InfoPlist.strings */; };
		7D7076541FE06EE2004AC8EA /* InfoPlist.strings in Resources */ = {isa = PBXBuildFile; fileRef = 7D7076561FE06EE2004AC8EA /* InfoPlist.strings */; };
		7D7076591FE06EE2004AC8EA /* Localizable.strings in Resources */ = {isa = PBXBuildFile; fileRef = 7D70765B1FE06EE2004AC8EA /* Localizable.strings */; };
		7D70765E1FE06EE3004AC8EA /* Localizable.strings in Resources */ = {isa = PBXBuildFile; fileRef = 7D7076601FE06EE3004AC8EA /* Localizable.strings */; };
		7D7076631FE06EE4004AC8EA /* Localizable.strings in Resources */ = {isa = PBXBuildFile; fileRef = 7D7076651FE06EE4004AC8EA /* Localizable.strings */; };
		7D7076681FE0702F004AC8EA /* InfoPlist.strings in Resources */ = {isa = PBXBuildFile; fileRef = 7D70766A1FE0702F004AC8EA /* InfoPlist.strings */; };
		891B508524342BE1005DA578 /* CarbAndBolusFlowViewModel.swift in Sources */ = {isa = PBXBuildFile; fileRef = 891B508424342BE1005DA578 /* CarbAndBolusFlowViewModel.swift */; };
		892A5D2A222EF60A008961AB /* MockKit.framework in Frameworks */ = {isa = PBXBuildFile; fileRef = 892A5D29222EF60A008961AB /* MockKit.framework */; };
		892A5D2C222EF60A008961AB /* MockKitUI.framework in Frameworks */ = {isa = PBXBuildFile; fileRef = 892A5D2B222EF60A008961AB /* MockKitUI.framework */; };
		892A5D59222F0A27008961AB /* Debug.swift in Sources */ = {isa = PBXBuildFile; fileRef = 892A5D58222F0A27008961AB /* Debug.swift */; };
		892A5D5B222F0D7C008961AB /* LoopTestingKit.framework in Frameworks */ = {isa = PBXBuildFile; fileRef = 892A5D5A222F0D7C008961AB /* LoopTestingKit.framework */; };
		892A5D692230C41D008961AB /* RangeReplaceableCollection.swift in Sources */ = {isa = PBXBuildFile; fileRef = 892A5D682230C41D008961AB /* RangeReplaceableCollection.swift */; };
		892ADE082446E1C2007CE08C /* SuspendThresholdEditor.swift in Sources */ = {isa = PBXBuildFile; fileRef = 892ADE072446E1C2007CE08C /* SuspendThresholdEditor.swift */; };
		892ADE0A2446E9C3007CE08C /* ExplicitlyDismissibleModal.swift in Sources */ = {isa = PBXBuildFile; fileRef = 892ADE092446E9C3007CE08C /* ExplicitlyDismissibleModal.swift */; };
		892D7C5123B54A15008A9656 /* CarbEntryViewController.swift in Sources */ = {isa = PBXBuildFile; fileRef = 892D7C5023B54A14008A9656 /* CarbEntryViewController.swift */; };
		892FB4CD22040104005293EC /* OverridePresetRow.swift in Sources */ = {isa = PBXBuildFile; fileRef = 892FB4CC22040104005293EC /* OverridePresetRow.swift */; };
		892FB4CF220402C0005293EC /* OverrideSelectionController.swift in Sources */ = {isa = PBXBuildFile; fileRef = 892FB4CE220402C0005293EC /* OverrideSelectionController.swift */; };
		894F6DD3243BCBDB00CCE676 /* Environment+SizeClass.swift in Sources */ = {isa = PBXBuildFile; fileRef = 894F6DD2243BCBDB00CCE676 /* Environment+SizeClass.swift */; };
		894F6DD7243C047300CCE676 /* View+Position.swift in Sources */ = {isa = PBXBuildFile; fileRef = 894F6DD6243C047300CCE676 /* View+Position.swift */; };
		894F6DD9243C060600CCE676 /* ScalablePositionedText.swift in Sources */ = {isa = PBXBuildFile; fileRef = 894F6DD8243C060600CCE676 /* ScalablePositionedText.swift */; };
		894F6DDB243C07CF00CCE676 /* GramLabel.swift in Sources */ = {isa = PBXBuildFile; fileRef = 894F6DDA243C07CF00CCE676 /* GramLabel.swift */; };
		894F6DDD243C0A2300CCE676 /* CarbAmountLabel.swift in Sources */ = {isa = PBXBuildFile; fileRef = 894F6DDC243C0A2300CCE676 /* CarbAmountLabel.swift */; };
		895788AD242E69A2002CB114 /* AbsorptionTimeSelection.swift in Sources */ = {isa = PBXBuildFile; fileRef = 895788A5242E69A1002CB114 /* AbsorptionTimeSelection.swift */; };
		895788AE242E69A2002CB114 /* CarbAndBolusFlow.swift in Sources */ = {isa = PBXBuildFile; fileRef = 895788A6242E69A1002CB114 /* CarbAndBolusFlow.swift */; };
		895788AF242E69A2002CB114 /* BolusInput.swift in Sources */ = {isa = PBXBuildFile; fileRef = 895788A7242E69A1002CB114 /* BolusInput.swift */; };
		895788B1242E69A2002CB114 /* Color.swift in Sources */ = {isa = PBXBuildFile; fileRef = 895788A9242E69A1002CB114 /* Color.swift */; };
		895788B2242E69A2002CB114 /* CircularAccessoryButtonStyle.swift in Sources */ = {isa = PBXBuildFile; fileRef = 895788AA242E69A1002CB114 /* CircularAccessoryButtonStyle.swift */; };
		895788B3242E69A2002CB114 /* ActionButton.swift in Sources */ = {isa = PBXBuildFile; fileRef = 895788AB242E69A2002CB114 /* ActionButton.swift */; };
		895FE0952201234000FCF18A /* OverrideSelectionViewController.swift in Sources */ = {isa = PBXBuildFile; fileRef = 895FE0942201234000FCF18A /* OverrideSelectionViewController.swift */; };
		8968B1122408B3520074BB48 /* UIFont.swift in Sources */ = {isa = PBXBuildFile; fileRef = 8968B1112408B3520074BB48 /* UIFont.swift */; };
		8968B114240C55F10074BB48 /* LoopSettingsTests.swift in Sources */ = {isa = PBXBuildFile; fileRef = 8968B113240C55F10074BB48 /* LoopSettingsTests.swift */; };
		898ECA60218ABD17001E9D35 /* GlucoseChartScaler.swift in Sources */ = {isa = PBXBuildFile; fileRef = 898ECA5E218ABD17001E9D35 /* GlucoseChartScaler.swift */; };
		898ECA61218ABD17001E9D35 /* GlucoseChartData.swift in Sources */ = {isa = PBXBuildFile; fileRef = 898ECA5F218ABD17001E9D35 /* GlucoseChartData.swift */; };
		898ECA63218ABD21001E9D35 /* ComplicationChartManager.swift in Sources */ = {isa = PBXBuildFile; fileRef = 898ECA62218ABD21001E9D35 /* ComplicationChartManager.swift */; };
		898ECA65218ABD9B001E9D35 /* CGRect.swift in Sources */ = {isa = PBXBuildFile; fileRef = 898ECA64218ABD9A001E9D35 /* CGRect.swift */; };
		898ECA69218ABDA9001E9D35 /* CLKTextProvider+Compound.m in Sources */ = {isa = PBXBuildFile; fileRef = 898ECA67218ABDA8001E9D35 /* CLKTextProvider+Compound.m */; };
		899012C3246F442F007B88BA /* CorrectionRangeOverridesEditor.swift in Sources */ = {isa = PBXBuildFile; fileRef = 899012C2246F442F007B88BA /* CorrectionRangeOverridesEditor.swift */; };
		899433B823FE129800FA4BEA /* OverrideBadgeView.swift in Sources */ = {isa = PBXBuildFile; fileRef = 899433B723FE129700FA4BEA /* OverrideBadgeView.swift */; };
		89A605E324327DFE009C1096 /* CarbAmountInput.swift in Sources */ = {isa = PBXBuildFile; fileRef = 89A605E224327DFE009C1096 /* CarbAmountInput.swift */; };
		89A605E524327F45009C1096 /* DoseVolumeInput.swift in Sources */ = {isa = PBXBuildFile; fileRef = 89A605E424327F45009C1096 /* DoseVolumeInput.swift */; };
		89A605E72432860C009C1096 /* PeriodicPublisher.swift in Sources */ = {isa = PBXBuildFile; fileRef = 89A605E62432860C009C1096 /* PeriodicPublisher.swift */; };
		89A605E924328862009C1096 /* Checkmark.swift in Sources */ = {isa = PBXBuildFile; fileRef = 89A605E824328862009C1096 /* Checkmark.swift */; };
		89A605EB243288E4009C1096 /* TopDownTriangle.swift in Sources */ = {isa = PBXBuildFile; fileRef = 89A605EA243288E4009C1096 /* TopDownTriangle.swift */; };
		89A605ED24328972009C1096 /* BolusArrow.swift in Sources */ = {isa = PBXBuildFile; fileRef = 89A605EC24328972009C1096 /* BolusArrow.swift */; };
		89A605EF2432925D009C1096 /* CompletionCheckmark.swift in Sources */ = {isa = PBXBuildFile; fileRef = 89A605EE2432925D009C1096 /* CompletionCheckmark.swift */; };
		89A605F12432BD18009C1096 /* BolusConfirmationVisual.swift in Sources */ = {isa = PBXBuildFile; fileRef = 89A605F02432BD18009C1096 /* BolusConfirmationVisual.swift */; };
		89ADE13B226BFA0F0067222B /* TestingScenariosManager.swift in Sources */ = {isa = PBXBuildFile; fileRef = 89ADE13A226BFA0F0067222B /* TestingScenariosManager.swift */; };
		89BE75C92464B50600B145D9 /* DismissibleHostingController.swift in Sources */ = {isa = PBXBuildFile; fileRef = 89BE75C82464B50600B145D9 /* DismissibleHostingController.swift */; };
		89CA2B30226C0161004D9350 /* DirectoryObserver.swift in Sources */ = {isa = PBXBuildFile; fileRef = 89CA2B2F226C0161004D9350 /* DirectoryObserver.swift */; };
		89CA2B32226C18B8004D9350 /* TestingScenariosTableViewController.swift in Sources */ = {isa = PBXBuildFile; fileRef = 89CA2B31226C18B8004D9350 /* TestingScenariosTableViewController.swift */; };
		89CA2B3D226E6B13004D9350 /* LocalTestingScenariosManager.swift in Sources */ = {isa = PBXBuildFile; fileRef = 89CA2B3C226E6B13004D9350 /* LocalTestingScenariosManager.swift */; };
		89D6953E23B6DF8A002B3066 /* PotentialCarbEntryTableViewCell.swift in Sources */ = {isa = PBXBuildFile; fileRef = 89D6953D23B6DF8A002B3066 /* PotentialCarbEntryTableViewCell.swift */; };
		89E08FC2242E73DC000D719B /* CarbAmountPositionKey.swift in Sources */ = {isa = PBXBuildFile; fileRef = 89E08FC1242E73DC000D719B /* CarbAmountPositionKey.swift */; };
		89E08FC4242E73F0000D719B /* GramLabelPositionKey.swift in Sources */ = {isa = PBXBuildFile; fileRef = 89E08FC3242E73F0000D719B /* GramLabelPositionKey.swift */; };
		89E08FC6242E7506000D719B /* CarbAndDateInput.swift in Sources */ = {isa = PBXBuildFile; fileRef = 89E08FC5242E7506000D719B /* CarbAndDateInput.swift */; };
		89E08FC8242E76E9000D719B /* AnyTransition.swift in Sources */ = {isa = PBXBuildFile; fileRef = 89E08FC7242E76E9000D719B /* AnyTransition.swift */; };
		89E08FCA242E7714000D719B /* UIFont.swift in Sources */ = {isa = PBXBuildFile; fileRef = 89E08FC9242E7714000D719B /* UIFont.swift */; };
		89E08FCC242E790C000D719B /* Comparable.swift in Sources */ = {isa = PBXBuildFile; fileRef = 89E08FCB242E790C000D719B /* Comparable.swift */; };
		89E08FD0242E8B2B000D719B /* BolusConfirmationView.swift in Sources */ = {isa = PBXBuildFile; fileRef = 89E08FCF242E8B2B000D719B /* BolusConfirmationView.swift */; };
		89E267FC2292456700A3F2AF /* FeatureFlags.swift in Sources */ = {isa = PBXBuildFile; fileRef = 89E267FB2292456700A3F2AF /* FeatureFlags.swift */; };
		89E267FD2292456700A3F2AF /* FeatureFlags.swift in Sources */ = {isa = PBXBuildFile; fileRef = 89E267FB2292456700A3F2AF /* FeatureFlags.swift */; };
		89E267FF229267DF00A3F2AF /* Optional.swift in Sources */ = {isa = PBXBuildFile; fileRef = 89E267FE229267DF00A3F2AF /* Optional.swift */; };
		89E26800229267DF00A3F2AF /* Optional.swift in Sources */ = {isa = PBXBuildFile; fileRef = 89E267FE229267DF00A3F2AF /* Optional.swift */; };
		89F9118F24352F1600ECCAF3 /* DigitalCrownRotation.swift in Sources */ = {isa = PBXBuildFile; fileRef = 89F9118E24352F1600ECCAF3 /* DigitalCrownRotation.swift */; };
		89F9119224358E2B00ECCAF3 /* CarbEntryInputMode.swift in Sources */ = {isa = PBXBuildFile; fileRef = 89F9119124358E2B00ECCAF3 /* CarbEntryInputMode.swift */; };
		89F9119424358E4500ECCAF3 /* CarbAbsorptionTime.swift in Sources */ = {isa = PBXBuildFile; fileRef = 89F9119324358E4500ECCAF3 /* CarbAbsorptionTime.swift */; };
		89F9119624358E6900ECCAF3 /* BolusPickerValues.swift in Sources */ = {isa = PBXBuildFile; fileRef = 89F9119524358E6900ECCAF3 /* BolusPickerValues.swift */; };
		A92E557E2464DFFD00DB93BB /* DosingDecisionStore.swift in Sources */ = {isa = PBXBuildFile; fileRef = A92E557D2464DFFD00DB93BB /* DosingDecisionStore.swift */; };
		A966152623EA5A26005D8B29 /* DefaultAssets.xcassets in Resources */ = {isa = PBXBuildFile; fileRef = A966152423EA5A25005D8B29 /* DefaultAssets.xcassets */; };
		A966152723EA5A26005D8B29 /* DerivedAssets.xcassets in Resources */ = {isa = PBXBuildFile; fileRef = A966152523EA5A25005D8B29 /* DerivedAssets.xcassets */; };
		A966152A23EA5A37005D8B29 /* DefaultAssets.xcassets in Resources */ = {isa = PBXBuildFile; fileRef = A966152823EA5A37005D8B29 /* DefaultAssets.xcassets */; };
		A966152B23EA5A37005D8B29 /* DerivedAssets.xcassets in Resources */ = {isa = PBXBuildFile; fileRef = A966152923EA5A37005D8B29 /* DerivedAssets.xcassets */; };
		A98556852493F901000FD662 /* AlertStore+SimulatedCoreData.swift in Sources */ = {isa = PBXBuildFile; fileRef = A98556842493F901000FD662 /* AlertStore+SimulatedCoreData.swift */; };
		A999D40424663CE1004C89D4 /* DoseStore.swift in Sources */ = {isa = PBXBuildFile; fileRef = A999D40324663CE1004C89D4 /* DoseStore.swift */; };
		A999D40624663D18004C89D4 /* PumpManagerError.swift in Sources */ = {isa = PBXBuildFile; fileRef = A999D40524663D18004C89D4 /* PumpManagerError.swift */; };
		A999D40824663D6D004C89D4 /* SetBolusError.swift in Sources */ = {isa = PBXBuildFile; fileRef = A999D40724663D6D004C89D4 /* SetBolusError.swift */; };
		A999D40A24663DC7004C89D4 /* CarbStore.swift in Sources */ = {isa = PBXBuildFile; fileRef = A999D40924663DC7004C89D4 /* CarbStore.swift */; };
		A9A63F8D246B261100588D5B /* DosingDecisionStoreTests.swift in Sources */ = {isa = PBXBuildFile; fileRef = A9A63F8C246B261100588D5B /* DosingDecisionStoreTests.swift */; };
		A9A63F8E246B271600588D5B /* NSTimeInterval.swift in Sources */ = {isa = PBXBuildFile; fileRef = 439897341CD2F7DE00223065 /* NSTimeInterval.swift */; };
		A9B607B0247F000F00792BE4 /* UserNotifications+Loop.swift in Sources */ = {isa = PBXBuildFile; fileRef = A9B607AF247F000F00792BE4 /* UserNotifications+Loop.swift */; };
		A9C62D8223316FF600535612 /* UserDefaults+Services.swift in Sources */ = {isa = PBXBuildFile; fileRef = A9C62D8123316FF500535612 /* UserDefaults+Services.swift */; };
		A9C62D842331700E00535612 /* DiagnosticLog+Subsystem.swift in Sources */ = {isa = PBXBuildFile; fileRef = A9C62D832331700D00535612 /* DiagnosticLog+Subsystem.swift */; };
		A9C62D882331703100535612 /* Service.swift in Sources */ = {isa = PBXBuildFile; fileRef = A9C62D852331703000535612 /* Service.swift */; };
		A9C62D892331703100535612 /* LoggingServicesManager.swift in Sources */ = {isa = PBXBuildFile; fileRef = A9C62D862331703000535612 /* LoggingServicesManager.swift */; };
		A9C62D8A2331703100535612 /* ServicesManager.swift in Sources */ = {isa = PBXBuildFile; fileRef = A9C62D872331703000535612 /* ServicesManager.swift */; };
		A9C62D8E2331708700535612 /* AuthenticationTableViewCell+NibLoadable.swift in Sources */ = {isa = PBXBuildFile; fileRef = A9C62D8D2331708700535612 /* AuthenticationTableViewCell+NibLoadable.swift */; };
		A9CBE458248AB564008E7BA2 /* DoseStore+SimulatedCoreData.swift in Sources */ = {isa = PBXBuildFile; fileRef = A9CBE457248AB564008E7BA2 /* DoseStore+SimulatedCoreData.swift */; };
		A9CBE45A248ACBE1008E7BA2 /* DosingDecisionStore+SimulatedCoreData.swift in Sources */ = {isa = PBXBuildFile; fileRef = A9CBE459248ACBE1008E7BA2 /* DosingDecisionStore+SimulatedCoreData.swift */; };
		A9CBE45C248ACC03008E7BA2 /* SettingsStore+SimulatedCoreData.swift in Sources */ = {isa = PBXBuildFile; fileRef = A9CBE45B248ACC03008E7BA2 /* SettingsStore+SimulatedCoreData.swift */; };
		A9DAE7D02332D77F006AE942 /* LoopTests.swift in Sources */ = {isa = PBXBuildFile; fileRef = A9DAE7CF2332D77F006AE942 /* LoopTests.swift */; };
		A9E6DFE6246A042E005B1A1C /* CarbStoreTests.swift in Sources */ = {isa = PBXBuildFile; fileRef = A9E6DFE5246A042E005B1A1C /* CarbStoreTests.swift */; };
		A9E6DFE8246A043D005B1A1C /* DoseStoreTests.swift in Sources */ = {isa = PBXBuildFile; fileRef = A9E6DFE7246A043C005B1A1C /* DoseStoreTests.swift */; };
		A9E6DFEA246A0448005B1A1C /* PumpManagerErrorTests.swift in Sources */ = {isa = PBXBuildFile; fileRef = A9E6DFE9246A0448005B1A1C /* PumpManagerErrorTests.swift */; };
		A9E6DFEC246A0453005B1A1C /* SetBolusErrorTests.swift in Sources */ = {isa = PBXBuildFile; fileRef = A9E6DFEB246A0453005B1A1C /* SetBolusErrorTests.swift */; };
		A9E6DFEF246A0474005B1A1C /* LoopErrorTests.swift in Sources */ = {isa = PBXBuildFile; fileRef = A9E6DFEE246A0474005B1A1C /* LoopErrorTests.swift */; };
		A9F66FC3247F451500096EA7 /* UIDevice+Loop.swift in Sources */ = {isa = PBXBuildFile; fileRef = A9F66FC2247F451500096EA7 /* UIDevice+Loop.swift */; };
<<<<<<< HEAD
		B48B0BAC24900093009A48DE /* PumpStatusHUDView.swift in Sources */ = {isa = PBXBuildFile; fileRef = B48B0BAB24900093009A48DE /* PumpStatusHUDView.swift */; };
		B4E96D4B248A6B6E002DABAD /* DeviceStatusHUDView.swift in Sources */ = {isa = PBXBuildFile; fileRef = B4E96D4A248A6B6E002DABAD /* DeviceStatusHUDView.swift */; };
		B4E96D4F248A6E20002DABAD /* CGMStatusHUDView.swift in Sources */ = {isa = PBXBuildFile; fileRef = B4E96D4E248A6E20002DABAD /* CGMStatusHUDView.swift */; };
		B4E96D53248A7386002DABAD /* GlucoseValueHUDView.swift in Sources */ = {isa = PBXBuildFile; fileRef = B4E96D52248A7386002DABAD /* GlucoseValueHUDView.swift */; };
		B4E96D55248A7509002DABAD /* GlucoseTrendHUDView.swift in Sources */ = {isa = PBXBuildFile; fileRef = B4E96D54248A7509002DABAD /* GlucoseTrendHUDView.swift */; };
		B4E96D57248A7B0F002DABAD /* AlertStatusHUDView.swift in Sources */ = {isa = PBXBuildFile; fileRef = B4E96D56248A7B0F002DABAD /* AlertStatusHUDView.swift */; };
		B4E96D59248A7F9A002DABAD /* AlertStatusHUDView.xib in Resources */ = {isa = PBXBuildFile; fileRef = B4E96D58248A7F9A002DABAD /* AlertStatusHUDView.xib */; };
		B4E96D5B248A8229002DABAD /* StatusBarHUDView.swift in Sources */ = {isa = PBXBuildFile; fileRef = B4E96D5A248A8229002DABAD /* StatusBarHUDView.swift */; };
		B4E96D5D248A82A2002DABAD /* StatusBarHUDView.xib in Resources */ = {isa = PBXBuildFile; fileRef = B4E96D5C248A82A2002DABAD /* StatusBarHUDView.xib */; };
=======
		A9F703732489BC8500C98AD8 /* CarbStore+SimulatedCoreData.swift in Sources */ = {isa = PBXBuildFile; fileRef = A9F703722489BC8500C98AD8 /* CarbStore+SimulatedCoreData.swift */; };
		A9F703752489C9A000C98AD8 /* GlucoseStore+SimulatedCoreData.swift in Sources */ = {isa = PBXBuildFile; fileRef = A9F703742489C9A000C98AD8 /* GlucoseStore+SimulatedCoreData.swift */; };
		A9F703772489D8AA00C98AD8 /* PersistentDeviceLog+SimulatedCoreData.swift in Sources */ = {isa = PBXBuildFile; fileRef = A9F703762489D8AA00C98AD8 /* PersistentDeviceLog+SimulatedCoreData.swift */; };
>>>>>>> d693f471
		C10B28461EA9BA5E006EA1FC /* far_future_high_bg_forecast.json in Resources */ = {isa = PBXBuildFile; fileRef = C10B28451EA9BA5E006EA1FC /* far_future_high_bg_forecast.json */; };
		C11C87DE1E21EAAD00BB71D3 /* HKUnit.swift in Sources */ = {isa = PBXBuildFile; fileRef = 4F526D5E1DF2459000A04910 /* HKUnit.swift */; };
		C1201E2C23ECDBD0002DA84A /* WatchContextRequestUserInfo.swift in Sources */ = {isa = PBXBuildFile; fileRef = C1201E2B23ECDBD0002DA84A /* WatchContextRequestUserInfo.swift */; };
		C1201E2D23ECDF3D002DA84A /* WatchContextRequestUserInfo.swift in Sources */ = {isa = PBXBuildFile; fileRef = C1201E2B23ECDBD0002DA84A /* WatchContextRequestUserInfo.swift */; };
		C12F21A71DFA79CB00748193 /* recommend_temp_basal_very_low_end_in_range.json in Resources */ = {isa = PBXBuildFile; fileRef = C12F21A61DFA79CB00748193 /* recommend_temp_basal_very_low_end_in_range.json */; };
		C13255D6223E7BE2008AF50C /* BolusProgressTableViewCell.xib in Resources */ = {isa = PBXBuildFile; fileRef = C1F8B1DB223862D500DD66CF /* BolusProgressTableViewCell.xib */; };
		C136AA2423109CC6008A320D /* LoopPlugins.swift in Sources */ = {isa = PBXBuildFile; fileRef = C16DA84122E8E112008624C2 /* LoopPlugins.swift */; };
		C13BAD941E8009B000050CB5 /* NumberFormatter.swift in Sources */ = {isa = PBXBuildFile; fileRef = 43BFF0B31E45C1BE00FF19A9 /* NumberFormatter.swift */; };
		C165B8CE23302C5D0004112E /* RemoteCommand.swift in Sources */ = {isa = PBXBuildFile; fileRef = C165B8CD23302C5D0004112E /* RemoteCommand.swift */; };
		C16DA84222E8E112008624C2 /* LoopPlugins.swift in Sources */ = {isa = PBXBuildFile; fileRef = C16DA84122E8E112008624C2 /* LoopPlugins.swift */; };
		C178249A1E1999FA00D9D25C /* CaseCountable.swift in Sources */ = {isa = PBXBuildFile; fileRef = C17824991E1999FA00D9D25C /* CaseCountable.swift */; };
		C17824A01E19CF9800D9D25C /* GlucoseThresholdTableViewController.swift in Sources */ = {isa = PBXBuildFile; fileRef = C178249F1E19CF9800D9D25C /* GlucoseThresholdTableViewController.swift */; };
		C17824A31E19EAB600D9D25C /* recommend_temp_basal_start_very_low_end_high.json in Resources */ = {isa = PBXBuildFile; fileRef = C17824A21E19EAB600D9D25C /* recommend_temp_basal_start_very_low_end_high.json */; };
		C17824A51E1AD4D100D9D25C /* BolusRecommendation.swift in Sources */ = {isa = PBXBuildFile; fileRef = C17824A41E1AD4D100D9D25C /* BolusRecommendation.swift */; };
		C17824A61E1AF91F00D9D25C /* BolusRecommendation.swift in Sources */ = {isa = PBXBuildFile; fileRef = C17824A41E1AD4D100D9D25C /* BolusRecommendation.swift */; };
		C1814B86225E507C008D2D8E /* Sequence.swift in Sources */ = {isa = PBXBuildFile; fileRef = C1814B85225E507C008D2D8E /* Sequence.swift */; };
		C19E96DF23D275F8003F79B0 /* LoopCompletionFreshness.swift in Sources */ = {isa = PBXBuildFile; fileRef = C19E96DD23D2733F003F79B0 /* LoopCompletionFreshness.swift */; };
		C19E96E023D275FA003F79B0 /* LoopCompletionFreshness.swift in Sources */ = {isa = PBXBuildFile; fileRef = C19E96DD23D2733F003F79B0 /* LoopCompletionFreshness.swift */; };
		C1C0BE2A224C0FA000C03B4D /* SwiftCharts.framework in Frameworks */ = {isa = PBXBuildFile; fileRef = 4346D1EF1C781BEA00ABAFE3 /* SwiftCharts.framework */; };
		C1C6591C1E1B1FDA0025CC58 /* recommend_temp_basal_dropping_then_rising.json in Resources */ = {isa = PBXBuildFile; fileRef = C1C6591B1E1B1FDA0025CC58 /* recommend_temp_basal_dropping_then_rising.json */; };
		C1C73F0D1DE3D0270022FC89 /* InfoPlist.strings in Resources */ = {isa = PBXBuildFile; fileRef = C1C73F0F1DE3D0270022FC89 /* InfoPlist.strings */; };
		C1D289B522F90A52003FFBD9 /* BasalDeliveryState.swift in Sources */ = {isa = PBXBuildFile; fileRef = C1D289B422F90A52003FFBD9 /* BasalDeliveryState.swift */; };
		C1E2773E224177C000354103 /* ClockKit.framework in Frameworks */ = {isa = PBXBuildFile; fileRef = C1E2773D224177C000354103 /* ClockKit.framework */; settings = {ATTRIBUTES = (Weak, ); }; };
		C1E2774822433D7A00354103 /* MKRingProgressView.framework in Frameworks */ = {isa = PBXBuildFile; fileRef = C1E2774722433D7A00354103 /* MKRingProgressView.framework */; };
		C1F8B243223E73FD00DD66CF /* BolusProgressTableViewCell.swift in Sources */ = {isa = PBXBuildFile; fileRef = C1F8B1D122375E4200DD66CF /* BolusProgressTableViewCell.swift */; };
		C1FB428C217806A400FAB378 /* StateColorPalette.swift in Sources */ = {isa = PBXBuildFile; fileRef = C1FB428B217806A300FAB378 /* StateColorPalette.swift */; };
		C1FB428D21791D2500FAB378 /* PumpManager.swift in Sources */ = {isa = PBXBuildFile; fileRef = 43C3B6F620BBCAA30026CAFA /* PumpManager.swift */; };
		C1FB428F217921D600FAB378 /* PumpManagerUI.swift in Sources */ = {isa = PBXBuildFile; fileRef = C1FB428E217921D600FAB378 /* PumpManagerUI.swift */; };
		C1FB4290217922A100FAB378 /* PumpManagerUI.swift in Sources */ = {isa = PBXBuildFile; fileRef = C1FB428E217921D600FAB378 /* PumpManagerUI.swift */; };
/* End PBXBuildFile section */

/* Begin PBXContainerItemProxy section */
		43A943801B926B7B0051FA24 /* PBXContainerItemProxy */ = {
			isa = PBXContainerItemProxy;
			containerPortal = 43776F841B8022E90074EA36 /* Project object */;
			proxyType = 1;
			remoteGlobalIDString = 43A9437D1B926B7B0051FA24;
			remoteInfo = "WatchApp Extension";
		};
		43A943921B926B7B0051FA24 /* PBXContainerItemProxy */ = {
			isa = PBXContainerItemProxy;
			containerPortal = 43776F841B8022E90074EA36 /* Project object */;
			proxyType = 1;
			remoteGlobalIDString = 43A943711B926B7B0051FA24;
			remoteInfo = WatchApp;
		};
		43D9000C21EB0BEA00AF44BF /* PBXContainerItemProxy */ = {
			isa = PBXContainerItemProxy;
			containerPortal = 43776F841B8022E90074EA36 /* Project object */;
			proxyType = 1;
			remoteGlobalIDString = 43D9FFCE21EAE05D00AF44BF;
			remoteInfo = LoopCore;
		};
		43D9001221EB137A00AF44BF /* PBXContainerItemProxy */ = {
			isa = PBXContainerItemProxy;
			containerPortal = 43776F841B8022E90074EA36 /* Project object */;
			proxyType = 1;
			remoteGlobalIDString = 43D9FFCE21EAE05D00AF44BF;
			remoteInfo = LoopCore;
		};
		43D9FFB921EA9CA400AF44BF /* PBXContainerItemProxy */ = {
			isa = PBXContainerItemProxy;
			containerPortal = 43776F841B8022E90074EA36 /* Project object */;
			proxyType = 1;
			remoteGlobalIDString = 4F75288A1DFE1DC600C322D6;
			remoteInfo = LoopUI;
		};
		43D9FFD421EAE05D00AF44BF /* PBXContainerItemProxy */ = {
			isa = PBXContainerItemProxy;
			containerPortal = 43776F841B8022E90074EA36 /* Project object */;
			proxyType = 1;
			remoteGlobalIDString = 43D9FFCE21EAE05D00AF44BF;
			remoteInfo = LoopCore;
		};
		43E2D9101D20C581004DA55F /* PBXContainerItemProxy */ = {
			isa = PBXContainerItemProxy;
			containerPortal = 43776F841B8022E90074EA36 /* Project object */;
			proxyType = 1;
			remoteGlobalIDString = 43776F8B1B8022E90074EA36;
			remoteInfo = Loop;
		};
		4F70C1E61DE8DCA7006380B7 /* PBXContainerItemProxy */ = {
			isa = PBXContainerItemProxy;
			containerPortal = 43776F841B8022E90074EA36 /* Project object */;
			proxyType = 1;
			remoteGlobalIDString = 4F70C1DB1DE8DCA7006380B7;
			remoteInfo = "Loop Status Extension";
		};
		4F7528961DFE1ED400C322D6 /* PBXContainerItemProxy */ = {
			isa = PBXContainerItemProxy;
			containerPortal = 43776F841B8022E90074EA36 /* Project object */;
			proxyType = 1;
			remoteGlobalIDString = 4F75288A1DFE1DC600C322D6;
			remoteInfo = LoopUI;
		};
		4F7528981DFE1ED800C322D6 /* PBXContainerItemProxy */ = {
			isa = PBXContainerItemProxy;
			containerPortal = 43776F841B8022E90074EA36 /* Project object */;
			proxyType = 1;
			remoteGlobalIDString = 4F75288A1DFE1DC600C322D6;
			remoteInfo = LoopUI;
		};
		A942E444225FD97F00DD4980 /* PBXContainerItemProxy */ = {
			isa = PBXContainerItemProxy;
			containerPortal = 43776F841B8022E90074EA36 /* Project object */;
			proxyType = 1;
			remoteGlobalIDString = 43D9FFCE21EAE05D00AF44BF;
			remoteInfo = LoopCore;
		};
		A942E446225FD9A300DD4980 /* PBXContainerItemProxy */ = {
			isa = PBXContainerItemProxy;
			containerPortal = 43776F841B8022E90074EA36 /* Project object */;
			proxyType = 1;
			remoteGlobalIDString = 43D9FFCE21EAE05D00AF44BF;
			remoteInfo = LoopCore;
		};
		C117ED70232EDB3200DA57CD /* PBXContainerItemProxy */ = {
			isa = PBXContainerItemProxy;
			containerPortal = 43776F841B8022E90074EA36 /* Project object */;
			proxyType = 1;
			remoteGlobalIDString = 43D9001A21EB209400AF44BF;
			remoteInfo = "LoopCore-watchOS";
		};
/* End PBXContainerItemProxy section */

/* Begin PBXCopyFilesBuildPhase section */
		43A943981B926B7B0051FA24 /* Embed App Extensions */ = {
			isa = PBXCopyFilesBuildPhase;
			buildActionMask = 2147483647;
			dstPath = "";
			dstSubfolderSpec = 13;
			files = (
				43A9437F1B926B7B0051FA24 /* WatchApp Extension.appex in Embed App Extensions */,
			);
			name = "Embed App Extensions";
			runOnlyForDeploymentPostprocessing = 0;
		};
		43A9439C1B926B7B0051FA24 /* Embed Watch Content */ = {
			isa = PBXCopyFilesBuildPhase;
			buildActionMask = 2147483647;
			dstPath = "$(CONTENTS_FOLDER_PATH)/Watch";
			dstSubfolderSpec = 16;
			files = (
				43A943941B926B7B0051FA24 /* WatchApp.app in Embed Watch Content */,
			);
			name = "Embed Watch Content";
			runOnlyForDeploymentPostprocessing = 0;
		};
		43A943AE1B928D400051FA24 /* Embed Frameworks */ = {
			isa = PBXCopyFilesBuildPhase;
			buildActionMask = 2147483647;
			dstPath = "";
			dstSubfolderSpec = 10;
			files = (
				4F2C159A1E0C9E5600E160D4 /* LoopUI.framework in Embed Frameworks */,
				43D9FFD721EAE05D00AF44BF /* LoopCore.framework in Embed Frameworks */,
			);
			name = "Embed Frameworks";
			runOnlyForDeploymentPostprocessing = 0;
		};
		43C667D71C5577280050C674 /* Embed Frameworks */ = {
			isa = PBXCopyFilesBuildPhase;
			buildActionMask = 2147483647;
			dstPath = "";
			dstSubfolderSpec = 10;
			files = (
				43C05CB221EBD88A006FB252 /* LoopCore.framework in Embed Frameworks */,
			);
			name = "Embed Frameworks";
			runOnlyForDeploymentPostprocessing = 0;
		};
		43D9FFDF21EAE3C600AF44BF /* Embed Frameworks */ = {
			isa = PBXCopyFilesBuildPhase;
			buildActionMask = 2147483647;
			dstPath = "";
			dstSubfolderSpec = 10;
			files = (
				43D9FFE021EAE3E500AF44BF /* LoopUI.framework in Embed Frameworks */,
				43D9FFE121EAE3E500AF44BF /* LoopCore.framework in Embed Frameworks */,
			);
			name = "Embed Frameworks";
			runOnlyForDeploymentPostprocessing = 0;
		};
		43E2D8DD1D20C072004DA55F /* CopyFiles */ = {
			isa = PBXCopyFilesBuildPhase;
			buildActionMask = 2147483647;
			dstPath = "";
			dstSubfolderSpec = 10;
			files = (
				4345E40021F051DD009E00E5 /* LoopCore.framework in CopyFiles */,
			);
			runOnlyForDeploymentPostprocessing = 0;
		};
		4F70C1EC1DE8DCA8006380B7 /* Embed App Extensions */ = {
			isa = PBXCopyFilesBuildPhase;
			buildActionMask = 2147483647;
			dstPath = "";
			dstSubfolderSpec = 13;
			files = (
				4F70C1E81DE8DCA7006380B7 /* Loop Status Extension.appex in Embed App Extensions */,
			);
			name = "Embed App Extensions";
			runOnlyForDeploymentPostprocessing = 0;
		};
/* End PBXCopyFilesBuildPhase section */

/* Begin PBXFileReference section */
		1D05219A2469E9DF000EBBDE /* StoredAlert.swift */ = {isa = PBXFileReference; lastKnownFileType = sourcecode.swift; path = StoredAlert.swift; sourceTree = "<group>"; };
		1D05219C2469F1F5000EBBDE /* AlertStore.swift */ = {isa = PBXFileReference; lastKnownFileType = sourcecode.swift; path = AlertStore.swift; sourceTree = "<group>"; };
		1D080CBC2473214A00356610 /* AlertStore.xcdatamodel */ = {isa = PBXFileReference; lastKnownFileType = wrapper.xcdatamodel; path = AlertStore.xcdatamodel; sourceTree = "<group>"; };
		1D2609AC248EEB9900A6F258 /* LoopAlertsManager.swift */ = {isa = PBXFileReference; lastKnownFileType = sourcecode.swift; path = LoopAlertsManager.swift; sourceTree = "<group>"; };
		1D4A3E2B2478628500FD601B /* StoredAlert+CoreDataClass.swift */ = {isa = PBXFileReference; lastKnownFileType = sourcecode.swift; path = "StoredAlert+CoreDataClass.swift"; sourceTree = "<group>"; };
		1D4A3E2C2478628500FD601B /* StoredAlert+CoreDataProperties.swift */ = {isa = PBXFileReference; lastKnownFileType = sourcecode.swift; path = "StoredAlert+CoreDataProperties.swift"; sourceTree = "<group>"; };
		1D80313C24746274002810DF /* AlertStoreTests.swift */ = {isa = PBXFileReference; lastKnownFileType = sourcecode.swift; path = AlertStoreTests.swift; sourceTree = "<group>"; };
		1D8E1F962492DC4E00F3D1EB /* LoopNotificationsView.swift */ = {isa = PBXFileReference; fileEncoding = 4; lastKnownFileType = sourcecode.swift; path = LoopNotificationsView.swift; sourceTree = "<group>"; };
		1D8E1F972492DC4E00F3D1EB /* LoopNotificationsViewModel.swift */ = {isa = PBXFileReference; fileEncoding = 4; lastKnownFileType = sourcecode.swift; path = LoopNotificationsViewModel.swift; sourceTree = "<group>"; };
		1DA46B5F2492E2E300D71A63 /* NotificationsCriticalAlertPermissionsView.swift */ = {isa = PBXFileReference; lastKnownFileType = sourcecode.swift; path = NotificationsCriticalAlertPermissionsView.swift; sourceTree = "<group>"; };
		1DA46B612492E37A00D71A63 /* NotificationsCriticalAlertPermissionsViewModel.swift */ = {isa = PBXFileReference; lastKnownFileType = sourcecode.swift; path = NotificationsCriticalAlertPermissionsViewModel.swift; sourceTree = "<group>"; };
		1DA649A6244126CD00F61E75 /* UserNotificationAlertPresenter.swift */ = {isa = PBXFileReference; fileEncoding = 4; lastKnownFileType = sourcecode.swift; path = UserNotificationAlertPresenter.swift; sourceTree = "<group>"; };
		1DA649A8244126DA00F61E75 /* InAppModalAlertPresenter.swift */ = {isa = PBXFileReference; fileEncoding = 4; lastKnownFileType = sourcecode.swift; path = InAppModalAlertPresenter.swift; sourceTree = "<group>"; };
		1DA7A84124476EAD008257F0 /* AlertManagerTests.swift */ = {isa = PBXFileReference; lastKnownFileType = sourcecode.swift; path = AlertManagerTests.swift; sourceTree = "<group>"; };
		1DA7A84324477698008257F0 /* InAppModalAlertPresenterTests.swift */ = {isa = PBXFileReference; lastKnownFileType = sourcecode.swift; path = InAppModalAlertPresenterTests.swift; sourceTree = "<group>"; };
		1DB1065024467E18005542BD /* AlertManager.swift */ = {isa = PBXFileReference; fileEncoding = 4; lastKnownFileType = sourcecode.swift; path = AlertManager.swift; sourceTree = "<group>"; };
		1DFE9E162447B6270082C280 /* UserNotificationAlertPresenterTests.swift */ = {isa = PBXFileReference; lastKnownFileType = sourcecode.swift; path = UserNotificationAlertPresenterTests.swift; sourceTree = "<group>"; };
		4302F4E01D4E9C8900F0FCAF /* TextFieldTableViewController.swift */ = {isa = PBXFileReference; fileEncoding = 4; lastKnownFileType = sourcecode.swift; path = TextFieldTableViewController.swift; sourceTree = "<group>"; };
		4302F4E21D4EA54200F0FCAF /* InsulinDeliveryTableViewController.swift */ = {isa = PBXFileReference; fileEncoding = 4; lastKnownFileType = sourcecode.swift; path = InsulinDeliveryTableViewController.swift; sourceTree = "<group>"; };
		430B29892041F54A00BA9F93 /* NSUserDefaults.swift */ = {isa = PBXFileReference; fileEncoding = 4; lastKnownFileType = sourcecode.swift; path = NSUserDefaults.swift; sourceTree = "<group>"; };
		430B298C2041F56500BA9F93 /* LoopSettings.swift */ = {isa = PBXFileReference; fileEncoding = 4; lastKnownFileType = sourcecode.swift; path = LoopSettings.swift; sourceTree = "<group>"; };
		430B29922041F5B200BA9F93 /* UserDefaults+Loop.swift */ = {isa = PBXFileReference; fileEncoding = 4; lastKnownFileType = sourcecode.swift; path = "UserDefaults+Loop.swift"; sourceTree = "<group>"; };
		430B29942041F5CB00BA9F93 /* LoopSettings+Loop.swift */ = {isa = PBXFileReference; fileEncoding = 4; lastKnownFileType = sourcecode.swift; path = "LoopSettings+Loop.swift"; sourceTree = "<group>"; };
		430D85881F44037000AF2D4F /* HUDViewTableViewCell.swift */ = {isa = PBXFileReference; fileEncoding = 4; lastKnownFileType = sourcecode.swift; path = HUDViewTableViewCell.swift; sourceTree = "<group>"; };
		430DA58D1D4AEC230097D1CA /* NSBundle.swift */ = {isa = PBXFileReference; fileEncoding = 4; lastKnownFileType = sourcecode.swift; path = NSBundle.swift; sourceTree = "<group>"; };
		4311FB9A1F37FE1B00D4C0A7 /* TitleSubtitleTextFieldTableViewCell.swift */ = {isa = PBXFileReference; fileEncoding = 4; lastKnownFileType = sourcecode.swift; path = TitleSubtitleTextFieldTableViewCell.swift; sourceTree = "<group>"; };
		4313EDDF1D8A6BF90060FA79 /* ChartContainerView.swift */ = {isa = PBXFileReference; fileEncoding = 4; lastKnownFileType = sourcecode.swift; lineEnding = 0; path = ChartContainerView.swift; sourceTree = "<group>"; xcLanguageSpecificationIdentifier = xcode.lang.swift; };
		431A8C3F1EC6E8AB00823B9C /* CircleMaskView.swift */ = {isa = PBXFileReference; fileEncoding = 4; lastKnownFileType = sourcecode.swift; path = CircleMaskView.swift; sourceTree = "<group>"; };
		431E73471FF95A900069B5F7 /* PersistenceController.swift */ = {isa = PBXFileReference; lastKnownFileType = sourcecode.swift; path = PersistenceController.swift; sourceTree = "<group>"; };
		4326BA631F3A44D9007CCAD4 /* ChartLineModel.swift */ = {isa = PBXFileReference; fileEncoding = 4; lastKnownFileType = sourcecode.swift; path = ChartLineModel.swift; sourceTree = "<group>"; };
		4328E0151CFBE1DA00E199AA /* ActionHUDController.swift */ = {isa = PBXFileReference; fileEncoding = 4; lastKnownFileType = sourcecode.swift; path = ActionHUDController.swift; sourceTree = "<group>"; };
		4328E01D1CFBE25F00E199AA /* CarbAndBolusFlowController.swift */ = {isa = PBXFileReference; fileEncoding = 4; lastKnownFileType = sourcecode.swift; path = CarbAndBolusFlowController.swift; sourceTree = "<group>"; };
		4328E0221CFBE2C500E199AA /* CLKComplicationTemplate.swift */ = {isa = PBXFileReference; fileEncoding = 4; lastKnownFileType = sourcecode.swift; path = CLKComplicationTemplate.swift; sourceTree = "<group>"; };
		4328E0231CFBE2C500E199AA /* NSUserDefaults+WatchApp.swift */ = {isa = PBXFileReference; fileEncoding = 4; lastKnownFileType = sourcecode.swift; path = "NSUserDefaults+WatchApp.swift"; sourceTree = "<group>"; };
		4328E0241CFBE2C500E199AA /* UIColor.swift */ = {isa = PBXFileReference; fileEncoding = 4; lastKnownFileType = sourcecode.swift; path = UIColor.swift; sourceTree = "<group>"; };
		4328E0251CFBE2C500E199AA /* WKAlertAction.swift */ = {isa = PBXFileReference; fileEncoding = 4; lastKnownFileType = sourcecode.swift; path = WKAlertAction.swift; sourceTree = "<group>"; };
		4328E02E1CFBF81800E199AA /* WKInterfaceImage.swift */ = {isa = PBXFileReference; fileEncoding = 4; lastKnownFileType = sourcecode.swift; path = WKInterfaceImage.swift; sourceTree = "<group>"; };
		4328E0311CFC068900E199AA /* WatchContext+LoopKit.swift */ = {isa = PBXFileReference; fileEncoding = 4; lastKnownFileType = sourcecode.swift; path = "WatchContext+LoopKit.swift"; sourceTree = "<group>"; };
		4328E0341CFC0AE100E199AA /* WatchDataManager.swift */ = {isa = PBXFileReference; fileEncoding = 4; lastKnownFileType = sourcecode.swift; lineEnding = 0; path = WatchDataManager.swift; sourceTree = "<group>"; xcLanguageSpecificationIdentifier = xcode.lang.swift; };
		432E73CA1D24B3D6009AD15D /* RemoteDataServicesManager.swift */ = {isa = PBXFileReference; fileEncoding = 4; lastKnownFileType = sourcecode.swift; path = RemoteDataServicesManager.swift; sourceTree = "<group>"; };
		4337615E1D52F487004A3647 /* GlucoseHUDView.swift */ = {isa = PBXFileReference; fileEncoding = 4; lastKnownFileType = sourcecode.swift; path = GlucoseHUDView.swift; sourceTree = "<group>"; };
		433EA4C31D9F71C800CD78FB /* CommandResponseViewController.swift */ = {isa = PBXFileReference; fileEncoding = 4; lastKnownFileType = sourcecode.swift; path = CommandResponseViewController.swift; sourceTree = "<group>"; };
		4344628120A7A37E00C4BE6F /* CoreBluetooth.framework */ = {isa = PBXFileReference; lastKnownFileType = wrapper.framework; name = CoreBluetooth.framework; path = Platforms/WatchOS.platform/Developer/SDKs/WatchOS.sdk/System/Library/Frameworks/CoreBluetooth.framework; sourceTree = DEVELOPER_DIR; };
		4344628320A7A3BE00C4BE6F /* LoopKit.framework */ = {isa = PBXFileReference; explicitFileType = wrapper.framework; path = LoopKit.framework; sourceTree = BUILT_PRODUCTS_DIR; };
		4344628420A7A3BE00C4BE6F /* CGMBLEKit.framework */ = {isa = PBXFileReference; explicitFileType = wrapper.framework; path = CGMBLEKit.framework; sourceTree = BUILT_PRODUCTS_DIR; };
		4344628D20A7ADD100C4BE6F /* UserDefaults+CGM.swift */ = {isa = PBXFileReference; lastKnownFileType = sourcecode.swift; path = "UserDefaults+CGM.swift"; sourceTree = "<group>"; };
		4344629120A7C19800C4BE6F /* ButtonGroup.swift */ = {isa = PBXFileReference; lastKnownFileType = sourcecode.swift; path = ButtonGroup.swift; sourceTree = "<group>"; };
		4345E3F721F03D2A009E00E5 /* DatesAndNumberCell.swift */ = {isa = PBXFileReference; lastKnownFileType = sourcecode.swift; path = DatesAndNumberCell.swift; sourceTree = "<group>"; };
		4345E3F921F0473B009E00E5 /* TextCell.swift */ = {isa = PBXFileReference; lastKnownFileType = sourcecode.swift; path = TextCell.swift; sourceTree = "<group>"; };
		4345E3FD21F04A50009E00E5 /* DateIntervalFormatter.swift */ = {isa = PBXFileReference; lastKnownFileType = sourcecode.swift; path = DateIntervalFormatter.swift; sourceTree = "<group>"; };
		4345E40321F68AD9009E00E5 /* TextRowController.swift */ = {isa = PBXFileReference; lastKnownFileType = sourcecode.swift; path = TextRowController.swift; sourceTree = "<group>"; };
		4345E40521F68E18009E00E5 /* CarbEntryListController.swift */ = {isa = PBXFileReference; lastKnownFileType = sourcecode.swift; path = CarbEntryListController.swift; sourceTree = "<group>"; };
		4346D1E61C77F5FE00ABAFE3 /* ChartTableViewCell.swift */ = {isa = PBXFileReference; fileEncoding = 4; lastKnownFileType = sourcecode.swift; lineEnding = 0; path = ChartTableViewCell.swift; sourceTree = "<group>"; xcLanguageSpecificationIdentifier = xcode.lang.swift; };
		4346D1EF1C781BEA00ABAFE3 /* SwiftCharts.framework */ = {isa = PBXFileReference; explicitFileType = wrapper.framework; path = SwiftCharts.framework; sourceTree = BUILT_PRODUCTS_DIR; };
		434F54561D287FDB002A9274 /* NibLoadable.swift */ = {isa = PBXFileReference; fileEncoding = 4; lastKnownFileType = sourcecode.swift; path = NibLoadable.swift; sourceTree = "<group>"; };
		434FF1E91CF26C29000DB779 /* IdentifiableClass.swift */ = {isa = PBXFileReference; fileEncoding = 4; lastKnownFileType = sourcecode.swift; path = IdentifiableClass.swift; sourceTree = "<group>"; };
		434FF1ED1CF27EEF000DB779 /* UITableViewCell.swift */ = {isa = PBXFileReference; fileEncoding = 4; lastKnownFileType = sourcecode.swift; path = UITableViewCell.swift; sourceTree = "<group>"; };
		43511CDF21FD80E400566C63 /* RetrospectiveCorrection.swift */ = {isa = PBXFileReference; fileEncoding = 4; lastKnownFileType = sourcecode.swift; path = RetrospectiveCorrection.swift; sourceTree = "<group>"; };
		43511CE021FD80E400566C63 /* StandardRetrospectiveCorrection.swift */ = {isa = PBXFileReference; fileEncoding = 4; lastKnownFileType = sourcecode.swift; path = StandardRetrospectiveCorrection.swift; sourceTree = "<group>"; };
		43511CED220FC61700566C63 /* HUDRowController.swift */ = {isa = PBXFileReference; lastKnownFileType = sourcecode.swift; path = HUDRowController.swift; sourceTree = "<group>"; };
		43517914230A07100072ECC0 /* NumberFormatter+WatchApp.swift */ = {isa = PBXFileReference; lastKnownFileType = sourcecode.swift; path = "NumberFormatter+WatchApp.swift"; sourceTree = "<group>"; };
		43517916230A0E1A0072ECC0 /* WKInterfaceLabel.swift */ = {isa = PBXFileReference; lastKnownFileType = sourcecode.swift; path = WKInterfaceLabel.swift; sourceTree = "<group>"; };
		435400331C9F878D00D5819C /* SetBolusUserInfo.swift */ = {isa = PBXFileReference; fileEncoding = 4; lastKnownFileType = sourcecode.swift; path = SetBolusUserInfo.swift; sourceTree = "<group>"; };
		435CB6221F37967800C320C7 /* InsulinModelSettingsViewController.swift */ = {isa = PBXFileReference; fileEncoding = 4; lastKnownFileType = sourcecode.swift; path = InsulinModelSettingsViewController.swift; sourceTree = "<group>"; };
		435CB6241F37ABFC00C320C7 /* ExponentialInsulinModelPreset.swift */ = {isa = PBXFileReference; fileEncoding = 4; lastKnownFileType = sourcecode.swift; path = ExponentialInsulinModelPreset.swift; sourceTree = "<group>"; };
		435CB6261F37AE5600C320C7 /* WalshInsulinModel.swift */ = {isa = PBXFileReference; fileEncoding = 4; lastKnownFileType = sourcecode.swift; path = WalshInsulinModel.swift; sourceTree = "<group>"; };
		435CB6281F37B01300C320C7 /* InsulinModelSettings.swift */ = {isa = PBXFileReference; fileEncoding = 4; lastKnownFileType = sourcecode.swift; path = InsulinModelSettings.swift; sourceTree = "<group>"; };
		43649A621C7A347F00523D7F /* CollectionType.swift */ = {isa = PBXFileReference; fileEncoding = 4; lastKnownFileType = sourcecode.swift; path = CollectionType.swift; sourceTree = "<group>"; };
		4369618F1F19C86400447E89 /* ChartPointsContextFillLayer.swift */ = {isa = PBXFileReference; fileEncoding = 4; lastKnownFileType = sourcecode.swift; path = ChartPointsContextFillLayer.swift; sourceTree = "<group>"; };
		436A0DA41D236A2A00104B24 /* LoopError.swift */ = {isa = PBXFileReference; fileEncoding = 4; lastKnownFileType = sourcecode.swift; path = LoopError.swift; sourceTree = "<group>"; };
		436D9BF71F6F4EA100CFA75F /* recommended_temp_start_low_end_just_above_range.json */ = {isa = PBXFileReference; fileEncoding = 4; lastKnownFileType = text.json; path = recommended_temp_start_low_end_just_above_range.json; sourceTree = "<group>"; };
		4372E486213C86240068E043 /* SampleValue.swift */ = {isa = PBXFileReference; lastKnownFileType = sourcecode.swift; path = SampleValue.swift; sourceTree = "<group>"; };
		4372E48A213CB5F00068E043 /* Double.swift */ = {isa = PBXFileReference; lastKnownFileType = sourcecode.swift; path = Double.swift; sourceTree = "<group>"; };
		4372E48F213CFCE70068E043 /* LoopSettingsUserInfo.swift */ = {isa = PBXFileReference; lastKnownFileType = sourcecode.swift; path = LoopSettingsUserInfo.swift; sourceTree = "<group>"; };
		4372E495213DCDD30068E043 /* GlucoseChartValueHashable.swift */ = {isa = PBXFileReference; lastKnownFileType = sourcecode.swift; path = GlucoseChartValueHashable.swift; sourceTree = "<group>"; };
		4374B5EE209D84BE00D17AA8 /* OSLog.swift */ = {isa = PBXFileReference; fileEncoding = 4; lastKnownFileType = sourcecode.swift; path = OSLog.swift; sourceTree = "<group>"; };
		4374B5F3209D89A900D17AA8 /* TextFieldTableViewCell.swift */ = {isa = PBXFileReference; fileEncoding = 4; lastKnownFileType = sourcecode.swift; path = TextFieldTableViewCell.swift; sourceTree = "<group>"; };
		43776F8C1B8022E90074EA36 /* Loop.app */ = {isa = PBXFileReference; explicitFileType = wrapper.application; includeInIndex = 0; path = Loop.app; sourceTree = BUILT_PRODUCTS_DIR; };
		43776F8F1B8022E90074EA36 /* AppDelegate.swift */ = {isa = PBXFileReference; lastKnownFileType = sourcecode.swift; lineEnding = 0; path = AppDelegate.swift; sourceTree = "<group>"; xcLanguageSpecificationIdentifier = xcode.lang.swift; };
		43776F961B8022E90074EA36 /* Base */ = {isa = PBXFileReference; lastKnownFileType = file.storyboard; name = Base; path = Base.lproj/Main.storyboard; sourceTree = "<group>"; };
		43776F9B1B8022E90074EA36 /* Base */ = {isa = PBXFileReference; lastKnownFileType = file.storyboard; name = Base; path = Base.lproj/LaunchScreen.storyboard; sourceTree = "<group>"; };
		43785E922120A01B0057DED1 /* NewCarbEntryIntent+Loop.swift */ = {isa = PBXFileReference; lastKnownFileType = sourcecode.swift; path = "NewCarbEntryIntent+Loop.swift"; sourceTree = "<group>"; };
		43785E952120E4010057DED1 /* INRelevantShortcutStore+Loop.swift */ = {isa = PBXFileReference; lastKnownFileType = sourcecode.swift; path = "INRelevantShortcutStore+Loop.swift"; sourceTree = "<group>"; };
		43785E9A2120E7060057DED1 /* Base */ = {isa = PBXFileReference; lastKnownFileType = file.intentdefinition; name = Base; path = Base.lproj/Intents.intentdefinition; sourceTree = "<group>"; };
		43785E9F2122774A0057DED1 /* es */ = {isa = PBXFileReference; lastKnownFileType = text.plist.strings; name = es; path = es.lproj/Intents.strings; sourceTree = "<group>"; };
		43785EA12122774B0057DED1 /* ru */ = {isa = PBXFileReference; lastKnownFileType = text.plist.strings; name = ru; path = ru.lproj/Intents.strings; sourceTree = "<group>"; };
		4379CFEF21112CF700AADC79 /* ShareClientUI.framework */ = {isa = PBXFileReference; explicitFileType = wrapper.framework; path = ShareClientUI.framework; sourceTree = BUILT_PRODUCTS_DIR; };
		437AFEE6203688CF008C4892 /* LoopKitUI.framework */ = {isa = PBXFileReference; explicitFileType = wrapper.framework; path = LoopKitUI.framework; sourceTree = BUILT_PRODUCTS_DIR; };
		437CEEBD1CD6E0CB003C8C80 /* LoopCompletionHUDView.swift */ = {isa = PBXFileReference; fileEncoding = 4; lastKnownFileType = sourcecode.swift; path = LoopCompletionHUDView.swift; sourceTree = "<group>"; };
		437CEEBF1CD6FCD8003C8C80 /* BasalRateHUDView.swift */ = {isa = PBXFileReference; fileEncoding = 4; lastKnownFileType = sourcecode.swift; path = BasalRateHUDView.swift; sourceTree = "<group>"; };
		437CEEE31CDE5C0A003C8C80 /* UIImage.swift */ = {isa = PBXFileReference; fileEncoding = 4; lastKnownFileType = sourcecode.swift; path = UIImage.swift; sourceTree = "<group>"; };
		437D9BA11D7B5203007245E8 /* Loop.xcconfig */ = {isa = PBXFileReference; lastKnownFileType = text.xcconfig; path = Loop.xcconfig; sourceTree = "<group>"; };
		437D9BA21D7BC977007245E8 /* PredictionTableViewController.swift */ = {isa = PBXFileReference; fileEncoding = 4; lastKnownFileType = sourcecode.swift; path = PredictionTableViewController.swift; sourceTree = "<group>"; };
		438172D81F4E9E37003C3328 /* NewPumpEvent.swift */ = {isa = PBXFileReference; lastKnownFileType = sourcecode.swift; path = NewPumpEvent.swift; sourceTree = "<group>"; };
		438991661E91B563000EEF90 /* ChartPoint.swift */ = {isa = PBXFileReference; fileEncoding = 4; lastKnownFileType = sourcecode.swift; path = ChartPoint.swift; sourceTree = "<group>"; };
		4389916A1E91B689000EEF90 /* ChartSettings+Loop.swift */ = {isa = PBXFileReference; fileEncoding = 4; lastKnownFileType = sourcecode.swift; path = "ChartSettings+Loop.swift"; sourceTree = "<group>"; };
		438A95A71D8B9B24009D12E1 /* CGMBLEKit.framework */ = {isa = PBXFileReference; explicitFileType = wrapper.framework; path = CGMBLEKit.framework; sourceTree = BUILT_PRODUCTS_DIR; };
		438D42F81D7C88BC003244B0 /* PredictionInputEffect.swift */ = {isa = PBXFileReference; fileEncoding = 4; lastKnownFileType = sourcecode.swift; path = PredictionInputEffect.swift; sourceTree = "<group>"; };
		438D42FA1D7D11A4003244B0 /* PredictionInputEffectTableViewCell.swift */ = {isa = PBXFileReference; fileEncoding = 4; lastKnownFileType = sourcecode.swift; path = PredictionInputEffectTableViewCell.swift; sourceTree = "<group>"; };
		438DADC71CDE8F8B007697A5 /* LoopStateView.swift */ = {isa = PBXFileReference; fileEncoding = 4; lastKnownFileType = sourcecode.swift; path = LoopStateView.swift; sourceTree = "<group>"; };
		439706E522D2E84900C81566 /* PredictionSettingTableViewCell.swift */ = {isa = PBXFileReference; lastKnownFileType = sourcecode.swift; path = PredictionSettingTableViewCell.swift; sourceTree = "<group>"; };
		439897341CD2F7DE00223065 /* NSTimeInterval.swift */ = {isa = PBXFileReference; fileEncoding = 4; lastKnownFileType = sourcecode.swift; path = NSTimeInterval.swift; sourceTree = "<group>"; };
		439897361CD2F80600223065 /* AnalyticsServicesManager.swift */ = {isa = PBXFileReference; fileEncoding = 4; lastKnownFileType = sourcecode.swift; lineEnding = 0; path = AnalyticsServicesManager.swift; sourceTree = "<group>"; xcLanguageSpecificationIdentifier = xcode.lang.swift; };
		439A7941211F631C0041B75F /* RootNavigationController.swift */ = {isa = PBXFileReference; lastKnownFileType = sourcecode.swift; path = RootNavigationController.swift; sourceTree = "<group>"; };
		439A7943211FE22F0041B75F /* NSUserActivity.swift */ = {isa = PBXFileReference; lastKnownFileType = sourcecode.swift; path = NSUserActivity.swift; sourceTree = "<group>"; };
		439BED291E76093C00B0AED5 /* CGMManager.swift */ = {isa = PBXFileReference; fileEncoding = 4; lastKnownFileType = sourcecode.swift; path = CGMManager.swift; sourceTree = "<group>"; };
		43A51E1E1EB6D62A000736CC /* CarbAbsorptionViewController.swift */ = {isa = PBXFileReference; fileEncoding = 4; lastKnownFileType = sourcecode.swift; path = CarbAbsorptionViewController.swift; sourceTree = "<group>"; };
		43A51E201EB6DBDD000736CC /* ChartsTableViewController.swift */ = {isa = PBXFileReference; fileEncoding = 4; lastKnownFileType = sourcecode.swift; path = ChartsTableViewController.swift; sourceTree = "<group>"; };
		43A567681C94880B00334FAC /* LoopDataManager.swift */ = {isa = PBXFileReference; fileEncoding = 4; lastKnownFileType = sourcecode.swift; lineEnding = 0; path = LoopDataManager.swift; sourceTree = "<group>"; xcLanguageSpecificationIdentifier = xcode.lang.swift; };
		43A8EC6E210E622600A81379 /* CGMBLEKitUI.framework */ = {isa = PBXFileReference; explicitFileType = wrapper.framework; path = CGMBLEKitUI.framework; sourceTree = BUILT_PRODUCTS_DIR; };
		43A943721B926B7B0051FA24 /* WatchApp.app */ = {isa = PBXFileReference; explicitFileType = wrapper.application; includeInIndex = 0; path = WatchApp.app; sourceTree = BUILT_PRODUCTS_DIR; };
		43A943751B926B7B0051FA24 /* Base */ = {isa = PBXFileReference; lastKnownFileType = file.storyboard; name = Base; path = Base.lproj/Interface.storyboard; sourceTree = "<group>"; };
		43A9437E1B926B7B0051FA24 /* WatchApp Extension.appex */ = {isa = PBXFileReference; explicitFileType = "wrapper.app-extension"; includeInIndex = 0; path = "WatchApp Extension.appex"; sourceTree = BUILT_PRODUCTS_DIR; };
		43A943841B926B7B0051FA24 /* PushNotificationPayload.apns */ = {isa = PBXFileReference; lastKnownFileType = text; path = PushNotificationPayload.apns; sourceTree = "<group>"; };
		43A943871B926B7B0051FA24 /* ExtensionDelegate.swift */ = {isa = PBXFileReference; lastKnownFileType = sourcecode.swift; path = ExtensionDelegate.swift; sourceTree = "<group>"; };
		43A943891B926B7B0051FA24 /* NotificationController.swift */ = {isa = PBXFileReference; lastKnownFileType = sourcecode.swift; path = NotificationController.swift; sourceTree = "<group>"; };
		43A9438D1B926B7B0051FA24 /* ComplicationController.swift */ = {isa = PBXFileReference; lastKnownFileType = sourcecode.swift; path = ComplicationController.swift; sourceTree = "<group>"; };
		43A9438F1B926B7B0051FA24 /* Assets.xcassets */ = {isa = PBXFileReference; lastKnownFileType = folder.assetcatalog; path = Assets.xcassets; sourceTree = "<group>"; };
		43A943911B926B7B0051FA24 /* Info.plist */ = {isa = PBXFileReference; lastKnownFileType = text.plist.xml; path = Info.plist; sourceTree = "<group>"; };
		43B260481ED248FB008CAA77 /* CarbEntryTableViewCell.swift */ = {isa = PBXFileReference; fileEncoding = 4; lastKnownFileType = sourcecode.swift; path = CarbEntryTableViewCell.swift; sourceTree = "<group>"; };
		43B371851CE583890013C5A6 /* BasalStateView.swift */ = {isa = PBXFileReference; fileEncoding = 4; lastKnownFileType = sourcecode.swift; path = BasalStateView.swift; sourceTree = "<group>"; };
		43B371871CE597D10013C5A6 /* ShareClient.framework */ = {isa = PBXFileReference; explicitFileType = wrapper.framework; path = ShareClient.framework; sourceTree = BUILT_PRODUCTS_DIR; };
		43BFF0B11E45C18400FF19A9 /* UIColor.swift */ = {isa = PBXFileReference; fileEncoding = 4; lastKnownFileType = sourcecode.swift; path = UIColor.swift; sourceTree = "<group>"; };
		43BFF0B31E45C1BE00FF19A9 /* NumberFormatter.swift */ = {isa = PBXFileReference; fileEncoding = 4; lastKnownFileType = sourcecode.swift; path = NumberFormatter.swift; sourceTree = "<group>"; };
		43BFF0BB1E45C80600FF19A9 /* UIColor+Loop.swift */ = {isa = PBXFileReference; fileEncoding = 4; lastKnownFileType = sourcecode.swift; path = "UIColor+Loop.swift"; sourceTree = "<group>"; };
		43BFF0BE1E45C8EA00FF19A9 /* UIColor+Widget.swift */ = {isa = PBXFileReference; fileEncoding = 4; lastKnownFileType = sourcecode.swift; path = "UIColor+Widget.swift"; sourceTree = "<group>"; };
		43BFF0C31E4659E700FF19A9 /* UIColor+HIG.swift */ = {isa = PBXFileReference; fileEncoding = 4; lastKnownFileType = sourcecode.swift; path = "UIColor+HIG.swift"; sourceTree = "<group>"; };
		43BFF0CC1E466C8400FF19A9 /* StateColorPalette.swift */ = {isa = PBXFileReference; fileEncoding = 4; lastKnownFileType = sourcecode.swift; path = StateColorPalette.swift; sourceTree = "<group>"; };
		43C05CB021EBBDB9006FB252 /* TimeInRangeLesson.swift */ = {isa = PBXFileReference; lastKnownFileType = sourcecode.swift; path = TimeInRangeLesson.swift; sourceTree = "<group>"; };
		43C05CB421EBE274006FB252 /* Date.swift */ = {isa = PBXFileReference; lastKnownFileType = sourcecode.swift; path = Date.swift; sourceTree = "<group>"; };
		43C05CB721EBEA54006FB252 /* HKUnit.swift */ = {isa = PBXFileReference; lastKnownFileType = sourcecode.swift; path = HKUnit.swift; sourceTree = "<group>"; };
		43C05CBC21EBF77D006FB252 /* LessonsViewController.swift */ = {isa = PBXFileReference; lastKnownFileType = sourcecode.swift; path = LessonsViewController.swift; sourceTree = "<group>"; };
		43C05CBF21EBFFA4006FB252 /* Lesson.swift */ = {isa = PBXFileReference; lastKnownFileType = sourcecode.swift; path = Lesson.swift; sourceTree = "<group>"; };
		43C05CC121EC06E4006FB252 /* LessonConfigurationViewController.swift */ = {isa = PBXFileReference; lastKnownFileType = sourcecode.swift; path = LessonConfigurationViewController.swift; sourceTree = "<group>"; };
		43C05CC921EC382B006FB252 /* NumberEntry.swift */ = {isa = PBXFileReference; lastKnownFileType = sourcecode.swift; path = NumberEntry.swift; sourceTree = "<group>"; };
		43C094491CACCC73001F6403 /* NotificationManager.swift */ = {isa = PBXFileReference; fileEncoding = 4; lastKnownFileType = sourcecode.swift; path = NotificationManager.swift; sourceTree = "<group>"; };
		43C246A71D89990F0031F8D1 /* Crypto.framework */ = {isa = PBXFileReference; explicitFileType = wrapper.framework; path = Crypto.framework; sourceTree = BUILT_PRODUCTS_DIR; };
		43C2FAE01EB656A500364AFF /* GlucoseEffectVelocity.swift */ = {isa = PBXFileReference; fileEncoding = 4; lastKnownFileType = sourcecode.swift; path = GlucoseEffectVelocity.swift; sourceTree = "<group>"; };
		43C3B6EB20B650A80026CAFA /* SettingsImageTableViewCell.swift */ = {isa = PBXFileReference; lastKnownFileType = sourcecode.swift; path = SettingsImageTableViewCell.swift; sourceTree = "<group>"; };
		43C3B6F620BBCAA30026CAFA /* PumpManager.swift */ = {isa = PBXFileReference; lastKnownFileType = sourcecode.swift; path = PumpManager.swift; sourceTree = "<group>"; };
		43C513181E864C4E001547C7 /* GlucoseRangeSchedule.swift */ = {isa = PBXFileReference; fileEncoding = 4; lastKnownFileType = sourcecode.swift; path = GlucoseRangeSchedule.swift; sourceTree = "<group>"; };
		43C5F256222C7B7200905D10 /* TimeComponents.swift */ = {isa = PBXFileReference; lastKnownFileType = sourcecode.swift; path = TimeComponents.swift; sourceTree = "<group>"; };
		43C5F259222C921B00905D10 /* OSLog.swift */ = {isa = PBXFileReference; lastKnownFileType = sourcecode.swift; path = OSLog.swift; sourceTree = "<group>"; };
		43C728F4222266F000C62969 /* ModalDayLesson.swift */ = {isa = PBXFileReference; lastKnownFileType = sourcecode.swift; path = ModalDayLesson.swift; sourceTree = "<group>"; };
		43C728F62222700000C62969 /* DateIntervalEntry.swift */ = {isa = PBXFileReference; lastKnownFileType = sourcecode.swift; path = DateIntervalEntry.swift; sourceTree = "<group>"; };
		43C728F8222A448700C62969 /* DayCalculator.swift */ = {isa = PBXFileReference; lastKnownFileType = sourcecode.swift; path = DayCalculator.swift; sourceTree = "<group>"; };
		43C98058212A799E003B5D17 /* en */ = {isa = PBXFileReference; lastKnownFileType = text.plist.strings; name = en; path = en.lproj/Intents.strings; sourceTree = "<group>"; };
		43CB2B2A1D924D450079823D /* WCSession.swift */ = {isa = PBXFileReference; fileEncoding = 4; lastKnownFileType = sourcecode.swift; path = WCSession.swift; sourceTree = "<group>"; };
		43CE7CDD1CA8B63E003CC1B0 /* Data.swift */ = {isa = PBXFileReference; fileEncoding = 4; lastKnownFileType = sourcecode.swift; path = Data.swift; sourceTree = "<group>"; };
		43D381611EBD9759007F8C8F /* HeaderValuesTableViewCell.swift */ = {isa = PBXFileReference; fileEncoding = 4; lastKnownFileType = sourcecode.swift; path = HeaderValuesTableViewCell.swift; sourceTree = "<group>"; };
		43D533BB1CFD1DD7009E3085 /* WatchApp Extension.entitlements */ = {isa = PBXFileReference; lastKnownFileType = text.xml; path = "WatchApp Extension.entitlements"; sourceTree = "<group>"; };
		43D848AF1E7DCBE100DADCBC /* Result.swift */ = {isa = PBXFileReference; fileEncoding = 4; lastKnownFileType = sourcecode.swift; path = Result.swift; sourceTree = "<group>"; };
		43D9002A21EB209400AF44BF /* LoopCore.framework */ = {isa = PBXFileReference; explicitFileType = wrapper.framework; includeInIndex = 0; path = LoopCore.framework; sourceTree = BUILT_PRODUCTS_DIR; };
		43D9002C21EB225D00AF44BF /* HealthKit.framework */ = {isa = PBXFileReference; lastKnownFileType = wrapper.framework; name = HealthKit.framework; path = Platforms/WatchOS.platform/Developer/SDKs/WatchOS.sdk/System/Library/Frameworks/HealthKit.framework; sourceTree = DEVELOPER_DIR; };
		43D9003221EB258C00AF44BF /* InsulinModelSettings+Loop.swift */ = {isa = PBXFileReference; lastKnownFileType = sourcecode.swift; path = "InsulinModelSettings+Loop.swift"; sourceTree = "<group>"; };
		43D9F81721EC51CC000578CD /* DateEntry.swift */ = {isa = PBXFileReference; lastKnownFileType = sourcecode.swift; path = DateEntry.swift; sourceTree = "<group>"; };
		43D9F81921EC593C000578CD /* UITableViewCell.swift */ = {isa = PBXFileReference; lastKnownFileType = sourcecode.swift; path = UITableViewCell.swift; sourceTree = "<group>"; };
		43D9F81D21EF0609000578CD /* NumberRangeEntry.swift */ = {isa = PBXFileReference; lastKnownFileType = sourcecode.swift; path = NumberRangeEntry.swift; sourceTree = "<group>"; };
		43D9F81F21EF0906000578CD /* NSNumber.swift */ = {isa = PBXFileReference; lastKnownFileType = sourcecode.swift; path = NSNumber.swift; sourceTree = "<group>"; };
		43D9F82121EF0A7A000578CD /* QuantityRangeEntry.swift */ = {isa = PBXFileReference; lastKnownFileType = sourcecode.swift; path = QuantityRangeEntry.swift; sourceTree = "<group>"; };
		43D9F82321EFF1AB000578CD /* LessonResultsViewController.swift */ = {isa = PBXFileReference; lastKnownFileType = sourcecode.swift; path = LessonResultsViewController.swift; sourceTree = "<group>"; };
		43D9FFA221EA9A0C00AF44BF /* Learn.app */ = {isa = PBXFileReference; explicitFileType = wrapper.application; includeInIndex = 0; path = Learn.app; sourceTree = BUILT_PRODUCTS_DIR; };
		43D9FFA421EA9A0C00AF44BF /* AppDelegate.swift */ = {isa = PBXFileReference; lastKnownFileType = sourcecode.swift; path = AppDelegate.swift; sourceTree = "<group>"; };
		43D9FFA921EA9A0C00AF44BF /* Base */ = {isa = PBXFileReference; lastKnownFileType = file.storyboard; name = Base; path = Base.lproj/Main.storyboard; sourceTree = "<group>"; };
		43D9FFAB21EA9A0F00AF44BF /* Assets.xcassets */ = {isa = PBXFileReference; lastKnownFileType = folder.assetcatalog; path = Assets.xcassets; sourceTree = "<group>"; };
		43D9FFAE21EA9A0F00AF44BF /* Base */ = {isa = PBXFileReference; lastKnownFileType = file.storyboard; name = Base; path = Base.lproj/LaunchScreen.storyboard; sourceTree = "<group>"; };
		43D9FFB021EA9A0F00AF44BF /* Info.plist */ = {isa = PBXFileReference; lastKnownFileType = text.plist.xml; path = Info.plist; sourceTree = "<group>"; };
		43D9FFB521EA9B0100AF44BF /* Learn.entitlements */ = {isa = PBXFileReference; lastKnownFileType = text.plist.entitlements; path = Learn.entitlements; sourceTree = "<group>"; };
		43D9FFBF21EAB22E00AF44BF /* DataManager.swift */ = {isa = PBXFileReference; lastKnownFileType = sourcecode.swift; path = DataManager.swift; sourceTree = "<group>"; };
		43D9FFCF21EAE05D00AF44BF /* LoopCore.framework */ = {isa = PBXFileReference; explicitFileType = wrapper.framework; includeInIndex = 0; path = LoopCore.framework; sourceTree = BUILT_PRODUCTS_DIR; };
		43D9FFD121EAE05D00AF44BF /* LoopCore.h */ = {isa = PBXFileReference; lastKnownFileType = sourcecode.c.h; path = LoopCore.h; sourceTree = "<group>"; };
		43D9FFD221EAE05D00AF44BF /* Info.plist */ = {isa = PBXFileReference; lastKnownFileType = text.plist.xml; path = Info.plist; sourceTree = "<group>"; };
		43DBF04B1C93B8D700B3C386 /* BolusViewController.swift */ = {isa = PBXFileReference; fileEncoding = 4; lastKnownFileType = sourcecode.swift; lineEnding = 0; path = BolusViewController.swift; sourceTree = "<group>"; xcLanguageSpecificationIdentifier = xcode.lang.swift; };
		43DBF0521C93EC8200B3C386 /* DeviceDataManager.swift */ = {isa = PBXFileReference; fileEncoding = 4; lastKnownFileType = sourcecode.swift; lineEnding = 0; path = DeviceDataManager.swift; sourceTree = "<group>"; xcLanguageSpecificationIdentifier = xcode.lang.swift; };
		43DBF0581C93F73800B3C386 /* CarbEntryTableViewController.swift */ = {isa = PBXFileReference; fileEncoding = 4; lastKnownFileType = sourcecode.swift; path = CarbEntryTableViewController.swift; sourceTree = "<group>"; };
		43DE92581C5479E4001FFDE1 /* PotentialCarbEntryUserInfo.swift */ = {isa = PBXFileReference; fileEncoding = 4; lastKnownFileType = sourcecode.swift; path = PotentialCarbEntryUserInfo.swift; sourceTree = "<group>"; };
		43E2D8D11D20BF42004DA55F /* DoseMathTests.xctest */ = {isa = PBXFileReference; explicitFileType = wrapper.cfbundle; includeInIndex = 0; path = DoseMathTests.xctest; sourceTree = BUILT_PRODUCTS_DIR; };
		43E2D8D31D20BF42004DA55F /* DoseMathTests.swift */ = {isa = PBXFileReference; lastKnownFileType = sourcecode.swift; path = DoseMathTests.swift; sourceTree = "<group>"; };
		43E2D8D51D20BF42004DA55F /* Info.plist */ = {isa = PBXFileReference; lastKnownFileType = text.plist.xml; path = Info.plist; sourceTree = "<group>"; };
		43E2D8E11D20C0DB004DA55F /* read_selected_basal_profile.json */ = {isa = PBXFileReference; fileEncoding = 4; lastKnownFileType = text.json; path = read_selected_basal_profile.json; sourceTree = "<group>"; };
		43E2D8E21D20C0DB004DA55F /* recommend_temp_basal_correct_low_at_min.json */ = {isa = PBXFileReference; fileEncoding = 4; lastKnownFileType = text.json; path = recommend_temp_basal_correct_low_at_min.json; sourceTree = "<group>"; };
		43E2D8E31D20C0DB004DA55F /* recommend_temp_basal_flat_and_high.json */ = {isa = PBXFileReference; fileEncoding = 4; lastKnownFileType = text.json; path = recommend_temp_basal_flat_and_high.json; sourceTree = "<group>"; };
		43E2D8E41D20C0DB004DA55F /* recommend_temp_basal_high_and_falling.json */ = {isa = PBXFileReference; fileEncoding = 4; lastKnownFileType = text.json; path = recommend_temp_basal_high_and_falling.json; sourceTree = "<group>"; };
		43E2D8E51D20C0DB004DA55F /* recommend_temp_basal_high_and_rising.json */ = {isa = PBXFileReference; fileEncoding = 4; lastKnownFileType = text.json; path = recommend_temp_basal_high_and_rising.json; sourceTree = "<group>"; };
		43E2D8E61D20C0DB004DA55F /* recommend_temp_basal_in_range_and_rising.json */ = {isa = PBXFileReference; fileEncoding = 4; lastKnownFileType = text.json; path = recommend_temp_basal_in_range_and_rising.json; sourceTree = "<group>"; };
		43E2D8E71D20C0DB004DA55F /* recommend_temp_basal_no_change_glucose.json */ = {isa = PBXFileReference; fileEncoding = 4; lastKnownFileType = text.json; path = recommend_temp_basal_no_change_glucose.json; sourceTree = "<group>"; };
		43E2D8E81D20C0DB004DA55F /* recommend_temp_basal_start_high_end_in_range.json */ = {isa = PBXFileReference; fileEncoding = 4; lastKnownFileType = text.json; path = recommend_temp_basal_start_high_end_in_range.json; sourceTree = "<group>"; };
		43E2D8E91D20C0DB004DA55F /* recommend_temp_basal_start_high_end_low.json */ = {isa = PBXFileReference; fileEncoding = 4; lastKnownFileType = text.json; path = recommend_temp_basal_start_high_end_low.json; sourceTree = "<group>"; };
		43E2D8EA1D20C0DB004DA55F /* recommend_temp_basal_start_low_end_high.json */ = {isa = PBXFileReference; fileEncoding = 4; lastKnownFileType = text.json; path = recommend_temp_basal_start_low_end_high.json; sourceTree = "<group>"; };
		43E2D8EB1D20C0DB004DA55F /* recommend_temp_basal_start_low_end_in_range.json */ = {isa = PBXFileReference; fileEncoding = 4; lastKnownFileType = text.json; path = recommend_temp_basal_start_low_end_in_range.json; sourceTree = "<group>"; };
		43E2D90B1D20C581004DA55F /* LoopTests.xctest */ = {isa = PBXFileReference; explicitFileType = wrapper.cfbundle; includeInIndex = 0; path = LoopTests.xctest; sourceTree = BUILT_PRODUCTS_DIR; };
		43E2D90F1D20C581004DA55F /* Info.plist */ = {isa = PBXFileReference; lastKnownFileType = text.plist.xml; path = Info.plist; sourceTree = "<group>"; };
		43E3449E1B9D68E900C85C07 /* StatusTableViewController.swift */ = {isa = PBXFileReference; fileEncoding = 4; lastKnownFileType = sourcecode.swift; lineEnding = 0; path = StatusTableViewController.swift; sourceTree = "<group>"; xcLanguageSpecificationIdentifier = xcode.lang.swift; };
		43EDEE6B1CF2E12A00393BE3 /* Loop.entitlements */ = {isa = PBXFileReference; fileEncoding = 4; lastKnownFileType = text.xml; path = Loop.entitlements; sourceTree = "<group>"; };
		43F41C361D3BF32400C11ED6 /* UIAlertController.swift */ = {isa = PBXFileReference; fileEncoding = 4; lastKnownFileType = sourcecode.swift; path = UIAlertController.swift; sourceTree = "<group>"; };
		43F5C2C81B929C09003EB13D /* HealthKit.framework */ = {isa = PBXFileReference; lastKnownFileType = wrapper.framework; name = HealthKit.framework; path = System/Library/Frameworks/HealthKit.framework; sourceTree = SDKROOT; };
		43F5C2D41B92A4A6003EB13D /* Info.plist */ = {isa = PBXFileReference; fileEncoding = 4; lastKnownFileType = text.plist.xml; path = Info.plist; sourceTree = "<group>"; };
		43F5C2D61B92A4DC003EB13D /* Info.plist */ = {isa = PBXFileReference; fileEncoding = 4; lastKnownFileType = text.plist.xml; path = Info.plist; sourceTree = "<group>"; };
		43F5C2DA1B92A5E1003EB13D /* SettingsTableViewController.swift */ = {isa = PBXFileReference; fileEncoding = 4; lastKnownFileType = sourcecode.swift; lineEnding = 0; path = SettingsTableViewController.swift; sourceTree = "<group>"; xcLanguageSpecificationIdentifier = xcode.lang.swift; };
		43F64DD81D9C92C900D24DC6 /* TitleSubtitleTableViewCell.swift */ = {isa = PBXFileReference; fileEncoding = 4; lastKnownFileType = sourcecode.swift; path = TitleSubtitleTableViewCell.swift; sourceTree = "<group>"; };
		43F78D251C8FC000002152D1 /* DoseMath.swift */ = {isa = PBXFileReference; fileEncoding = 4; lastKnownFileType = sourcecode.swift; path = DoseMath.swift; sourceTree = "<group>"; };
		43F78D4B1C914197002152D1 /* LoopKit.framework */ = {isa = PBXFileReference; explicitFileType = wrapper.framework; path = LoopKit.framework; sourceTree = BUILT_PRODUCTS_DIR; };
		43F89CA222BDFBBC006BB54E /* UIActivityIndicatorView.swift */ = {isa = PBXFileReference; lastKnownFileType = sourcecode.swift; path = UIActivityIndicatorView.swift; sourceTree = "<group>"; };
		43FCEEA8221A615B0013DD30 /* StatusChartsManager.swift */ = {isa = PBXFileReference; lastKnownFileType = sourcecode.swift; path = StatusChartsManager.swift; sourceTree = "<group>"; };
		43FCEEAA221A61B40013DD30 /* IOBChart.swift */ = {isa = PBXFileReference; lastKnownFileType = sourcecode.swift; path = IOBChart.swift; sourceTree = "<group>"; };
		43FCEEAC221A66780013DD30 /* DateFormatter.swift */ = {isa = PBXFileReference; lastKnownFileType = sourcecode.swift; path = DateFormatter.swift; sourceTree = "<group>"; };
		43FCEEAE221A67A70013DD30 /* NumberFormatter+Charts.swift */ = {isa = PBXFileReference; lastKnownFileType = sourcecode.swift; path = "NumberFormatter+Charts.swift"; sourceTree = "<group>"; };
		43FCEEB0221A863E0013DD30 /* StatusChartsManager.swift */ = {isa = PBXFileReference; lastKnownFileType = sourcecode.swift; path = StatusChartsManager.swift; sourceTree = "<group>"; };
		43FCEEB2221BC3B60013DD30 /* DoseChart.swift */ = {isa = PBXFileReference; lastKnownFileType = sourcecode.swift; path = DoseChart.swift; sourceTree = "<group>"; };
		43FCEEB4221BCA020013DD30 /* COBChart.swift */ = {isa = PBXFileReference; lastKnownFileType = sourcecode.swift; path = COBChart.swift; sourceTree = "<group>"; };
		43FCEEB6221BCD160013DD30 /* InsulinModelChart.swift */ = {isa = PBXFileReference; lastKnownFileType = sourcecode.swift; path = InsulinModelChart.swift; sourceTree = "<group>"; };
		43FCEEB8221BCF790013DD30 /* GlucoseChart.swift */ = {isa = PBXFileReference; lastKnownFileType = sourcecode.swift; path = GlucoseChart.swift; sourceTree = "<group>"; };
		43FCEEBA22211C860013DD30 /* CarbEffectChart.swift */ = {isa = PBXFileReference; lastKnownFileType = sourcecode.swift; path = CarbEffectChart.swift; sourceTree = "<group>"; };
		43FCEEBC22212DD50013DD30 /* PredictedGlucoseChart.swift */ = {isa = PBXFileReference; lastKnownFileType = sourcecode.swift; path = PredictedGlucoseChart.swift; sourceTree = "<group>"; };
		4D3B40021D4A9DFE00BC6334 /* G4ShareSpy.framework */ = {isa = PBXFileReference; explicitFileType = wrapper.framework; path = G4ShareSpy.framework; sourceTree = BUILT_PRODUCTS_DIR; };
		4F08DE7C1E7BB6E5006741EA /* ChartAxisValueDoubleLog.swift */ = {isa = PBXFileReference; fileEncoding = 4; lastKnownFileType = sourcecode.swift; path = ChartAxisValueDoubleLog.swift; sourceTree = "<group>"; };
		4F08DE7D1E7BB6E5006741EA /* ChartAxisValueDoubleUnit.swift */ = {isa = PBXFileReference; fileEncoding = 4; lastKnownFileType = sourcecode.swift; path = ChartAxisValueDoubleUnit.swift; sourceTree = "<group>"; };
		4F08DE801E7BB6F1006741EA /* CGPoint.swift */ = {isa = PBXFileReference; fileEncoding = 4; lastKnownFileType = sourcecode.swift; path = CGPoint.swift; sourceTree = "<group>"; };
		4F08DE831E7BB70B006741EA /* ChartPointsScatterDownTrianglesLayer.swift */ = {isa = PBXFileReference; fileEncoding = 4; lastKnownFileType = sourcecode.swift; path = ChartPointsScatterDownTrianglesLayer.swift; sourceTree = "<group>"; };
		4F08DE841E7BB70B006741EA /* ChartPointsTouchHighlightLayerViewCache.swift */ = {isa = PBXFileReference; fileEncoding = 4; lastKnownFileType = sourcecode.swift; path = ChartPointsTouchHighlightLayerViewCache.swift; sourceTree = "<group>"; };
		4F08DE8E1E7BB871006741EA /* CollectionType+Loop.swift */ = {isa = PBXFileReference; fileEncoding = 4; lastKnownFileType = sourcecode.swift; path = "CollectionType+Loop.swift"; sourceTree = "<group>"; };
		4F11D3BF20DCBEEC006E072C /* GlucoseBackfillRequestUserInfo.swift */ = {isa = PBXFileReference; lastKnownFileType = sourcecode.swift; path = GlucoseBackfillRequestUserInfo.swift; sourceTree = "<group>"; };
		4F11D3C120DD80B3006E072C /* WatchHistoricalGlucose.swift */ = {isa = PBXFileReference; lastKnownFileType = sourcecode.swift; path = WatchHistoricalGlucose.swift; sourceTree = "<group>"; };
		4F2C15801E0495B200E160D4 /* WatchContext+WatchApp.swift */ = {isa = PBXFileReference; fileEncoding = 4; lastKnownFileType = sourcecode.swift; path = "WatchContext+WatchApp.swift"; sourceTree = "<group>"; };
		4F2C15921E09BF2C00E160D4 /* HUDView.swift */ = {isa = PBXFileReference; fileEncoding = 4; lastKnownFileType = sourcecode.swift; path = HUDView.swift; sourceTree = "<group>"; };
		4F2C15941E09BF3C00E160D4 /* HUDView.xib */ = {isa = PBXFileReference; fileEncoding = 4; lastKnownFileType = file.xib; path = HUDView.xib; sourceTree = "<group>"; };
		4F2C15961E09E94E00E160D4 /* HUDAssets.xcassets */ = {isa = PBXFileReference; lastKnownFileType = folder.assetcatalog; path = HUDAssets.xcassets; sourceTree = "<group>"; };
		4F526D5E1DF2459000A04910 /* HKUnit.swift */ = {isa = PBXFileReference; fileEncoding = 4; lastKnownFileType = sourcecode.swift; path = HKUnit.swift; sourceTree = "<group>"; };
		4F526D601DF8D9A900A04910 /* NetBasal.swift */ = {isa = PBXFileReference; fileEncoding = 4; lastKnownFileType = sourcecode.swift; path = NetBasal.swift; sourceTree = "<group>"; };
		4F6663931E905FD2009E74FC /* ChartColorPalette+Loop.swift */ = {isa = PBXFileReference; fileEncoding = 4; lastKnownFileType = sourcecode.swift; path = "ChartColorPalette+Loop.swift"; sourceTree = "<group>"; };
		4F70C1DC1DE8DCA7006380B7 /* Loop Status Extension.appex */ = {isa = PBXFileReference; explicitFileType = "wrapper.app-extension"; includeInIndex = 0; path = "Loop Status Extension.appex"; sourceTree = BUILT_PRODUCTS_DIR; };
		4F70C1DD1DE8DCA7006380B7 /* NotificationCenter.framework */ = {isa = PBXFileReference; lastKnownFileType = wrapper.framework; name = NotificationCenter.framework; path = System/Library/Frameworks/NotificationCenter.framework; sourceTree = SDKROOT; };
		4F70C1E01DE8DCA7006380B7 /* StatusViewController.swift */ = {isa = PBXFileReference; lastKnownFileType = sourcecode.swift; lineEnding = 0; path = StatusViewController.swift; sourceTree = "<group>"; xcLanguageSpecificationIdentifier = xcode.lang.swift; };
		4F70C1E31DE8DCA7006380B7 /* Base */ = {isa = PBXFileReference; lastKnownFileType = file.storyboard; name = Base; path = Base.lproj/MainInterface.storyboard; sourceTree = "<group>"; };
		4F70C1E51DE8DCA7006380B7 /* Info.plist */ = {isa = PBXFileReference; lastKnownFileType = text.plist.xml; path = Info.plist; sourceTree = "<group>"; };
		4F70C1FD1DE8E662006380B7 /* Loop Status Extension.entitlements */ = {isa = PBXFileReference; lastKnownFileType = text.plist.entitlements; path = "Loop Status Extension.entitlements"; sourceTree = "<group>"; };
		4F70C20F1DE8FAC5006380B7 /* StatusExtensionDataManager.swift */ = {isa = PBXFileReference; fileEncoding = 4; lastKnownFileType = sourcecode.swift; path = StatusExtensionDataManager.swift; sourceTree = "<group>"; };
		4F70C2111DE900EA006380B7 /* StatusExtensionContext.swift */ = {isa = PBXFileReference; fileEncoding = 4; lastKnownFileType = sourcecode.swift; path = StatusExtensionContext.swift; sourceTree = "<group>"; };
		4F75288B1DFE1DC600C322D6 /* LoopUI.framework */ = {isa = PBXFileReference; explicitFileType = wrapper.framework; includeInIndex = 0; path = LoopUI.framework; sourceTree = BUILT_PRODUCTS_DIR; };
		4F75288D1DFE1DC600C322D6 /* LoopUI.h */ = {isa = PBXFileReference; lastKnownFileType = sourcecode.c.h; path = LoopUI.h; sourceTree = "<group>"; };
		4F75288E1DFE1DC600C322D6 /* Info.plist */ = {isa = PBXFileReference; lastKnownFileType = text.plist.xml; path = Info.plist; sourceTree = "<group>"; };
		4F75F00120FCFE8C00B5570E /* GlucoseChartScene.swift */ = {isa = PBXFileReference; lastKnownFileType = sourcecode.swift; path = GlucoseChartScene.swift; sourceTree = "<group>"; };
		4F7E8AC420E2AB9600AEA65E /* Date.swift */ = {isa = PBXFileReference; lastKnownFileType = sourcecode.swift; path = Date.swift; sourceTree = "<group>"; };
		4F7E8AC620E2AC0300AEA65E /* WatchPredictedGlucose.swift */ = {isa = PBXFileReference; lastKnownFileType = sourcecode.swift; path = WatchPredictedGlucose.swift; sourceTree = "<group>"; };
		4F82654F20E69F9A0031A8F5 /* HUDInterfaceController.swift */ = {isa = PBXFileReference; lastKnownFileType = sourcecode.swift; path = HUDInterfaceController.swift; sourceTree = "<group>"; };
		4FB76FC51E8C57B100B39636 /* ChartsManager.swift */ = {isa = PBXFileReference; fileEncoding = 4; lastKnownFileType = sourcecode.swift; path = ChartsManager.swift; sourceTree = "<group>"; };
		4FB76FCD1E8C835D00B39636 /* ChartColorPalette.swift */ = {isa = PBXFileReference; fileEncoding = 4; lastKnownFileType = sourcecode.swift; path = ChartColorPalette.swift; sourceTree = "<group>"; };
		4FC8C8001DEB93E400A1452E /* NSUserDefaults+StatusExtension.swift */ = {isa = PBXFileReference; fileEncoding = 4; lastKnownFileType = sourcecode.swift; path = "NSUserDefaults+StatusExtension.swift"; sourceTree = "<group>"; };
		4FDDD23620DC51DF00D04B16 /* LoopDataManager.swift */ = {isa = PBXFileReference; lastKnownFileType = sourcecode.swift; path = LoopDataManager.swift; sourceTree = "<group>"; };
		4FF4D0FF1E18374700846527 /* WatchContext.swift */ = {isa = PBXFileReference; fileEncoding = 4; lastKnownFileType = sourcecode.swift; path = WatchContext.swift; sourceTree = "<group>"; };
		4FFEDFBE20E5CF22000BFC58 /* ChartHUDController.swift */ = {isa = PBXFileReference; fileEncoding = 4; lastKnownFileType = sourcecode.swift; path = ChartHUDController.swift; sourceTree = "<group>"; };
		7D199D92212A067600241026 /* pl */ = {isa = PBXFileReference; lastKnownFileType = text.plist.strings; name = pl; path = pl.lproj/LaunchScreen.strings; sourceTree = "<group>"; };
		7D199D93212A067600241026 /* pl */ = {isa = PBXFileReference; lastKnownFileType = text.plist.strings; name = pl; path = pl.lproj/Main.strings; sourceTree = "<group>"; };
		7D199D94212A067600241026 /* pl */ = {isa = PBXFileReference; lastKnownFileType = text.plist.strings; name = pl; path = pl.lproj/MainInterface.strings; sourceTree = "<group>"; };
		7D199D95212A067600241026 /* pl */ = {isa = PBXFileReference; lastKnownFileType = text.plist.strings; name = pl; path = pl.lproj/Interface.strings; sourceTree = "<group>"; };
		7D199D96212A067600241026 /* pl */ = {isa = PBXFileReference; lastKnownFileType = text.plist.strings; name = pl; path = pl.lproj/Localizable.strings; sourceTree = "<group>"; };
		7D199D97212A067600241026 /* pl */ = {isa = PBXFileReference; lastKnownFileType = text.plist.strings; name = pl; path = pl.lproj/InfoPlist.strings; sourceTree = "<group>"; };
		7D199D98212A067600241026 /* pl */ = {isa = PBXFileReference; lastKnownFileType = text.plist.strings; name = pl; path = pl.lproj/InfoPlist.strings; sourceTree = "<group>"; };
		7D199D99212A067600241026 /* pl */ = {isa = PBXFileReference; lastKnownFileType = text.plist.strings; name = pl; path = pl.lproj/Localizable.strings; sourceTree = "<group>"; };
		7D199D9A212A067600241026 /* pl */ = {isa = PBXFileReference; lastKnownFileType = text.plist.strings; name = pl; path = pl.lproj/Localizable.strings; sourceTree = "<group>"; };
		7D199D9B212A067600241026 /* pl */ = {isa = PBXFileReference; lastKnownFileType = text.plist.strings; name = pl; path = pl.lproj/InfoPlist.strings; sourceTree = "<group>"; };
		7D199D9C212A067700241026 /* pl */ = {isa = PBXFileReference; lastKnownFileType = text.plist.strings; name = pl; path = pl.lproj/InfoPlist.strings; sourceTree = "<group>"; };
		7D199D9D212A067700241026 /* pl */ = {isa = PBXFileReference; lastKnownFileType = text.plist.strings; name = pl; path = pl.lproj/Localizable.strings; sourceTree = "<group>"; };
		7D199D9E212A067700241026 /* pl */ = {isa = PBXFileReference; lastKnownFileType = text.plist.strings; name = pl; path = pl.lproj/ckcomplication.strings; sourceTree = "<group>"; };
		7D199D9F212A067700241026 /* pl */ = {isa = PBXFileReference; lastKnownFileType = text.plist.strings; name = pl; path = pl.lproj/InfoPlist.strings; sourceTree = "<group>"; };
		7D199DA0212A067700241026 /* pl */ = {isa = PBXFileReference; lastKnownFileType = text.plist.strings; name = pl; path = pl.lproj/InfoPlist.strings; sourceTree = "<group>"; };
		7D199DA1212A067700241026 /* pl */ = {isa = PBXFileReference; lastKnownFileType = text.plist.strings; name = pl; path = pl.lproj/InfoPlist.strings; sourceTree = "<group>"; };
		7D199DA2212A067700241026 /* pl */ = {isa = PBXFileReference; lastKnownFileType = text.plist.strings; name = pl; path = pl.lproj/Localizable.strings; sourceTree = "<group>"; };
		7D23667521250BE30028B67D /* Base */ = {isa = PBXFileReference; lastKnownFileType = text.plist.strings; name = Base; path = Base.lproj/Localizable.strings; sourceTree = "<group>"; };
		7D23667621250BF70028B67D /* Base */ = {isa = PBXFileReference; lastKnownFileType = text.plist.strings; name = Base; path = Base.lproj/InfoPlist.strings; sourceTree = "<group>"; };
		7D23667721250C280028B67D /* Base */ = {isa = PBXFileReference; lastKnownFileType = text.plist.strings; name = Base; path = Base.lproj/InfoPlist.strings; sourceTree = "<group>"; };
		7D23667821250C2D0028B67D /* Base */ = {isa = PBXFileReference; lastKnownFileType = text.plist.strings; name = Base; path = Base.lproj/Localizable.strings; sourceTree = "<group>"; };
		7D23667921250C440028B67D /* Base */ = {isa = PBXFileReference; lastKnownFileType = text.plist.strings; name = Base; path = Base.lproj/Localizable.strings; sourceTree = "<group>"; };
		7D23667A21250C480028B67D /* Base */ = {isa = PBXFileReference; lastKnownFileType = text.plist.strings; name = Base; path = Base.lproj/InfoPlist.strings; sourceTree = "<group>"; };
		7D23667C21250C7E0028B67D /* LocalizedString.swift */ = {isa = PBXFileReference; fileEncoding = 4; lastKnownFileType = sourcecode.swift; name = LocalizedString.swift; path = LoopUI/Common/LocalizedString.swift; sourceTree = SOURCE_ROOT; };
		7D23667E21250CAC0028B67D /* Base */ = {isa = PBXFileReference; lastKnownFileType = text.plist.strings; name = Base; path = Base.lproj/InfoPlist.strings; sourceTree = "<group>"; };
		7D23667F21250CB80028B67D /* Base */ = {isa = PBXFileReference; lastKnownFileType = text.plist.strings; name = Base; path = Base.lproj/Localizable.strings; sourceTree = "<group>"; };
		7D23668021250CBE0028B67D /* Base */ = {isa = PBXFileReference; lastKnownFileType = text.plist.strings; name = Base; path = Base.lproj/InfoPlist.strings; sourceTree = "<group>"; };
		7D23668121250CC50028B67D /* Base */ = {isa = PBXFileReference; lastKnownFileType = text.plist.strings; name = Base; path = Base.lproj/ckcomplication.strings; sourceTree = "<group>"; };
		7D23668221250CF60028B67D /* Base */ = {isa = PBXFileReference; lastKnownFileType = text.plist.strings; name = Base; path = Base.lproj/InfoPlist.strings; sourceTree = "<group>"; };
		7D23668321250CFB0028B67D /* Base */ = {isa = PBXFileReference; lastKnownFileType = text.plist.strings; name = Base; path = Base.lproj/Localizable.strings; sourceTree = "<group>"; };
		7D23668421250D180028B67D /* fr */ = {isa = PBXFileReference; lastKnownFileType = text.plist.strings; name = fr; path = fr.lproj/LaunchScreen.strings; sourceTree = "<group>"; };
		7D23668521250D180028B67D /* fr */ = {isa = PBXFileReference; lastKnownFileType = text.plist.strings; name = fr; path = fr.lproj/Main.strings; sourceTree = "<group>"; };
		7D23668621250D180028B67D /* fr */ = {isa = PBXFileReference; lastKnownFileType = text.plist.strings; name = fr; path = fr.lproj/MainInterface.strings; sourceTree = "<group>"; };
		7D23668721250D180028B67D /* fr */ = {isa = PBXFileReference; lastKnownFileType = text.plist.strings; name = fr; path = fr.lproj/Interface.strings; sourceTree = "<group>"; };
		7D23668821250D180028B67D /* fr */ = {isa = PBXFileReference; lastKnownFileType = text.plist.strings; name = fr; path = fr.lproj/Localizable.strings; sourceTree = "<group>"; };
		7D23668921250D180028B67D /* fr */ = {isa = PBXFileReference; lastKnownFileType = text.plist.strings; name = fr; path = fr.lproj/InfoPlist.strings; sourceTree = "<group>"; };
		7D23668A21250D180028B67D /* fr */ = {isa = PBXFileReference; lastKnownFileType = text.plist.strings; name = fr; path = fr.lproj/InfoPlist.strings; sourceTree = "<group>"; };
		7D23668B21250D180028B67D /* fr */ = {isa = PBXFileReference; lastKnownFileType = text.plist.strings; name = fr; path = fr.lproj/Localizable.strings; sourceTree = "<group>"; };
		7D23668C21250D190028B67D /* fr */ = {isa = PBXFileReference; lastKnownFileType = text.plist.strings; name = fr; path = fr.lproj/Localizable.strings; sourceTree = "<group>"; };
		7D23668D21250D190028B67D /* fr */ = {isa = PBXFileReference; lastKnownFileType = text.plist.strings; name = fr; path = fr.lproj/InfoPlist.strings; sourceTree = "<group>"; };
		7D23668E21250D190028B67D /* fr */ = {isa = PBXFileReference; lastKnownFileType = text.plist.strings; name = fr; path = fr.lproj/InfoPlist.strings; sourceTree = "<group>"; };
		7D23668F21250D190028B67D /* fr */ = {isa = PBXFileReference; lastKnownFileType = text.plist.strings; name = fr; path = fr.lproj/Localizable.strings; sourceTree = "<group>"; };
		7D23669021250D190028B67D /* fr */ = {isa = PBXFileReference; lastKnownFileType = text.plist.strings; name = fr; path = fr.lproj/ckcomplication.strings; sourceTree = "<group>"; };
		7D23669121250D190028B67D /* fr */ = {isa = PBXFileReference; lastKnownFileType = text.plist.strings; name = fr; path = fr.lproj/InfoPlist.strings; sourceTree = "<group>"; };
		7D23669221250D190028B67D /* fr */ = {isa = PBXFileReference; lastKnownFileType = text.plist.strings; name = fr; path = fr.lproj/InfoPlist.strings; sourceTree = "<group>"; };
		7D23669321250D190028B67D /* fr */ = {isa = PBXFileReference; lastKnownFileType = text.plist.strings; name = fr; path = fr.lproj/Localizable.strings; sourceTree = "<group>"; };
		7D23669421250D220028B67D /* de */ = {isa = PBXFileReference; lastKnownFileType = text.plist.strings; name = de; path = de.lproj/LaunchScreen.strings; sourceTree = "<group>"; };
		7D23669521250D220028B67D /* de */ = {isa = PBXFileReference; lastKnownFileType = text.plist.strings; name = de; path = de.lproj/Main.strings; sourceTree = "<group>"; };
		7D23669621250D230028B67D /* de */ = {isa = PBXFileReference; lastKnownFileType = text.plist.strings; name = de; path = de.lproj/MainInterface.strings; sourceTree = "<group>"; };
		7D23669721250D230028B67D /* de */ = {isa = PBXFileReference; lastKnownFileType = text.plist.strings; name = de; path = de.lproj/Interface.strings; sourceTree = "<group>"; };
		7D23669821250D230028B67D /* de */ = {isa = PBXFileReference; lastKnownFileType = text.plist.strings; name = de; path = de.lproj/Localizable.strings; sourceTree = "<group>"; };
		7D23669921250D230028B67D /* de */ = {isa = PBXFileReference; lastKnownFileType = text.plist.strings; name = de; path = de.lproj/InfoPlist.strings; sourceTree = "<group>"; };
		7D23669A21250D230028B67D /* de */ = {isa = PBXFileReference; lastKnownFileType = text.plist.strings; name = de; path = de.lproj/InfoPlist.strings; sourceTree = "<group>"; };
		7D23669B21250D230028B67D /* de */ = {isa = PBXFileReference; lastKnownFileType = text.plist.strings; name = de; path = de.lproj/Localizable.strings; sourceTree = "<group>"; };
		7D23669C21250D230028B67D /* de */ = {isa = PBXFileReference; lastKnownFileType = text.plist.strings; name = de; path = de.lproj/Localizable.strings; sourceTree = "<group>"; };
		7D23669D21250D230028B67D /* de */ = {isa = PBXFileReference; lastKnownFileType = text.plist.strings; name = de; path = de.lproj/InfoPlist.strings; sourceTree = "<group>"; };
		7D23669E21250D230028B67D /* de */ = {isa = PBXFileReference; lastKnownFileType = text.plist.strings; name = de; path = de.lproj/InfoPlist.strings; sourceTree = "<group>"; };
		7D23669F21250D240028B67D /* de */ = {isa = PBXFileReference; lastKnownFileType = text.plist.strings; name = de; path = de.lproj/Localizable.strings; sourceTree = "<group>"; };
		7D2366A021250D240028B67D /* de */ = {isa = PBXFileReference; lastKnownFileType = text.plist.strings; name = de; path = de.lproj/ckcomplication.strings; sourceTree = "<group>"; };
		7D2366A121250D240028B67D /* de */ = {isa = PBXFileReference; lastKnownFileType = text.plist.strings; name = de; path = de.lproj/InfoPlist.strings; sourceTree = "<group>"; };
		7D2366A221250D240028B67D /* de */ = {isa = PBXFileReference; lastKnownFileType = text.plist.strings; name = de; path = de.lproj/InfoPlist.strings; sourceTree = "<group>"; };
		7D2366A321250D240028B67D /* de */ = {isa = PBXFileReference; lastKnownFileType = text.plist.strings; name = de; path = de.lproj/Localizable.strings; sourceTree = "<group>"; };
		7D2366A421250D2C0028B67D /* zh-Hans */ = {isa = PBXFileReference; lastKnownFileType = text.plist.strings; name = "zh-Hans"; path = "zh-Hans.lproj/LaunchScreen.strings"; sourceTree = "<group>"; };
		7D2366A521250D2C0028B67D /* zh-Hans */ = {isa = PBXFileReference; lastKnownFileType = text.plist.strings; name = "zh-Hans"; path = "zh-Hans.lproj/Main.strings"; sourceTree = "<group>"; };
		7D2366A621250D2C0028B67D /* zh-Hans */ = {isa = PBXFileReference; lastKnownFileType = text.plist.strings; name = "zh-Hans"; path = "zh-Hans.lproj/MainInterface.strings"; sourceTree = "<group>"; };
		7D2366A721250D2C0028B67D /* zh-Hans */ = {isa = PBXFileReference; lastKnownFileType = text.plist.strings; name = "zh-Hans"; path = "zh-Hans.lproj/Interface.strings"; sourceTree = "<group>"; };
		7D2366A821250D2C0028B67D /* zh-Hans */ = {isa = PBXFileReference; lastKnownFileType = text.plist.strings; name = "zh-Hans"; path = "zh-Hans.lproj/Localizable.strings"; sourceTree = "<group>"; };
		7D2366A921250D2C0028B67D /* zh-Hans */ = {isa = PBXFileReference; lastKnownFileType = text.plist.strings; name = "zh-Hans"; path = "zh-Hans.lproj/InfoPlist.strings"; sourceTree = "<group>"; };
		7D2366AA21250D2C0028B67D /* zh-Hans */ = {isa = PBXFileReference; lastKnownFileType = text.plist.strings; name = "zh-Hans"; path = "zh-Hans.lproj/InfoPlist.strings"; sourceTree = "<group>"; };
		7D2366AB21250D2D0028B67D /* zh-Hans */ = {isa = PBXFileReference; lastKnownFileType = text.plist.strings; name = "zh-Hans"; path = "zh-Hans.lproj/Localizable.strings"; sourceTree = "<group>"; };
		7D2366AC21250D2D0028B67D /* zh-Hans */ = {isa = PBXFileReference; lastKnownFileType = text.plist.strings; name = "zh-Hans"; path = "zh-Hans.lproj/Localizable.strings"; sourceTree = "<group>"; };
		7D2366AD21250D2D0028B67D /* zh-Hans */ = {isa = PBXFileReference; lastKnownFileType = text.plist.strings; name = "zh-Hans"; path = "zh-Hans.lproj/InfoPlist.strings"; sourceTree = "<group>"; };
		7D2366AE21250D2D0028B67D /* zh-Hans */ = {isa = PBXFileReference; lastKnownFileType = text.plist.strings; name = "zh-Hans"; path = "zh-Hans.lproj/InfoPlist.strings"; sourceTree = "<group>"; };
		7D2366AF21250D2D0028B67D /* zh-Hans */ = {isa = PBXFileReference; lastKnownFileType = text.plist.strings; name = "zh-Hans"; path = "zh-Hans.lproj/Localizable.strings"; sourceTree = "<group>"; };
		7D2366B021250D2D0028B67D /* zh-Hans */ = {isa = PBXFileReference; lastKnownFileType = text.plist.strings; name = "zh-Hans"; path = "zh-Hans.lproj/ckcomplication.strings"; sourceTree = "<group>"; };
		7D2366B121250D2D0028B67D /* zh-Hans */ = {isa = PBXFileReference; lastKnownFileType = text.plist.strings; name = "zh-Hans"; path = "zh-Hans.lproj/InfoPlist.strings"; sourceTree = "<group>"; };
		7D2366B221250D2D0028B67D /* zh-Hans */ = {isa = PBXFileReference; lastKnownFileType = text.plist.strings; name = "zh-Hans"; path = "zh-Hans.lproj/InfoPlist.strings"; sourceTree = "<group>"; };
		7D2366B321250D2D0028B67D /* zh-Hans */ = {isa = PBXFileReference; lastKnownFileType = text.plist.strings; name = "zh-Hans"; path = "zh-Hans.lproj/Localizable.strings"; sourceTree = "<group>"; };
		7D2366B421250D350028B67D /* it */ = {isa = PBXFileReference; lastKnownFileType = text.plist.strings; name = it; path = it.lproj/Interface.strings; sourceTree = "<group>"; };
		7D2366B521250D360028B67D /* it */ = {isa = PBXFileReference; lastKnownFileType = text.plist.strings; name = it; path = it.lproj/InfoPlist.strings; sourceTree = "<group>"; };
		7D2366B621250D360028B67D /* it */ = {isa = PBXFileReference; lastKnownFileType = text.plist.strings; name = it; path = it.lproj/LaunchScreen.strings; sourceTree = "<group>"; };
		7D2366B721250D360028B67D /* it */ = {isa = PBXFileReference; lastKnownFileType = text.plist.strings; name = it; path = it.lproj/Main.strings; sourceTree = "<group>"; };
		7D2366B821250D360028B67D /* it */ = {isa = PBXFileReference; lastKnownFileType = text.plist.strings; name = it; path = it.lproj/MainInterface.strings; sourceTree = "<group>"; };
		7D2366B921250D360028B67D /* it */ = {isa = PBXFileReference; lastKnownFileType = text.plist.strings; name = it; path = it.lproj/Localizable.strings; sourceTree = "<group>"; };
		7D2366BA21250D360028B67D /* it */ = {isa = PBXFileReference; lastKnownFileType = text.plist.strings; name = it; path = it.lproj/InfoPlist.strings; sourceTree = "<group>"; };
		7D2366BB21250D360028B67D /* it */ = {isa = PBXFileReference; lastKnownFileType = text.plist.strings; name = it; path = it.lproj/InfoPlist.strings; sourceTree = "<group>"; };
		7D2366BC21250D360028B67D /* it */ = {isa = PBXFileReference; lastKnownFileType = text.plist.strings; name = it; path = it.lproj/Localizable.strings; sourceTree = "<group>"; };
		7D2366BD21250D360028B67D /* it */ = {isa = PBXFileReference; lastKnownFileType = text.plist.strings; name = it; path = it.lproj/Localizable.strings; sourceTree = "<group>"; };
		7D2366BE21250D360028B67D /* it */ = {isa = PBXFileReference; lastKnownFileType = text.plist.strings; name = it; path = it.lproj/InfoPlist.strings; sourceTree = "<group>"; };
		7D2366BF21250D370028B67D /* it */ = {isa = PBXFileReference; lastKnownFileType = text.plist.strings; name = it; path = it.lproj/Localizable.strings; sourceTree = "<group>"; };
		7D2366C021250D370028B67D /* it */ = {isa = PBXFileReference; lastKnownFileType = text.plist.strings; name = it; path = it.lproj/ckcomplication.strings; sourceTree = "<group>"; };
		7D2366C121250D370028B67D /* it */ = {isa = PBXFileReference; lastKnownFileType = text.plist.strings; name = it; path = it.lproj/InfoPlist.strings; sourceTree = "<group>"; };
		7D2366C221250D370028B67D /* it */ = {isa = PBXFileReference; lastKnownFileType = text.plist.strings; name = it; path = it.lproj/InfoPlist.strings; sourceTree = "<group>"; };
		7D2366C321250D370028B67D /* it */ = {isa = PBXFileReference; lastKnownFileType = text.plist.strings; name = it; path = it.lproj/Localizable.strings; sourceTree = "<group>"; };
		7D2366C421250D3F0028B67D /* nl */ = {isa = PBXFileReference; lastKnownFileType = text.plist.strings; name = nl; path = nl.lproj/LaunchScreen.strings; sourceTree = "<group>"; };
		7D2366C521250D3F0028B67D /* nl */ = {isa = PBXFileReference; lastKnownFileType = text.plist.strings; name = nl; path = nl.lproj/Main.strings; sourceTree = "<group>"; };
		7D2366C621250D3F0028B67D /* nl */ = {isa = PBXFileReference; lastKnownFileType = text.plist.strings; name = nl; path = nl.lproj/MainInterface.strings; sourceTree = "<group>"; };
		7D2366C721250D3F0028B67D /* nl */ = {isa = PBXFileReference; lastKnownFileType = text.plist.strings; name = nl; path = nl.lproj/Interface.strings; sourceTree = "<group>"; };
		7D2366C821250D400028B67D /* nl */ = {isa = PBXFileReference; lastKnownFileType = text.plist.strings; name = nl; path = nl.lproj/Localizable.strings; sourceTree = "<group>"; };
		7D2366C921250D400028B67D /* nl */ = {isa = PBXFileReference; lastKnownFileType = text.plist.strings; name = nl; path = nl.lproj/InfoPlist.strings; sourceTree = "<group>"; };
		7D2366CA21250D400028B67D /* nl */ = {isa = PBXFileReference; lastKnownFileType = text.plist.strings; name = nl; path = nl.lproj/InfoPlist.strings; sourceTree = "<group>"; };
		7D2366CB21250D400028B67D /* nl */ = {isa = PBXFileReference; lastKnownFileType = text.plist.strings; name = nl; path = nl.lproj/Localizable.strings; sourceTree = "<group>"; };
		7D2366CC21250D400028B67D /* nl */ = {isa = PBXFileReference; lastKnownFileType = text.plist.strings; name = nl; path = nl.lproj/Localizable.strings; sourceTree = "<group>"; };
		7D2366CD21250D400028B67D /* nl */ = {isa = PBXFileReference; lastKnownFileType = text.plist.strings; name = nl; path = nl.lproj/InfoPlist.strings; sourceTree = "<group>"; };
		7D2366CE21250D400028B67D /* nl */ = {isa = PBXFileReference; lastKnownFileType = text.plist.strings; name = nl; path = nl.lproj/InfoPlist.strings; sourceTree = "<group>"; };
		7D2366CF21250D400028B67D /* nl */ = {isa = PBXFileReference; lastKnownFileType = text.plist.strings; name = nl; path = nl.lproj/Localizable.strings; sourceTree = "<group>"; };
		7D2366D021250D400028B67D /* nl */ = {isa = PBXFileReference; lastKnownFileType = text.plist.strings; name = nl; path = nl.lproj/ckcomplication.strings; sourceTree = "<group>"; };
		7D2366D121250D410028B67D /* nl */ = {isa = PBXFileReference; lastKnownFileType = text.plist.strings; name = nl; path = nl.lproj/InfoPlist.strings; sourceTree = "<group>"; };
		7D2366D221250D410028B67D /* nl */ = {isa = PBXFileReference; lastKnownFileType = text.plist.strings; name = nl; path = nl.lproj/InfoPlist.strings; sourceTree = "<group>"; };
		7D2366D321250D410028B67D /* nl */ = {isa = PBXFileReference; lastKnownFileType = text.plist.strings; name = nl; path = nl.lproj/Localizable.strings; sourceTree = "<group>"; };
		7D2366D421250D4A0028B67D /* nb */ = {isa = PBXFileReference; lastKnownFileType = text.plist.strings; name = nb; path = nb.lproj/LaunchScreen.strings; sourceTree = "<group>"; };
		7D2366D521250D4A0028B67D /* nb */ = {isa = PBXFileReference; lastKnownFileType = text.plist.strings; name = nb; path = nb.lproj/Main.strings; sourceTree = "<group>"; };
		7D2366D621250D4A0028B67D /* nb */ = {isa = PBXFileReference; lastKnownFileType = text.plist.strings; name = nb; path = nb.lproj/MainInterface.strings; sourceTree = "<group>"; };
		7D2366D721250D4A0028B67D /* nb */ = {isa = PBXFileReference; lastKnownFileType = text.plist.strings; name = nb; path = nb.lproj/Interface.strings; sourceTree = "<group>"; };
		7D2366D821250D4A0028B67D /* nb */ = {isa = PBXFileReference; lastKnownFileType = text.plist.strings; name = nb; path = nb.lproj/Localizable.strings; sourceTree = "<group>"; };
		7D2366D921250D4A0028B67D /* nb */ = {isa = PBXFileReference; lastKnownFileType = text.plist.strings; name = nb; path = nb.lproj/InfoPlist.strings; sourceTree = "<group>"; };
		7D2366DA21250D4A0028B67D /* nb */ = {isa = PBXFileReference; lastKnownFileType = text.plist.strings; name = nb; path = nb.lproj/InfoPlist.strings; sourceTree = "<group>"; };
		7D2366DB21250D4A0028B67D /* nb */ = {isa = PBXFileReference; lastKnownFileType = text.plist.strings; name = nb; path = nb.lproj/Localizable.strings; sourceTree = "<group>"; };
		7D2366DC21250D4B0028B67D /* nb */ = {isa = PBXFileReference; lastKnownFileType = text.plist.strings; name = nb; path = nb.lproj/Localizable.strings; sourceTree = "<group>"; };
		7D2366DD21250D4B0028B67D /* nb */ = {isa = PBXFileReference; lastKnownFileType = text.plist.strings; name = nb; path = nb.lproj/InfoPlist.strings; sourceTree = "<group>"; };
		7D2366DE21250D4B0028B67D /* nb */ = {isa = PBXFileReference; lastKnownFileType = text.plist.strings; name = nb; path = nb.lproj/InfoPlist.strings; sourceTree = "<group>"; };
		7D2366DF21250D4B0028B67D /* nb */ = {isa = PBXFileReference; lastKnownFileType = text.plist.strings; name = nb; path = nb.lproj/Localizable.strings; sourceTree = "<group>"; };
		7D2366E021250D4B0028B67D /* nb */ = {isa = PBXFileReference; lastKnownFileType = text.plist.strings; name = nb; path = nb.lproj/ckcomplication.strings; sourceTree = "<group>"; };
		7D2366E121250D4B0028B67D /* nb */ = {isa = PBXFileReference; lastKnownFileType = text.plist.strings; name = nb; path = nb.lproj/InfoPlist.strings; sourceTree = "<group>"; };
		7D2366E221250D4B0028B67D /* nb */ = {isa = PBXFileReference; lastKnownFileType = text.plist.strings; name = nb; path = nb.lproj/InfoPlist.strings; sourceTree = "<group>"; };
		7D2366E321250D4B0028B67D /* nb */ = {isa = PBXFileReference; lastKnownFileType = text.plist.strings; name = nb; path = nb.lproj/Localizable.strings; sourceTree = "<group>"; };
		7D2366E521250E0A0028B67D /* es */ = {isa = PBXFileReference; lastKnownFileType = text.plist.strings; name = es; path = es.lproj/InfoPlist.strings; sourceTree = "<group>"; };
		7D2366E721250E7B0028B67D /* de */ = {isa = PBXFileReference; lastKnownFileType = text.plist.strings; name = de; path = de.lproj/InfoPlist.strings; sourceTree = "<group>"; };
		7D2366E921250E8F0028B67D /* fr */ = {isa = PBXFileReference; lastKnownFileType = text.plist.strings; name = fr; path = fr.lproj/InfoPlist.strings; sourceTree = "<group>"; };
		7D2366EA21250EA40028B67D /* it */ = {isa = PBXFileReference; lastKnownFileType = text.plist.strings; name = it; path = it.lproj/InfoPlist.strings; sourceTree = "<group>"; };
		7D2366EB21250EB80028B67D /* nb */ = {isa = PBXFileReference; lastKnownFileType = text.plist.strings; name = nb; path = nb.lproj/InfoPlist.strings; sourceTree = "<group>"; };
		7D2366EC21250ECE0028B67D /* zh-Hans */ = {isa = PBXFileReference; lastKnownFileType = text.plist.strings; name = "zh-Hans"; path = "zh-Hans.lproj/InfoPlist.strings"; sourceTree = "<group>"; };
		7D2366ED21250F010028B67D /* ru */ = {isa = PBXFileReference; lastKnownFileType = text.plist.strings; name = ru; path = ru.lproj/InfoPlist.strings; sourceTree = "<group>"; };
		7D2366EE21250F170028B67D /* nl */ = {isa = PBXFileReference; lastKnownFileType = text.plist.strings; name = nl; path = nl.lproj/InfoPlist.strings; sourceTree = "<group>"; };
		7D68AAA91FE2DB0A00522C49 /* ru */ = {isa = PBXFileReference; lastKnownFileType = text.plist.strings; name = ru; path = ru.lproj/LaunchScreen.strings; sourceTree = "<group>"; };
		7D68AAAA1FE2DB0A00522C49 /* ru */ = {isa = PBXFileReference; lastKnownFileType = text.plist.strings; name = ru; path = ru.lproj/Main.strings; sourceTree = "<group>"; };
		7D68AAAB1FE2DB0A00522C49 /* ru */ = {isa = PBXFileReference; lastKnownFileType = text.plist.strings; name = ru; path = ru.lproj/MainInterface.strings; sourceTree = "<group>"; };
		7D68AAAC1FE2DB0A00522C49 /* ru */ = {isa = PBXFileReference; lastKnownFileType = text.plist.strings; name = ru; path = ru.lproj/Interface.strings; sourceTree = "<group>"; };
		7D68AAAD1FE2E8D400522C49 /* ru */ = {isa = PBXFileReference; lastKnownFileType = text.plist.strings; name = ru; path = ru.lproj/Localizable.strings; sourceTree = "<group>"; };
		7D68AAAE1FE2E8D400522C49 /* ru */ = {isa = PBXFileReference; lastKnownFileType = text.plist.strings; name = ru; path = ru.lproj/InfoPlist.strings; sourceTree = "<group>"; };
		7D68AAAF1FE2E8D500522C49 /* ru */ = {isa = PBXFileReference; lastKnownFileType = text.plist.strings; name = ru; path = ru.lproj/InfoPlist.strings; sourceTree = "<group>"; };
		7D68AAB01FE2E8D500522C49 /* ru */ = {isa = PBXFileReference; lastKnownFileType = text.plist.strings; name = ru; path = ru.lproj/ckcomplication.strings; sourceTree = "<group>"; };
		7D68AAB11FE2E8D500522C49 /* ru */ = {isa = PBXFileReference; lastKnownFileType = text.plist.strings; name = ru; path = ru.lproj/InfoPlist.strings; sourceTree = "<group>"; };
		7D68AAB21FE2E8D500522C49 /* ru */ = {isa = PBXFileReference; lastKnownFileType = text.plist.strings; name = ru; path = ru.lproj/InfoPlist.strings; sourceTree = "<group>"; };
		7D68AAB31FE2E8D500522C49 /* ru */ = {isa = PBXFileReference; lastKnownFileType = text.plist.strings; name = ru; path = ru.lproj/Localizable.strings; sourceTree = "<group>"; };
		7D68AAB41FE2E8D600522C49 /* ru */ = {isa = PBXFileReference; lastKnownFileType = text.plist.strings; name = ru; path = ru.lproj/InfoPlist.strings; sourceTree = "<group>"; };
		7D68AAB51FE2E8D600522C49 /* ru */ = {isa = PBXFileReference; lastKnownFileType = text.plist.strings; name = ru; path = ru.lproj/InfoPlist.strings; sourceTree = "<group>"; };
		7D68AAB61FE2E8D600522C49 /* ru */ = {isa = PBXFileReference; lastKnownFileType = text.plist.strings; name = ru; path = ru.lproj/Localizable.strings; sourceTree = "<group>"; };
		7D68AAB71FE2E8D600522C49 /* ru */ = {isa = PBXFileReference; lastKnownFileType = text.plist.strings; name = ru; path = ru.lproj/Localizable.strings; sourceTree = "<group>"; };
		7D68AAB81FE2E8D700522C49 /* ru */ = {isa = PBXFileReference; lastKnownFileType = text.plist.strings; name = ru; path = ru.lproj/Localizable.strings; sourceTree = "<group>"; };
		7D7076361FE06EDE004AC8EA /* es */ = {isa = PBXFileReference; lastKnownFileType = text.plist.strings; name = es; path = es.lproj/Localizable.strings; sourceTree = "<group>"; };
		7D70763B1FE06EDF004AC8EA /* es */ = {isa = PBXFileReference; lastKnownFileType = text.plist.strings; name = es; path = es.lproj/InfoPlist.strings; sourceTree = "<group>"; };
		7D7076401FE06EDF004AC8EA /* es */ = {isa = PBXFileReference; lastKnownFileType = text.plist.strings; name = es; path = es.lproj/ckcomplication.strings; sourceTree = "<group>"; };
		7D7076421FE06EE0004AC8EA /* es */ = {isa = PBXFileReference; lastKnownFileType = text.plist.strings; name = es; path = es.lproj/InfoPlist.strings; sourceTree = "<group>"; };
		7D7076461FE06EE0004AC8EA /* es */ = {isa = PBXFileReference; lastKnownFileType = text.plist.strings; name = es; path = es.lproj/InfoPlist.strings; sourceTree = "<group>"; };
		7D70764B1FE06EE1004AC8EA /* es */ = {isa = PBXFileReference; lastKnownFileType = text.plist.strings; name = es; path = es.lproj/Localizable.strings; sourceTree = "<group>"; };
		7D7076501FE06EE1004AC8EA /* es */ = {isa = PBXFileReference; lastKnownFileType = text.plist.strings; name = es; path = es.lproj/InfoPlist.strings; sourceTree = "<group>"; };
		7D7076551FE06EE2004AC8EA /* es */ = {isa = PBXFileReference; lastKnownFileType = text.plist.strings; name = es; path = es.lproj/InfoPlist.strings; sourceTree = "<group>"; };
		7D70765A1FE06EE2004AC8EA /* es */ = {isa = PBXFileReference; lastKnownFileType = text.plist.strings; name = es; path = es.lproj/Localizable.strings; sourceTree = "<group>"; };
		7D70765F1FE06EE3004AC8EA /* es */ = {isa = PBXFileReference; lastKnownFileType = text.plist.strings; name = es; path = es.lproj/Localizable.strings; sourceTree = "<group>"; };
		7D7076641FE06EE4004AC8EA /* es */ = {isa = PBXFileReference; lastKnownFileType = text.plist.strings; name = es; path = es.lproj/Localizable.strings; sourceTree = "<group>"; };
		7D7076691FE0702F004AC8EA /* es */ = {isa = PBXFileReference; lastKnownFileType = text.plist.strings; name = es; path = es.lproj/InfoPlist.strings; sourceTree = "<group>"; };
		7DD382761F8DBFC60071272B /* es */ = {isa = PBXFileReference; lastKnownFileType = text.plist.strings; name = es; path = es.lproj/LaunchScreen.strings; sourceTree = "<group>"; };
		7DD382771F8DBFC60071272B /* es */ = {isa = PBXFileReference; lastKnownFileType = text.plist.strings; name = es; path = es.lproj/Main.strings; sourceTree = "<group>"; };
		7DD382781F8DBFC60071272B /* es */ = {isa = PBXFileReference; lastKnownFileType = text.plist.strings; name = es; path = es.lproj/MainInterface.strings; sourceTree = "<group>"; };
		7DD382791F8DBFC60071272B /* es */ = {isa = PBXFileReference; lastKnownFileType = text.plist.strings; name = es; path = es.lproj/Interface.strings; sourceTree = "<group>"; };
		891B508424342BE1005DA578 /* CarbAndBolusFlowViewModel.swift */ = {isa = PBXFileReference; lastKnownFileType = sourcecode.swift; path = CarbAndBolusFlowViewModel.swift; sourceTree = "<group>"; };
		892A5D29222EF60A008961AB /* MockKit.framework */ = {isa = PBXFileReference; explicitFileType = wrapper.framework; name = MockKit.framework; path = Carthage/Build/iOS/MockKit.framework; sourceTree = SOURCE_ROOT; };
		892A5D2B222EF60A008961AB /* MockKitUI.framework */ = {isa = PBXFileReference; explicitFileType = wrapper.framework; name = MockKitUI.framework; path = Carthage/Build/iOS/MockKitUI.framework; sourceTree = SOURCE_ROOT; };
		892A5D58222F0A27008961AB /* Debug.swift */ = {isa = PBXFileReference; lastKnownFileType = sourcecode.swift; path = Debug.swift; sourceTree = "<group>"; };
		892A5D5A222F0D7C008961AB /* LoopTestingKit.framework */ = {isa = PBXFileReference; explicitFileType = wrapper.framework; name = LoopTestingKit.framework; path = Carthage/Build/iOS/LoopTestingKit.framework; sourceTree = SOURCE_ROOT; };
		892A5D682230C41D008961AB /* RangeReplaceableCollection.swift */ = {isa = PBXFileReference; lastKnownFileType = sourcecode.swift; path = RangeReplaceableCollection.swift; sourceTree = "<group>"; };
		892ADE072446E1C2007CE08C /* SuspendThresholdEditor.swift */ = {isa = PBXFileReference; fileEncoding = 4; lastKnownFileType = sourcecode.swift; path = SuspendThresholdEditor.swift; sourceTree = "<group>"; };
		892ADE092446E9C3007CE08C /* ExplicitlyDismissibleModal.swift */ = {isa = PBXFileReference; lastKnownFileType = sourcecode.swift; path = ExplicitlyDismissibleModal.swift; sourceTree = "<group>"; };
		892D7C5023B54A14008A9656 /* CarbEntryViewController.swift */ = {isa = PBXFileReference; lastKnownFileType = sourcecode.swift; path = CarbEntryViewController.swift; sourceTree = "<group>"; };
		892FB4CC22040104005293EC /* OverridePresetRow.swift */ = {isa = PBXFileReference; lastKnownFileType = sourcecode.swift; path = OverridePresetRow.swift; sourceTree = "<group>"; };
		892FB4CE220402C0005293EC /* OverrideSelectionController.swift */ = {isa = PBXFileReference; lastKnownFileType = sourcecode.swift; path = OverrideSelectionController.swift; sourceTree = "<group>"; };
		894F6DD2243BCBDB00CCE676 /* Environment+SizeClass.swift */ = {isa = PBXFileReference; lastKnownFileType = sourcecode.swift; path = "Environment+SizeClass.swift"; sourceTree = "<group>"; };
		894F6DD6243C047300CCE676 /* View+Position.swift */ = {isa = PBXFileReference; lastKnownFileType = sourcecode.swift; name = "View+Position.swift"; path = "WatchApp Extension/Views/View+Position.swift"; sourceTree = SOURCE_ROOT; };
		894F6DD8243C060600CCE676 /* ScalablePositionedText.swift */ = {isa = PBXFileReference; lastKnownFileType = sourcecode.swift; path = ScalablePositionedText.swift; sourceTree = "<group>"; };
		894F6DDA243C07CF00CCE676 /* GramLabel.swift */ = {isa = PBXFileReference; lastKnownFileType = sourcecode.swift; path = GramLabel.swift; sourceTree = "<group>"; };
		894F6DDC243C0A2300CCE676 /* CarbAmountLabel.swift */ = {isa = PBXFileReference; lastKnownFileType = sourcecode.swift; path = CarbAmountLabel.swift; sourceTree = "<group>"; };
		895788A5242E69A1002CB114 /* AbsorptionTimeSelection.swift */ = {isa = PBXFileReference; fileEncoding = 4; lastKnownFileType = sourcecode.swift; path = AbsorptionTimeSelection.swift; sourceTree = "<group>"; };
		895788A6242E69A1002CB114 /* CarbAndBolusFlow.swift */ = {isa = PBXFileReference; fileEncoding = 4; lastKnownFileType = sourcecode.swift; path = CarbAndBolusFlow.swift; sourceTree = "<group>"; };
		895788A7242E69A1002CB114 /* BolusInput.swift */ = {isa = PBXFileReference; fileEncoding = 4; lastKnownFileType = sourcecode.swift; path = BolusInput.swift; sourceTree = "<group>"; };
		895788A9242E69A1002CB114 /* Color.swift */ = {isa = PBXFileReference; fileEncoding = 4; lastKnownFileType = sourcecode.swift; path = Color.swift; sourceTree = "<group>"; };
		895788AA242E69A1002CB114 /* CircularAccessoryButtonStyle.swift */ = {isa = PBXFileReference; fileEncoding = 4; lastKnownFileType = sourcecode.swift; path = CircularAccessoryButtonStyle.swift; sourceTree = "<group>"; };
		895788AB242E69A2002CB114 /* ActionButton.swift */ = {isa = PBXFileReference; fileEncoding = 4; lastKnownFileType = sourcecode.swift; path = ActionButton.swift; sourceTree = "<group>"; };
		895FE0942201234000FCF18A /* OverrideSelectionViewController.swift */ = {isa = PBXFileReference; fileEncoding = 4; lastKnownFileType = sourcecode.swift; path = OverrideSelectionViewController.swift; sourceTree = "<group>"; };
		8968B1112408B3520074BB48 /* UIFont.swift */ = {isa = PBXFileReference; lastKnownFileType = sourcecode.swift; path = UIFont.swift; sourceTree = "<group>"; };
		8968B113240C55F10074BB48 /* LoopSettingsTests.swift */ = {isa = PBXFileReference; lastKnownFileType = sourcecode.swift; path = LoopSettingsTests.swift; sourceTree = "<group>"; };
		898ECA5E218ABD17001E9D35 /* GlucoseChartScaler.swift */ = {isa = PBXFileReference; fileEncoding = 4; lastKnownFileType = sourcecode.swift; path = GlucoseChartScaler.swift; sourceTree = "<group>"; };
		898ECA5F218ABD17001E9D35 /* GlucoseChartData.swift */ = {isa = PBXFileReference; fileEncoding = 4; lastKnownFileType = sourcecode.swift; path = GlucoseChartData.swift; sourceTree = "<group>"; };
		898ECA62218ABD21001E9D35 /* ComplicationChartManager.swift */ = {isa = PBXFileReference; fileEncoding = 4; lastKnownFileType = sourcecode.swift; path = ComplicationChartManager.swift; sourceTree = "<group>"; };
		898ECA64218ABD9A001E9D35 /* CGRect.swift */ = {isa = PBXFileReference; fileEncoding = 4; lastKnownFileType = sourcecode.swift; path = CGRect.swift; sourceTree = "<group>"; };
		898ECA66218ABDA8001E9D35 /* WatchApp Extension-Bridging-Header.h */ = {isa = PBXFileReference; lastKnownFileType = sourcecode.c.h; path = "WatchApp Extension-Bridging-Header.h"; sourceTree = "<group>"; };
		898ECA67218ABDA8001E9D35 /* CLKTextProvider+Compound.m */ = {isa = PBXFileReference; fileEncoding = 4; lastKnownFileType = sourcecode.c.objc; path = "CLKTextProvider+Compound.m"; sourceTree = "<group>"; };
		898ECA68218ABDA9001E9D35 /* CLKTextProvider+Compound.h */ = {isa = PBXFileReference; fileEncoding = 4; lastKnownFileType = sourcecode.c.h; path = "CLKTextProvider+Compound.h"; sourceTree = "<group>"; };
		899012C2246F442F007B88BA /* CorrectionRangeOverridesEditor.swift */ = {isa = PBXFileReference; lastKnownFileType = sourcecode.swift; path = CorrectionRangeOverridesEditor.swift; sourceTree = "<group>"; };
		899433B723FE129700FA4BEA /* OverrideBadgeView.swift */ = {isa = PBXFileReference; lastKnownFileType = sourcecode.swift; path = OverrideBadgeView.swift; sourceTree = "<group>"; };
		89A605E224327DFE009C1096 /* CarbAmountInput.swift */ = {isa = PBXFileReference; lastKnownFileType = sourcecode.swift; path = CarbAmountInput.swift; sourceTree = "<group>"; };
		89A605E424327F45009C1096 /* DoseVolumeInput.swift */ = {isa = PBXFileReference; lastKnownFileType = sourcecode.swift; path = DoseVolumeInput.swift; sourceTree = "<group>"; };
		89A605E62432860C009C1096 /* PeriodicPublisher.swift */ = {isa = PBXFileReference; lastKnownFileType = sourcecode.swift; path = PeriodicPublisher.swift; sourceTree = "<group>"; };
		89A605E824328862009C1096 /* Checkmark.swift */ = {isa = PBXFileReference; lastKnownFileType = sourcecode.swift; path = Checkmark.swift; sourceTree = "<group>"; };
		89A605EA243288E4009C1096 /* TopDownTriangle.swift */ = {isa = PBXFileReference; lastKnownFileType = sourcecode.swift; path = TopDownTriangle.swift; sourceTree = "<group>"; };
		89A605EC24328972009C1096 /* BolusArrow.swift */ = {isa = PBXFileReference; lastKnownFileType = sourcecode.swift; path = BolusArrow.swift; sourceTree = "<group>"; };
		89A605EE2432925D009C1096 /* CompletionCheckmark.swift */ = {isa = PBXFileReference; lastKnownFileType = sourcecode.swift; path = CompletionCheckmark.swift; sourceTree = "<group>"; };
		89A605F02432BD18009C1096 /* BolusConfirmationVisual.swift */ = {isa = PBXFileReference; lastKnownFileType = sourcecode.swift; path = BolusConfirmationVisual.swift; sourceTree = "<group>"; };
		89ADE13A226BFA0F0067222B /* TestingScenariosManager.swift */ = {isa = PBXFileReference; lastKnownFileType = sourcecode.swift; path = TestingScenariosManager.swift; sourceTree = "<group>"; };
		89BE75C82464B50600B145D9 /* DismissibleHostingController.swift */ = {isa = PBXFileReference; lastKnownFileType = sourcecode.swift; path = DismissibleHostingController.swift; sourceTree = "<group>"; };
		89CA2B2F226C0161004D9350 /* DirectoryObserver.swift */ = {isa = PBXFileReference; lastKnownFileType = sourcecode.swift; path = DirectoryObserver.swift; sourceTree = "<group>"; };
		89CA2B31226C18B8004D9350 /* TestingScenariosTableViewController.swift */ = {isa = PBXFileReference; lastKnownFileType = sourcecode.swift; path = TestingScenariosTableViewController.swift; sourceTree = "<group>"; };
		89CA2B3C226E6B13004D9350 /* LocalTestingScenariosManager.swift */ = {isa = PBXFileReference; lastKnownFileType = sourcecode.swift; path = LocalTestingScenariosManager.swift; sourceTree = "<group>"; };
		89D6953D23B6DF8A002B3066 /* PotentialCarbEntryTableViewCell.swift */ = {isa = PBXFileReference; lastKnownFileType = sourcecode.swift; path = PotentialCarbEntryTableViewCell.swift; sourceTree = "<group>"; };
		89E08FC1242E73DC000D719B /* CarbAmountPositionKey.swift */ = {isa = PBXFileReference; lastKnownFileType = sourcecode.swift; path = CarbAmountPositionKey.swift; sourceTree = "<group>"; };
		89E08FC3242E73F0000D719B /* GramLabelPositionKey.swift */ = {isa = PBXFileReference; lastKnownFileType = sourcecode.swift; path = GramLabelPositionKey.swift; sourceTree = "<group>"; };
		89E08FC5242E7506000D719B /* CarbAndDateInput.swift */ = {isa = PBXFileReference; lastKnownFileType = sourcecode.swift; path = CarbAndDateInput.swift; sourceTree = "<group>"; };
		89E08FC7242E76E9000D719B /* AnyTransition.swift */ = {isa = PBXFileReference; lastKnownFileType = sourcecode.swift; path = AnyTransition.swift; sourceTree = "<group>"; };
		89E08FC9242E7714000D719B /* UIFont.swift */ = {isa = PBXFileReference; lastKnownFileType = sourcecode.swift; path = UIFont.swift; sourceTree = "<group>"; };
		89E08FCB242E790C000D719B /* Comparable.swift */ = {isa = PBXFileReference; lastKnownFileType = sourcecode.swift; path = Comparable.swift; sourceTree = "<group>"; };
		89E08FCF242E8B2B000D719B /* BolusConfirmationView.swift */ = {isa = PBXFileReference; lastKnownFileType = sourcecode.swift; path = BolusConfirmationView.swift; sourceTree = "<group>"; };
		89E267FB2292456700A3F2AF /* FeatureFlags.swift */ = {isa = PBXFileReference; lastKnownFileType = sourcecode.swift; path = FeatureFlags.swift; sourceTree = "<group>"; };
		89E267FE229267DF00A3F2AF /* Optional.swift */ = {isa = PBXFileReference; lastKnownFileType = sourcecode.swift; path = Optional.swift; sourceTree = "<group>"; };
		89F9118E24352F1600ECCAF3 /* DigitalCrownRotation.swift */ = {isa = PBXFileReference; lastKnownFileType = sourcecode.swift; path = DigitalCrownRotation.swift; sourceTree = "<group>"; };
		89F9119124358E2B00ECCAF3 /* CarbEntryInputMode.swift */ = {isa = PBXFileReference; lastKnownFileType = sourcecode.swift; path = CarbEntryInputMode.swift; sourceTree = "<group>"; };
		89F9119324358E4500ECCAF3 /* CarbAbsorptionTime.swift */ = {isa = PBXFileReference; lastKnownFileType = sourcecode.swift; path = CarbAbsorptionTime.swift; sourceTree = "<group>"; };
		89F9119524358E6900ECCAF3 /* BolusPickerValues.swift */ = {isa = PBXFileReference; lastKnownFileType = sourcecode.swift; path = BolusPickerValues.swift; sourceTree = "<group>"; };
		A92E557D2464DFFD00DB93BB /* DosingDecisionStore.swift */ = {isa = PBXFileReference; lastKnownFileType = sourcecode.swift; name = DosingDecisionStore.swift; path = ../Stores/DosingDecisionStore.swift; sourceTree = "<group>"; };
		A951C5FF23E8AB51003E26DC /* Version.xcconfig */ = {isa = PBXFileReference; lastKnownFileType = text.xcconfig; path = Version.xcconfig; sourceTree = "<group>"; };
		A966152423EA5A25005D8B29 /* DefaultAssets.xcassets */ = {isa = PBXFileReference; lastKnownFileType = folder.assetcatalog; path = DefaultAssets.xcassets; sourceTree = "<group>"; };
		A966152523EA5A25005D8B29 /* DerivedAssets.xcassets */ = {isa = PBXFileReference; lastKnownFileType = folder.assetcatalog; path = DerivedAssets.xcassets; sourceTree = "<group>"; };
		A966152823EA5A37005D8B29 /* DefaultAssets.xcassets */ = {isa = PBXFileReference; lastKnownFileType = folder.assetcatalog; path = DefaultAssets.xcassets; sourceTree = "<group>"; };
		A966152923EA5A37005D8B29 /* DerivedAssets.xcassets */ = {isa = PBXFileReference; lastKnownFileType = folder.assetcatalog; path = DerivedAssets.xcassets; sourceTree = "<group>"; };
		A98556842493F901000FD662 /* AlertStore+SimulatedCoreData.swift */ = {isa = PBXFileReference; lastKnownFileType = sourcecode.swift; path = "AlertStore+SimulatedCoreData.swift"; sourceTree = "<group>"; };
		A999D40324663CE1004C89D4 /* DoseStore.swift */ = {isa = PBXFileReference; lastKnownFileType = sourcecode.swift; path = DoseStore.swift; sourceTree = "<group>"; };
		A999D40524663D18004C89D4 /* PumpManagerError.swift */ = {isa = PBXFileReference; lastKnownFileType = sourcecode.swift; path = PumpManagerError.swift; sourceTree = "<group>"; };
		A999D40724663D6D004C89D4 /* SetBolusError.swift */ = {isa = PBXFileReference; lastKnownFileType = sourcecode.swift; path = SetBolusError.swift; sourceTree = "<group>"; };
		A999D40924663DC7004C89D4 /* CarbStore.swift */ = {isa = PBXFileReference; lastKnownFileType = sourcecode.swift; path = CarbStore.swift; sourceTree = "<group>"; };
		A9A63F8C246B261100588D5B /* DosingDecisionStoreTests.swift */ = {isa = PBXFileReference; lastKnownFileType = sourcecode.swift; path = DosingDecisionStoreTests.swift; sourceTree = "<group>"; };
		A9B607AF247F000F00792BE4 /* UserNotifications+Loop.swift */ = {isa = PBXFileReference; lastKnownFileType = sourcecode.swift; path = "UserNotifications+Loop.swift"; sourceTree = "<group>"; };
		A9C62D8123316FF500535612 /* UserDefaults+Services.swift */ = {isa = PBXFileReference; fileEncoding = 4; lastKnownFileType = sourcecode.swift; path = "UserDefaults+Services.swift"; sourceTree = "<group>"; };
		A9C62D832331700D00535612 /* DiagnosticLog+Subsystem.swift */ = {isa = PBXFileReference; fileEncoding = 4; lastKnownFileType = sourcecode.swift; path = "DiagnosticLog+Subsystem.swift"; sourceTree = "<group>"; };
		A9C62D852331703000535612 /* Service.swift */ = {isa = PBXFileReference; fileEncoding = 4; lastKnownFileType = sourcecode.swift; path = Service.swift; sourceTree = "<group>"; };
		A9C62D862331703000535612 /* LoggingServicesManager.swift */ = {isa = PBXFileReference; fileEncoding = 4; lastKnownFileType = sourcecode.swift; path = LoggingServicesManager.swift; sourceTree = "<group>"; };
		A9C62D872331703000535612 /* ServicesManager.swift */ = {isa = PBXFileReference; fileEncoding = 4; lastKnownFileType = sourcecode.swift; path = ServicesManager.swift; sourceTree = "<group>"; };
		A9C62D8D2331708700535612 /* AuthenticationTableViewCell+NibLoadable.swift */ = {isa = PBXFileReference; fileEncoding = 4; lastKnownFileType = sourcecode.swift; path = "AuthenticationTableViewCell+NibLoadable.swift"; sourceTree = "<group>"; };
		A9CBE457248AB564008E7BA2 /* DoseStore+SimulatedCoreData.swift */ = {isa = PBXFileReference; lastKnownFileType = sourcecode.swift; path = "DoseStore+SimulatedCoreData.swift"; sourceTree = "<group>"; };
		A9CBE459248ACBE1008E7BA2 /* DosingDecisionStore+SimulatedCoreData.swift */ = {isa = PBXFileReference; lastKnownFileType = sourcecode.swift; path = "DosingDecisionStore+SimulatedCoreData.swift"; sourceTree = "<group>"; };
		A9CBE45B248ACC03008E7BA2 /* SettingsStore+SimulatedCoreData.swift */ = {isa = PBXFileReference; lastKnownFileType = sourcecode.swift; path = "SettingsStore+SimulatedCoreData.swift"; sourceTree = "<group>"; };
		A9DAE7CF2332D77F006AE942 /* LoopTests.swift */ = {isa = PBXFileReference; fileEncoding = 4; lastKnownFileType = sourcecode.swift; path = LoopTests.swift; sourceTree = "<group>"; };
		A9E6DFE5246A042E005B1A1C /* CarbStoreTests.swift */ = {isa = PBXFileReference; lastKnownFileType = sourcecode.swift; path = CarbStoreTests.swift; sourceTree = "<group>"; };
		A9E6DFE7246A043C005B1A1C /* DoseStoreTests.swift */ = {isa = PBXFileReference; lastKnownFileType = sourcecode.swift; path = DoseStoreTests.swift; sourceTree = "<group>"; };
		A9E6DFE9246A0448005B1A1C /* PumpManagerErrorTests.swift */ = {isa = PBXFileReference; lastKnownFileType = sourcecode.swift; path = PumpManagerErrorTests.swift; sourceTree = "<group>"; };
		A9E6DFEB246A0453005B1A1C /* SetBolusErrorTests.swift */ = {isa = PBXFileReference; lastKnownFileType = sourcecode.swift; path = SetBolusErrorTests.swift; sourceTree = "<group>"; };
		A9E6DFEE246A0474005B1A1C /* LoopErrorTests.swift */ = {isa = PBXFileReference; lastKnownFileType = sourcecode.swift; path = LoopErrorTests.swift; sourceTree = "<group>"; };
		A9F66FC2247F451500096EA7 /* UIDevice+Loop.swift */ = {isa = PBXFileReference; lastKnownFileType = sourcecode.swift; path = "UIDevice+Loop.swift"; sourceTree = "<group>"; };
<<<<<<< HEAD
		B48B0BAB24900093009A48DE /* PumpStatusHUDView.swift */ = {isa = PBXFileReference; lastKnownFileType = sourcecode.swift; path = PumpStatusHUDView.swift; sourceTree = "<group>"; };
		B4E96D4A248A6B6E002DABAD /* DeviceStatusHUDView.swift */ = {isa = PBXFileReference; lastKnownFileType = sourcecode.swift; path = DeviceStatusHUDView.swift; sourceTree = "<group>"; };
		B4E96D4E248A6E20002DABAD /* CGMStatusHUDView.swift */ = {isa = PBXFileReference; lastKnownFileType = sourcecode.swift; path = CGMStatusHUDView.swift; sourceTree = "<group>"; };
		B4E96D52248A7386002DABAD /* GlucoseValueHUDView.swift */ = {isa = PBXFileReference; lastKnownFileType = sourcecode.swift; path = GlucoseValueHUDView.swift; sourceTree = "<group>"; };
		B4E96D54248A7509002DABAD /* GlucoseTrendHUDView.swift */ = {isa = PBXFileReference; lastKnownFileType = sourcecode.swift; path = GlucoseTrendHUDView.swift; sourceTree = "<group>"; };
		B4E96D56248A7B0F002DABAD /* AlertStatusHUDView.swift */ = {isa = PBXFileReference; lastKnownFileType = sourcecode.swift; path = AlertStatusHUDView.swift; sourceTree = "<group>"; };
		B4E96D58248A7F9A002DABAD /* AlertStatusHUDView.xib */ = {isa = PBXFileReference; lastKnownFileType = file.xib; path = AlertStatusHUDView.xib; sourceTree = "<group>"; };
		B4E96D5A248A8229002DABAD /* StatusBarHUDView.swift */ = {isa = PBXFileReference; lastKnownFileType = sourcecode.swift; path = StatusBarHUDView.swift; sourceTree = "<group>"; };
		B4E96D5C248A82A2002DABAD /* StatusBarHUDView.xib */ = {isa = PBXFileReference; lastKnownFileType = file.xib; path = StatusBarHUDView.xib; sourceTree = "<group>"; };
=======
		A9F703722489BC8500C98AD8 /* CarbStore+SimulatedCoreData.swift */ = {isa = PBXFileReference; lastKnownFileType = sourcecode.swift; path = "CarbStore+SimulatedCoreData.swift"; sourceTree = "<group>"; };
		A9F703742489C9A000C98AD8 /* GlucoseStore+SimulatedCoreData.swift */ = {isa = PBXFileReference; lastKnownFileType = sourcecode.swift; path = "GlucoseStore+SimulatedCoreData.swift"; sourceTree = "<group>"; };
		A9F703762489D8AA00C98AD8 /* PersistentDeviceLog+SimulatedCoreData.swift */ = {isa = PBXFileReference; lastKnownFileType = sourcecode.swift; path = "PersistentDeviceLog+SimulatedCoreData.swift"; sourceTree = "<group>"; };
>>>>>>> d693f471
		C10B28451EA9BA5E006EA1FC /* far_future_high_bg_forecast.json */ = {isa = PBXFileReference; fileEncoding = 4; lastKnownFileType = text.json; path = far_future_high_bg_forecast.json; sourceTree = "<group>"; };
		C1201E2B23ECDBD0002DA84A /* WatchContextRequestUserInfo.swift */ = {isa = PBXFileReference; lastKnownFileType = sourcecode.swift; path = WatchContextRequestUserInfo.swift; sourceTree = "<group>"; };
		C125F31A22FE7CE200FD0545 /* copy-frameworks.sh */ = {isa = PBXFileReference; fileEncoding = 4; lastKnownFileType = text.script.sh; path = "copy-frameworks.sh"; sourceTree = "<group>"; };
		C12CB9AC23106A3C00F84978 /* it */ = {isa = PBXFileReference; lastKnownFileType = text.plist.strings; name = it; path = it.lproj/Intents.strings; sourceTree = "<group>"; };
		C12CB9AE23106A5C00F84978 /* fr */ = {isa = PBXFileReference; lastKnownFileType = text.plist.strings; name = fr; path = fr.lproj/Intents.strings; sourceTree = "<group>"; };
		C12CB9B023106A5F00F84978 /* de */ = {isa = PBXFileReference; lastKnownFileType = text.plist.strings; name = de; path = de.lproj/Intents.strings; sourceTree = "<group>"; };
		C12CB9B223106A6000F84978 /* zh-Hans */ = {isa = PBXFileReference; lastKnownFileType = text.plist.strings; name = "zh-Hans"; path = "zh-Hans.lproj/Intents.strings"; sourceTree = "<group>"; };
		C12CB9B423106A6100F84978 /* nl */ = {isa = PBXFileReference; lastKnownFileType = text.plist.strings; name = nl; path = nl.lproj/Intents.strings; sourceTree = "<group>"; };
		C12CB9B623106A6200F84978 /* nb */ = {isa = PBXFileReference; lastKnownFileType = text.plist.strings; name = nb; path = nb.lproj/Intents.strings; sourceTree = "<group>"; };
		C12CB9B823106A6300F84978 /* pl */ = {isa = PBXFileReference; lastKnownFileType = text.plist.strings; name = pl; path = pl.lproj/Intents.strings; sourceTree = "<group>"; };
		C12F21A61DFA79CB00748193 /* recommend_temp_basal_very_low_end_in_range.json */ = {isa = PBXFileReference; fileEncoding = 4; lastKnownFileType = text.json; path = recommend_temp_basal_very_low_end_in_range.json; sourceTree = "<group>"; };
		C165B8CD23302C5D0004112E /* RemoteCommand.swift */ = {isa = PBXFileReference; lastKnownFileType = sourcecode.swift; path = RemoteCommand.swift; sourceTree = "<group>"; };
		C16DA84122E8E112008624C2 /* LoopPlugins.swift */ = {isa = PBXFileReference; lastKnownFileType = sourcecode.swift; path = LoopPlugins.swift; sourceTree = "<group>"; };
		C17824991E1999FA00D9D25C /* CaseCountable.swift */ = {isa = PBXFileReference; fileEncoding = 4; lastKnownFileType = sourcecode.swift; path = CaseCountable.swift; sourceTree = "<group>"; };
		C178249F1E19CF9800D9D25C /* GlucoseThresholdTableViewController.swift */ = {isa = PBXFileReference; fileEncoding = 4; lastKnownFileType = sourcecode.swift; path = GlucoseThresholdTableViewController.swift; sourceTree = "<group>"; };
		C17824A21E19EAB600D9D25C /* recommend_temp_basal_start_very_low_end_high.json */ = {isa = PBXFileReference; fileEncoding = 4; lastKnownFileType = text.json; path = recommend_temp_basal_start_very_low_end_high.json; sourceTree = "<group>"; };
		C17824A41E1AD4D100D9D25C /* BolusRecommendation.swift */ = {isa = PBXFileReference; fileEncoding = 4; lastKnownFileType = sourcecode.swift; path = BolusRecommendation.swift; sourceTree = "<group>"; };
		C1814B85225E507C008D2D8E /* Sequence.swift */ = {isa = PBXFileReference; lastKnownFileType = sourcecode.swift; path = Sequence.swift; sourceTree = "<group>"; };
		C18A491222FCC22800FDA733 /* build-derived-assets.sh */ = {isa = PBXFileReference; fileEncoding = 4; lastKnownFileType = text.script.sh; path = "build-derived-assets.sh"; sourceTree = "<group>"; };
		C18A491322FCC22900FDA733 /* make_scenario.py */ = {isa = PBXFileReference; fileEncoding = 4; lastKnownFileType = text.script.python; path = make_scenario.py; sourceTree = "<group>"; };
		C18A491522FCC22900FDA733 /* copy-plugins.sh */ = {isa = PBXFileReference; fileEncoding = 4; lastKnownFileType = text.script.sh; path = "copy-plugins.sh"; sourceTree = "<group>"; };
		C19E96DD23D2733F003F79B0 /* LoopCompletionFreshness.swift */ = {isa = PBXFileReference; lastKnownFileType = sourcecode.swift; path = LoopCompletionFreshness.swift; sourceTree = "<group>"; };
		C1C6591B1E1B1FDA0025CC58 /* recommend_temp_basal_dropping_then_rising.json */ = {isa = PBXFileReference; fileEncoding = 4; lastKnownFileType = text.json; path = recommend_temp_basal_dropping_then_rising.json; sourceTree = "<group>"; };
		C1D197FE232CF92D0096D646 /* capture-build-details.sh */ = {isa = PBXFileReference; fileEncoding = 4; lastKnownFileType = text.script.sh; path = "capture-build-details.sh"; sourceTree = "<group>"; };
		C1D289B422F90A52003FFBD9 /* BasalDeliveryState.swift */ = {isa = PBXFileReference; lastKnownFileType = sourcecode.swift; path = BasalDeliveryState.swift; sourceTree = "<group>"; };
		C1E2773D224177C000354103 /* ClockKit.framework */ = {isa = PBXFileReference; lastKnownFileType = wrapper.framework; name = ClockKit.framework; path = Platforms/WatchOS.platform/Developer/SDKs/WatchOS.sdk/System/Library/Frameworks/ClockKit.framework; sourceTree = DEVELOPER_DIR; };
		C1E2774722433D7A00354103 /* MKRingProgressView.framework */ = {isa = PBXFileReference; explicitFileType = wrapper.framework; path = MKRingProgressView.framework; sourceTree = BUILT_PRODUCTS_DIR; };
		C1F8B1D122375E4200DD66CF /* BolusProgressTableViewCell.swift */ = {isa = PBXFileReference; lastKnownFileType = sourcecode.swift; path = BolusProgressTableViewCell.swift; sourceTree = "<group>"; };
		C1F8B1DB223862D500DD66CF /* BolusProgressTableViewCell.xib */ = {isa = PBXFileReference; lastKnownFileType = file.xib; path = BolusProgressTableViewCell.xib; sourceTree = "<group>"; };
		C1FB428B217806A300FAB378 /* StateColorPalette.swift */ = {isa = PBXFileReference; fileEncoding = 4; lastKnownFileType = sourcecode.swift; path = StateColorPalette.swift; sourceTree = "<group>"; };
		C1FB428E217921D600FAB378 /* PumpManagerUI.swift */ = {isa = PBXFileReference; lastKnownFileType = sourcecode.swift; path = PumpManagerUI.swift; sourceTree = "<group>"; };
/* End PBXFileReference section */

/* Begin PBXFrameworksBuildPhase section */
		43105EF81BADC8F9009CD81E /* Frameworks */ = {
			isa = PBXFrameworksBuildPhase;
			buildActionMask = 2147483647;
			files = (
			);
			runOnlyForDeploymentPostprocessing = 0;
		};
		43776F891B8022E90074EA36 /* Frameworks */ = {
			isa = PBXFrameworksBuildPhase;
			buildActionMask = 2147483647;
			files = (
				43F5C2C91B929C09003EB13D /* HealthKit.framework in Frameworks */,
				43D9FFD621EAE05D00AF44BF /* LoopCore.framework in Frameworks */,
				43F78D4F1C914197002152D1 /* LoopKit.framework in Frameworks */,
				892A5D5B222F0D7C008961AB /* LoopTestingKit.framework in Frameworks */,
				4F7528941DFE1E9500C322D6 /* LoopUI.framework in Frameworks */,
				C1E2774822433D7A00354103 /* MKRingProgressView.framework in Frameworks */,
				892A5D2A222EF60A008961AB /* MockKit.framework in Frameworks */,
				892A5D2C222EF60A008961AB /* MockKitUI.framework in Frameworks */,
				4F08DE9B1E7BC4ED006741EA /* SwiftCharts.framework in Frameworks */,
			);
			runOnlyForDeploymentPostprocessing = 0;
		};
		43A9437B1B926B7B0051FA24 /* Frameworks */ = {
			isa = PBXFrameworksBuildPhase;
			buildActionMask = 2147483647;
			files = (
				43D9002F21EB234400AF44BF /* LoopCore.framework in Frameworks */,
				C1E2773E224177C000354103 /* ClockKit.framework in Frameworks */,
				4344628220A7A37F00C4BE6F /* CoreBluetooth.framework in Frameworks */,
				4344628520A7A3BE00C4BE6F /* LoopKit.framework in Frameworks */,
				4396BD50225159C0005AA4D3 /* HealthKit.framework in Frameworks */,
			);
			runOnlyForDeploymentPostprocessing = 0;
		};
		43D9002321EB209400AF44BF /* Frameworks */ = {
			isa = PBXFrameworksBuildPhase;
			buildActionMask = 2147483647;
			files = (
				43D9002D21EB225D00AF44BF /* HealthKit.framework in Frameworks */,
				43D9002E21EB226F00AF44BF /* LoopKit.framework in Frameworks */,
			);
			runOnlyForDeploymentPostprocessing = 0;
		};
		43D9FF9F21EA9A0C00AF44BF /* Frameworks */ = {
			isa = PBXFrameworksBuildPhase;
			buildActionMask = 2147483647;
			files = (
				43D9FFDE21EAE3AE00AF44BF /* LoopCore.framework in Frameworks */,
				43D9FFBD21EA9CD700AF44BF /* SwiftCharts.framework in Frameworks */,
				43D9FFB421EA9AD800AF44BF /* LoopUI.framework in Frameworks */,
				43D9FFBB21EA9CC900AF44BF /* LoopKit.framework in Frameworks */,
				43D9FFB621EA9B2F00AF44BF /* HealthKit.framework in Frameworks */,
				43D9FFBC21EA9CCD00AF44BF /* LoopKitUI.framework in Frameworks */,
			);
			runOnlyForDeploymentPostprocessing = 0;
		};
		43D9FFCC21EAE05D00AF44BF /* Frameworks */ = {
			isa = PBXFrameworksBuildPhase;
			buildActionMask = 2147483647;
			files = (
				43D9FFFA21EAF35900AF44BF /* HealthKit.framework in Frameworks */,
				43D9FFF821EAF2EF00AF44BF /* LoopKit.framework in Frameworks */,
			);
			runOnlyForDeploymentPostprocessing = 0;
		};
		43E2D8CE1D20BF42004DA55F /* Frameworks */ = {
			isa = PBXFrameworksBuildPhase;
			buildActionMask = 2147483647;
			files = (
				4345E3FF21F051C6009E00E5 /* LoopCore.framework in Frameworks */,
				43E2D9191D222759004DA55F /* LoopKit.framework in Frameworks */,
			);
			runOnlyForDeploymentPostprocessing = 0;
		};
		43E2D9081D20C581004DA55F /* Frameworks */ = {
			isa = PBXFrameworksBuildPhase;
			buildActionMask = 2147483647;
			files = (
			);
			runOnlyForDeploymentPostprocessing = 0;
		};
		4F70C1D91DE8DCA7006380B7 /* Frameworks */ = {
			isa = PBXFrameworksBuildPhase;
			buildActionMask = 2147483647;
			files = (
				43D9000B21EB0BE000AF44BF /* LoopCore.framework in Frameworks */,
				43FCEEC022220D1F0013DD30 /* LoopKit.framework in Frameworks */,
				43FCEEBF22220CF30013DD30 /* LoopKitUI.framework in Frameworks */,
				4F7528951DFE1E9B00C322D6 /* LoopUI.framework in Frameworks */,
				437AFEE520352591008C4892 /* NotificationCenter.framework in Frameworks */,
				C1C0BE2A224C0FA000C03B4D /* SwiftCharts.framework in Frameworks */,
			);
			runOnlyForDeploymentPostprocessing = 0;
		};
		4F7528871DFE1DC600C322D6 /* Frameworks */ = {
			isa = PBXFrameworksBuildPhase;
			buildActionMask = 2147483647;
			files = (
				437AFEE8203689FE008C4892 /* LoopKit.framework in Frameworks */,
				4FB76FB01E8C3E8000B39636 /* SwiftCharts.framework in Frameworks */,
				43C05CBA21EBEAD8006FB252 /* LoopCore.framework in Frameworks */,
				43FCEEBE22220CE70013DD30 /* LoopKitUI.framework in Frameworks */,
			);
			runOnlyForDeploymentPostprocessing = 0;
		};
/* End PBXFrameworksBuildPhase section */

/* Begin PBXGroup section */
		1DA6499D2441266400F61E75 /* Alerts */ = {
			isa = PBXGroup;
			children = (
				1DB1065024467E18005542BD /* AlertManager.swift */,
				1D05219C2469F1F5000EBBDE /* AlertStore.swift */,
				1D080CBB2473214A00356610 /* AlertStore.xcdatamodeld */,
				1DA649A8244126DA00F61E75 /* InAppModalAlertPresenter.swift */,
				1D05219A2469E9DF000EBBDE /* StoredAlert.swift */,
				1D4A3E2B2478628500FD601B /* StoredAlert+CoreDataClass.swift */,
				1D4A3E2C2478628500FD601B /* StoredAlert+CoreDataProperties.swift */,
				1DA649A6244126CD00F61E75 /* UserNotificationAlertPresenter.swift */,
			);
			path = Alerts;
			sourceTree = "<group>";
		};
		1DA7A83F24476E8C008257F0 /* Managers */ = {
			isa = PBXGroup;
			children = (
				1DA7A84024476E98008257F0 /* Alerts */,
			);
			path = Managers;
			sourceTree = "<group>";
		};
		1DA7A84024476E98008257F0 /* Alerts */ = {
			isa = PBXGroup;
			children = (
				1D80313C24746274002810DF /* AlertStoreTests.swift */,
				1DA7A84124476EAD008257F0 /* AlertManagerTests.swift */,
				1DA7A84324477698008257F0 /* InAppModalAlertPresenterTests.swift */,
				1DFE9E162447B6270082C280 /* UserNotificationAlertPresenterTests.swift */,
			);
			path = Alerts;
			sourceTree = "<group>";
		};
		4328E0121CFBE1B700E199AA /* Controllers */ = {
			isa = PBXGroup;
			children = (
				4328E0151CFBE1DA00E199AA /* ActionHUDController.swift */,
				4328E01D1CFBE25F00E199AA /* CarbAndBolusFlowController.swift */,
				4345E40521F68E18009E00E5 /* CarbEntryListController.swift */,
				4FFEDFBE20E5CF22000BFC58 /* ChartHUDController.swift */,
				4F82654F20E69F9A0031A8F5 /* HUDInterfaceController.swift */,
				43511CED220FC61700566C63 /* HUDRowController.swift */,
				43A943891B926B7B0051FA24 /* NotificationController.swift */,
				892FB4CE220402C0005293EC /* OverrideSelectionController.swift */,
				4345E40321F68AD9009E00E5 /* TextRowController.swift */,
			);
			path = Controllers;
			sourceTree = "<group>";
		};
		4328E01F1CFBE2B100E199AA /* Extensions */ = {
			isa = PBXGroup;
			children = (
				4344629120A7C19800C4BE6F /* ButtonGroup.swift */,
				898ECA64218ABD9A001E9D35 /* CGRect.swift */,
				4328E0221CFBE2C500E199AA /* CLKComplicationTemplate.swift */,
				898ECA68218ABDA9001E9D35 /* CLKTextProvider+Compound.h */,
				898ECA67218ABDA8001E9D35 /* CLKTextProvider+Compound.m */,
				89E08FCB242E790C000D719B /* Comparable.swift */,
				4F7E8AC420E2AB9600AEA65E /* Date.swift */,
				43785E952120E4010057DED1 /* INRelevantShortcutStore+Loop.swift */,
				4328E0231CFBE2C500E199AA /* NSUserDefaults+WatchApp.swift */,
				43517914230A07100072ECC0 /* NumberFormatter+WatchApp.swift */,
				4328E0241CFBE2C500E199AA /* UIColor.swift */,
				898ECA66218ABDA8001E9D35 /* WatchApp Extension-Bridging-Header.h */,
				4F2C15801E0495B200E160D4 /* WatchContext+WatchApp.swift */,
				43CB2B2A1D924D450079823D /* WCSession.swift */,
				4328E0251CFBE2C500E199AA /* WKAlertAction.swift */,
				4328E02E1CFBF81800E199AA /* WKInterfaceImage.swift */,
				43517916230A0E1A0072ECC0 /* WKInterfaceLabel.swift */,
			);
			path = Extensions;
			sourceTree = "<group>";
		};
		4345E3F621F03C2E009E00E5 /* Display */ = {
			isa = PBXGroup;
			children = (
				4345E3F721F03D2A009E00E5 /* DatesAndNumberCell.swift */,
				4345E3F921F0473B009E00E5 /* TextCell.swift */,
			);
			path = Display;
			sourceTree = "<group>";
		};
		43511CDD21FD80AD00566C63 /* RetrospectiveCorrection */ = {
			isa = PBXGroup;
			children = (
				43511CDF21FD80E400566C63 /* RetrospectiveCorrection.swift */,
				43511CE021FD80E400566C63 /* StandardRetrospectiveCorrection.swift */,
			);
			path = RetrospectiveCorrection;
			sourceTree = "<group>";
		};
		43757D131C06F26C00910CB9 /* Models */ = {
			isa = PBXGroup;
			children = (
				43511CDD21FD80AD00566C63 /* RetrospectiveCorrection */,
				C17824A41E1AD4D100D9D25C /* BolusRecommendation.swift */,
				43C2FAE01EB656A500364AFF /* GlucoseEffectVelocity.swift */,
				436A0DA41D236A2A00104B24 /* LoopError.swift */,
				430B29942041F5CB00BA9F93 /* LoopSettings+Loop.swift */,
				4F526D601DF8D9A900A04910 /* NetBasal.swift */,
				438D42F81D7C88BC003244B0 /* PredictionInputEffect.swift */,
				4328E0311CFC068900E199AA /* WatchContext+LoopKit.swift */,
				C165B8CD23302C5D0004112E /* RemoteCommand.swift */,
			);
			path = Models;
			sourceTree = "<group>";
		};
		43776F831B8022E90074EA36 = {
			isa = PBXGroup;
			children = (
				C18A491122FCC20B00FDA733 /* Scripts */,
				4FF4D0FA1E1834BD00846527 /* Common */,
				43776F8E1B8022E90074EA36 /* Loop */,
				4F70C1DF1DE8DCA7006380B7 /* Loop Status Extension */,
				43D9FFD021EAE05D00AF44BF /* LoopCore */,
				4F75288C1DFE1DC600C322D6 /* LoopUI */,
				43A943731B926B7B0051FA24 /* WatchApp */,
				43A943821B926B7B0051FA24 /* WatchApp Extension */,
				43F78D2C1C8FC58F002152D1 /* LoopTests */,
				43E2D8D21D20BF42004DA55F /* DoseMathTests */,
				43D9FFA321EA9A0C00AF44BF /* Learn */,
				968DCD53F724DE56FFE51920 /* Frameworks */,
				43776F8D1B8022E90074EA36 /* Products */,
				437D9BA11D7B5203007245E8 /* Loop.xcconfig */,
				A951C5FF23E8AB51003E26DC /* Version.xcconfig */,
			);
			sourceTree = "<group>";
		};
		43776F8D1B8022E90074EA36 /* Products */ = {
			isa = PBXGroup;
			children = (
				43776F8C1B8022E90074EA36 /* Loop.app */,
				43A943721B926B7B0051FA24 /* WatchApp.app */,
				43A9437E1B926B7B0051FA24 /* WatchApp Extension.appex */,
				43E2D8D11D20BF42004DA55F /* DoseMathTests.xctest */,
				43E2D90B1D20C581004DA55F /* LoopTests.xctest */,
				4F70C1DC1DE8DCA7006380B7 /* Loop Status Extension.appex */,
				4F75288B1DFE1DC600C322D6 /* LoopUI.framework */,
				43D9FFA221EA9A0C00AF44BF /* Learn.app */,
				43D9FFCF21EAE05D00AF44BF /* LoopCore.framework */,
				43D9002A21EB209400AF44BF /* LoopCore.framework */,
			);
			name = Products;
			sourceTree = "<group>";
		};
		43776F8E1B8022E90074EA36 /* Loop */ = {
			isa = PBXGroup;
			children = (
				C16DA84022E8E104008624C2 /* Plugins */,
				7D7076651FE06EE4004AC8EA /* Localizable.strings */,
				7D7076511FE06EE1004AC8EA /* InfoPlist.strings */,
				43EDEE6B1CF2E12A00393BE3 /* Loop.entitlements */,
				43F5C2D41B92A4A6003EB13D /* Info.plist */,
				43776F8F1B8022E90074EA36 /* AppDelegate.swift */,
				43776F9A1B8022E90074EA36 /* LaunchScreen.storyboard */,
				43776F951B8022E90074EA36 /* Main.storyboard */,
				A966152423EA5A25005D8B29 /* DefaultAssets.xcassets */,
				A966152523EA5A25005D8B29 /* DerivedAssets.xcassets */,
				43E344A01B9E144300C85C07 /* Extensions */,
				43F5C2E41B93C5D4003EB13D /* Managers */,
				43757D131C06F26C00910CB9 /* Models */,
				43F5C2CE1B92A2A0003EB13D /* View Controllers */,
				43F5C2CF1B92A2ED003EB13D /* Views */,
			);
			path = Loop;
			sourceTree = "<group>";
		};
		43A943731B926B7B0051FA24 /* WatchApp */ = {
			isa = PBXGroup;
			children = (
				C1C73F0F1DE3D0270022FC89 /* InfoPlist.strings */,
				43F5C2D61B92A4DC003EB13D /* Info.plist */,
				43A943741B926B7B0051FA24 /* Interface.storyboard */,
				A966152823EA5A37005D8B29 /* DefaultAssets.xcassets */,
				A966152923EA5A37005D8B29 /* DerivedAssets.xcassets */,
			);
			path = WatchApp;
			sourceTree = "<group>";
		};
		43A943821B926B7B0051FA24 /* WatchApp Extension */ = {
			isa = PBXGroup;
			children = (
				7D7076601FE06EE3004AC8EA /* Localizable.strings */,
				7D7076411FE06EDF004AC8EA /* ckcomplication.strings */,
				7D70763C1FE06EDF004AC8EA /* InfoPlist.strings */,
				43D533BB1CFD1DD7009E3085 /* WatchApp Extension.entitlements */,
				43A943911B926B7B0051FA24 /* Info.plist */,
				43A9438D1B926B7B0051FA24 /* ComplicationController.swift */,
				43A943871B926B7B0051FA24 /* ExtensionDelegate.swift */,
				43A9438F1B926B7B0051FA24 /* Assets.xcassets */,
				4328E0121CFBE1B700E199AA /* Controllers */,
				4328E01F1CFBE2B100E199AA /* Extensions */,
				4FE3475F20D5D7FA00A86D03 /* Managers */,
				898ECA5D218ABD17001E9D35 /* Models */,
				4F75F0052100146B00B5570E /* Scenes */,
				43A943831B926B7B0051FA24 /* Supporting Files */,
				891B508324342BCA005DA578 /* View Models */,
				895788A3242E6947002CB114 /* Views */,
			);
			path = "WatchApp Extension";
			sourceTree = "<group>";
		};
		43A943831B926B7B0051FA24 /* Supporting Files */ = {
			isa = PBXGroup;
			children = (
				43A943841B926B7B0051FA24 /* PushNotificationPayload.apns */,
			);
			name = "Supporting Files";
			sourceTree = "<group>";
		};
		43C05CB321EBE268006FB252 /* Extensions */ = {
			isa = PBXGroup;
			children = (
				43C05CB421EBE274006FB252 /* Date.swift */,
				4345E3FD21F04A50009E00E5 /* DateIntervalFormatter.swift */,
				43D9F81F21EF0906000578CD /* NSNumber.swift */,
				43C5F259222C921B00905D10 /* OSLog.swift */,
				43D9F81921EC593C000578CD /* UITableViewCell.swift */,
				C1814B85225E507C008D2D8E /* Sequence.swift */,
			);
			path = Extensions;
			sourceTree = "<group>";
		};
		43C05CBB21EBF743006FB252 /* View Controllers */ = {
			isa = PBXGroup;
			children = (
				43C05CC121EC06E4006FB252 /* LessonConfigurationViewController.swift */,
				43D9F82321EFF1AB000578CD /* LessonResultsViewController.swift */,
				43C05CBC21EBF77D006FB252 /* LessonsViewController.swift */,
			);
			path = "View Controllers";
			sourceTree = "<group>";
		};
		43C05CBE21EBFF66006FB252 /* Lessons */ = {
			isa = PBXGroup;
			children = (
				43C728F4222266F000C62969 /* ModalDayLesson.swift */,
				43C05CB021EBBDB9006FB252 /* TimeInRangeLesson.swift */,
			);
			path = Lessons;
			sourceTree = "<group>";
		};
		43C05CC321EC0868006FB252 /* Configuration */ = {
			isa = PBXGroup;
			children = (
				43D9F81721EC51CC000578CD /* DateEntry.swift */,
				43C05CC921EC382B006FB252 /* NumberEntry.swift */,
				43D9F81D21EF0609000578CD /* NumberRangeEntry.swift */,
				43D9F82121EF0A7A000578CD /* QuantityRangeEntry.swift */,
				43C728F62222700000C62969 /* DateIntervalEntry.swift */,
			);
			path = Configuration;
			sourceTree = "<group>";
		};
		43C5F255222C7B6300905D10 /* Models */ = {
			isa = PBXGroup;
			children = (
				43C5F256222C7B7200905D10 /* TimeComponents.swift */,
			);
			path = Models;
			sourceTree = "<group>";
		};
		43D9003A21EB281300AF44BF /* Insulin */ = {
			isa = PBXGroup;
			children = (
				435CB6241F37ABFC00C320C7 /* ExponentialInsulinModelPreset.swift */,
				435CB6281F37B01300C320C7 /* InsulinModelSettings.swift */,
				435CB6261F37AE5600C320C7 /* WalshInsulinModel.swift */,
			);
			path = Insulin;
			sourceTree = "<group>";
		};
		43D9FFA321EA9A0C00AF44BF /* Learn */ = {
			isa = PBXGroup;
			children = (
				43D9FFA421EA9A0C00AF44BF /* AppDelegate.swift */,
				43C05CBF21EBFFA4006FB252 /* Lesson.swift */,
				43C05CC321EC0868006FB252 /* Configuration */,
				4345E3F621F03C2E009E00E5 /* Display */,
				43C05CB321EBE268006FB252 /* Extensions */,
				43C05CBE21EBFF66006FB252 /* Lessons */,
				43D9FFBE21EAB20B00AF44BF /* Managers */,
				43C5F255222C7B6300905D10 /* Models */,
				43C05CBB21EBF743006FB252 /* View Controllers */,
				43D9FFB521EA9B0100AF44BF /* Learn.entitlements */,
				43D9FFA821EA9A0C00AF44BF /* Main.storyboard */,
				43D9FFAB21EA9A0F00AF44BF /* Assets.xcassets */,
				43D9FFAD21EA9A0F00AF44BF /* LaunchScreen.storyboard */,
				43D9FFB021EA9A0F00AF44BF /* Info.plist */,
			);
			path = Learn;
			sourceTree = "<group>";
		};
		43D9FFBE21EAB20B00AF44BF /* Managers */ = {
			isa = PBXGroup;
			children = (
				43D9FFBF21EAB22E00AF44BF /* DataManager.swift */,
				43C728F8222A448700C62969 /* DayCalculator.swift */,
			);
			path = Managers;
			sourceTree = "<group>";
		};
		43D9FFD021EAE05D00AF44BF /* LoopCore */ = {
			isa = PBXGroup;
			children = (
				43D9003A21EB281300AF44BF /* Insulin */,
				43DE92581C5479E4001FFDE1 /* PotentialCarbEntryUserInfo.swift */,
				43C05CB721EBEA54006FB252 /* HKUnit.swift */,
				434FF1E91CF26C29000DB779 /* IdentifiableClass.swift */,
				430B298C2041F56500BA9F93 /* LoopSettings.swift */,
				C19E96DD23D2733F003F79B0 /* LoopCompletionFreshness.swift */,
				430B29892041F54A00BA9F93 /* NSUserDefaults.swift */,
				431E73471FF95A900069B5F7 /* PersistenceController.swift */,
				43D848AF1E7DCBE100DADCBC /* Result.swift */,
				43D9FFD121EAE05D00AF44BF /* LoopCore.h */,
				43D9FFD221EAE05D00AF44BF /* Info.plist */,
			);
			path = LoopCore;
			sourceTree = "<group>";
		};
		43E2D8D21D20BF42004DA55F /* DoseMathTests */ = {
			isa = PBXGroup;
			children = (
				7D70766A1FE0702F004AC8EA /* InfoPlist.strings */,
				7D70765B1FE06EE2004AC8EA /* Localizable.strings */,
				43E2D8E01D20C0CB004DA55F /* Fixtures */,
				43E2D8D31D20BF42004DA55F /* DoseMathTests.swift */,
				43E2D8D51D20BF42004DA55F /* Info.plist */,
			);
			path = DoseMathTests;
			sourceTree = "<group>";
		};
		43E2D8E01D20C0CB004DA55F /* Fixtures */ = {
			isa = PBXGroup;
			children = (
				C10B28451EA9BA5E006EA1FC /* far_future_high_bg_forecast.json */,
				43E2D8E11D20C0DB004DA55F /* read_selected_basal_profile.json */,
				43E2D8E21D20C0DB004DA55F /* recommend_temp_basal_correct_low_at_min.json */,
				C1C6591B1E1B1FDA0025CC58 /* recommend_temp_basal_dropping_then_rising.json */,
				43E2D8E31D20C0DB004DA55F /* recommend_temp_basal_flat_and_high.json */,
				43E2D8E41D20C0DB004DA55F /* recommend_temp_basal_high_and_falling.json */,
				43E2D8E51D20C0DB004DA55F /* recommend_temp_basal_high_and_rising.json */,
				43E2D8E61D20C0DB004DA55F /* recommend_temp_basal_in_range_and_rising.json */,
				43E2D8E71D20C0DB004DA55F /* recommend_temp_basal_no_change_glucose.json */,
				43E2D8E81D20C0DB004DA55F /* recommend_temp_basal_start_high_end_in_range.json */,
				43E2D8E91D20C0DB004DA55F /* recommend_temp_basal_start_high_end_low.json */,
				43E2D8EA1D20C0DB004DA55F /* recommend_temp_basal_start_low_end_high.json */,
				43E2D8EB1D20C0DB004DA55F /* recommend_temp_basal_start_low_end_in_range.json */,
				C17824A21E19EAB600D9D25C /* recommend_temp_basal_start_very_low_end_high.json */,
				C12F21A61DFA79CB00748193 /* recommend_temp_basal_very_low_end_in_range.json */,
				436D9BF71F6F4EA100CFA75F /* recommended_temp_start_low_end_just_above_range.json */,
			);
			path = Fixtures;
			sourceTree = "<group>";
		};
		43E344A01B9E144300C85C07 /* Extensions */ = {
			isa = PBXGroup;
			children = (
				A98556842493F901000FD662 /* AlertStore+SimulatedCoreData.swift */,
				C1D289B422F90A52003FFBD9 /* BasalDeliveryState.swift */,
				A999D40924663DC7004C89D4 /* CarbStore.swift */,
				A9F703722489BC8500C98AD8 /* CarbStore+SimulatedCoreData.swift */,
				C17824991E1999FA00D9D25C /* CaseCountable.swift */,
				4F6663931E905FD2009E74FC /* ChartColorPalette+Loop.swift */,
				4389916A1E91B689000EEF90 /* ChartSettings+Loop.swift */,
				4F08DE8E1E7BB871006741EA /* CollectionType+Loop.swift */,
				43CE7CDD1CA8B63E003CC1B0 /* Data.swift */,
				892A5D58222F0A27008961AB /* Debug.swift */,
				A9C62D832331700D00535612 /* DiagnosticLog+Subsystem.swift */,
				89CA2B2F226C0161004D9350 /* DirectoryObserver.swift */,
				A999D40324663CE1004C89D4 /* DoseStore.swift */,
				A9CBE457248AB564008E7BA2 /* DoseStore+SimulatedCoreData.swift */,
				A92E557D2464DFFD00DB93BB /* DosingDecisionStore.swift */,
				A9CBE459248ACBE1008E7BA2 /* DosingDecisionStore+SimulatedCoreData.swift */,
				A9F703742489C9A000C98AD8 /* GlucoseStore+SimulatedCoreData.swift */,
				43D9003221EB258C00AF44BF /* InsulinModelSettings+Loop.swift */,
				438172D81F4E9E37003C3328 /* NewPumpEvent.swift */,
				89E267FE229267DF00A3F2AF /* Optional.swift */,
				895FE0942201234000FCF18A /* OverrideSelectionViewController.swift */,
				A9F703762489D8AA00C98AD8 /* PersistentDeviceLog+SimulatedCoreData.swift */,
				A999D40524663D18004C89D4 /* PumpManagerError.swift */,
				892A5D682230C41D008961AB /* RangeReplaceableCollection.swift */,
				A999D40724663D6D004C89D4 /* SetBolusError.swift */,
				A9CBE45B248ACC03008E7BA2 /* SettingsStore+SimulatedCoreData.swift */,
				C1FB428B217806A300FAB378 /* StateColorPalette.swift */,
				43F89CA222BDFBBC006BB54E /* UIActivityIndicatorView.swift */,
				43F41C361D3BF32400C11ED6 /* UIAlertController.swift */,
				43BFF0BB1E45C80600FF19A9 /* UIColor+Loop.swift */,
				A9F66FC2247F451500096EA7 /* UIDevice+Loop.swift */,
				8968B1112408B3520074BB48 /* UIFont.swift */,
				437CEEE31CDE5C0A003C8C80 /* UIImage.swift */,
				434FF1ED1CF27EEF000DB779 /* UITableViewCell.swift */,
				430B29922041F5B200BA9F93 /* UserDefaults+Loop.swift */,
				A9B607AF247F000F00792BE4 /* UserNotifications+Loop.swift */,
			);
			path = Extensions;
			sourceTree = "<group>";
		};
		43F5C2CE1B92A2A0003EB13D /* View Controllers */ = {
			isa = PBXGroup;
			children = (
				43DBF04B1C93B8D700B3C386 /* BolusViewController.swift */,
				43A51E1E1EB6D62A000736CC /* CarbAbsorptionViewController.swift */,
				43DBF0581C93F73800B3C386 /* CarbEntryTableViewController.swift */,
				892D7C5023B54A14008A9656 /* CarbEntryViewController.swift */,
				43A51E201EB6DBDD000736CC /* ChartsTableViewController.swift */,
				433EA4C31D9F71C800CD78FB /* CommandResponseViewController.swift */,
				89BE75C82464B50600B145D9 /* DismissibleHostingController.swift */,
				892ADE092446E9C3007CE08C /* ExplicitlyDismissibleModal.swift */,
				C178249F1E19CF9800D9D25C /* GlucoseThresholdTableViewController.swift */,
				4302F4E21D4EA54200F0FCAF /* InsulinDeliveryTableViewController.swift */,
				435CB6221F37967800C320C7 /* InsulinModelSettingsViewController.swift */,
				437D9BA21D7BC977007245E8 /* PredictionTableViewController.swift */,
				439A7941211F631C0041B75F /* RootNavigationController.swift */,
				43F5C2DA1B92A5E1003EB13D /* SettingsTableViewController.swift */,
				43E3449E1B9D68E900C85C07 /* StatusTableViewController.swift */,
				89CA2B31226C18B8004D9350 /* TestingScenariosTableViewController.swift */,
				4302F4E01D4E9C8900F0FCAF /* TextFieldTableViewController.swift */,
			);
			path = "View Controllers";
			sourceTree = "<group>";
		};
		43F5C2CF1B92A2ED003EB13D /* Views */ = {
			isa = PBXGroup;
			children = (
				C1F8B1D122375E4200DD66CF /* BolusProgressTableViewCell.swift */,
				43B260481ED248FB008CAA77 /* CarbEntryTableViewCell.swift */,
				4346D1E61C77F5FE00ABAFE3 /* ChartTableViewCell.swift */,
				431A8C3F1EC6E8AB00823B9C /* CircleMaskView.swift */,
				899012C2246F442F007B88BA /* CorrectionRangeOverridesEditor.swift */,
				43D381611EBD9759007F8C8F /* HeaderValuesTableViewCell.swift */,
				430D85881F44037000AF2D4F /* HUDViewTableViewCell.swift */,
				899433B723FE129700FA4BEA /* OverrideBadgeView.swift */,
				89D6953D23B6DF8A002B3066 /* PotentialCarbEntryTableViewCell.swift */,
				438D42FA1D7D11A4003244B0 /* PredictionInputEffectTableViewCell.swift */,
				439706E522D2E84900C81566 /* PredictionSettingTableViewCell.swift */,
				43C3B6EB20B650A80026CAFA /* SettingsImageTableViewCell.swift */,
				892ADE072446E1C2007CE08C /* SuspendThresholdEditor.swift */,
				43F64DD81D9C92C900D24DC6 /* TitleSubtitleTableViewCell.swift */,
				4311FB9A1F37FE1B00D4C0A7 /* TitleSubtitleTextFieldTableViewCell.swift */,
				C1F8B1DB223862D500DD66CF /* BolusProgressTableViewCell.xib */,
			);
			path = Views;
			sourceTree = "<group>";
		};
		43F5C2E41B93C5D4003EB13D /* Managers */ = {
			isa = PBXGroup;
			children = (
				1DA6499D2441266400F61E75 /* Alerts */,
				439897361CD2F80600223065 /* AnalyticsServicesManager.swift */,
				439BED291E76093C00B0AED5 /* CGMManager.swift */,
				43DBF0521C93EC8200B3C386 /* DeviceDataManager.swift */,
				43F78D251C8FC000002152D1 /* DoseMath.swift */,
				89CA2B3C226E6B13004D9350 /* LocalTestingScenariosManager.swift */,
				A9C62D862331703000535612 /* LoggingServicesManager.swift */,
				1D2609AC248EEB9900A6F258 /* LoopAlertsManager.swift */,
				43A567681C94880B00334FAC /* LoopDataManager.swift */,
				43C094491CACCC73001F6403 /* NotificationManager.swift */,
				432E73CA1D24B3D6009AD15D /* RemoteDataServicesManager.swift */,
				A9C62D852331703000535612 /* Service.swift */,
				A9C62D872331703000535612 /* ServicesManager.swift */,
				43FCEEA8221A615B0013DD30 /* StatusChartsManager.swift */,
				4F70C20F1DE8FAC5006380B7 /* StatusExtensionDataManager.swift */,
				89ADE13A226BFA0F0067222B /* TestingScenariosManager.swift */,
				4328E0341CFC0AE100E199AA /* WatchDataManager.swift */,
			);
			path = Managers;
			sourceTree = "<group>";
		};
		43F78D2C1C8FC58F002152D1 /* LoopTests */ = {
			isa = PBXGroup;
			children = (
				A9E6DFE4246A0418005B1A1C /* Extensions */,
				1DA7A83F24476E8C008257F0 /* Managers */,
				A9E6DFED246A0460005B1A1C /* Models */,
				43E2D90F1D20C581004DA55F /* Info.plist */,
				7D2366E421250E0A0028B67D /* InfoPlist.strings */,
				A9DAE7CF2332D77F006AE942 /* LoopTests.swift */,
				8968B113240C55F10074BB48 /* LoopSettingsTests.swift */,
			);
			path = LoopTests;
			sourceTree = "<group>";
		};
		4F70C1DF1DE8DCA7006380B7 /* Loop Status Extension */ = {
			isa = PBXGroup;
			children = (
				7D7076561FE06EE2004AC8EA /* InfoPlist.strings */,
				7D7076371FE06EDE004AC8EA /* Localizable.strings */,
				4F70C1FD1DE8E662006380B7 /* Loop Status Extension.entitlements */,
				4F70C1E51DE8DCA7006380B7 /* Info.plist */,
				43BFF0CC1E466C8400FF19A9 /* StateColorPalette.swift */,
				43FCEEB0221A863E0013DD30 /* StatusChartsManager.swift */,
				4F70C1E01DE8DCA7006380B7 /* StatusViewController.swift */,
				43BFF0BE1E45C8EA00FF19A9 /* UIColor+Widget.swift */,
				4F70C1E21DE8DCA7006380B7 /* MainInterface.storyboard */,
			);
			path = "Loop Status Extension";
			sourceTree = "<group>";
		};
		4F75288C1DFE1DC600C322D6 /* LoopUI */ = {
			isa = PBXGroup;
			children = (
				7D23667B21250C5A0028B67D /* Common */,
				7D70764C1FE06EE1004AC8EA /* Localizable.strings */,
				7D7076471FE06EE0004AC8EA /* InfoPlist.strings */,
				4FB76FC41E8C576800B39636 /* Extensions */,
				4FB76FC31E8C575900B39636 /* Charts */,
				4F7528A61DFE20AE00C322D6 /* Models */,
				4F7528931DFE1E1600C322D6 /* Views */,
				4F75288D1DFE1DC600C322D6 /* LoopUI.h */,
				4F75288E1DFE1DC600C322D6 /* Info.plist */,
				4F2C15941E09BF3C00E160D4 /* HUDView.xib */,
				4F2C15961E09E94E00E160D4 /* HUDAssets.xcassets */,
				B4E96D58248A7F9A002DABAD /* AlertStatusHUDView.xib */,
				B4E96D5C248A82A2002DABAD /* StatusBarHUDView.xib */,
			);
			path = LoopUI;
			sourceTree = "<group>";
		};
		4F7528931DFE1E1600C322D6 /* Views */ = {
			isa = PBXGroup;
			children = (
				437CEEBF1CD6FCD8003C8C80 /* BasalRateHUDView.swift */,
				43B371851CE583890013C5A6 /* BasalStateView.swift */,
				4313EDDF1D8A6BF90060FA79 /* ChartContainerView.swift */,
				4369618F1F19C86400447E89 /* ChartPointsContextFillLayer.swift */,
				4F08DE831E7BB70B006741EA /* ChartPointsScatterDownTrianglesLayer.swift */,
				4F08DE841E7BB70B006741EA /* ChartPointsTouchHighlightLayerViewCache.swift */,
				4337615E1D52F487004A3647 /* GlucoseHUDView.swift */,
				4F2C15921E09BF2C00E160D4 /* HUDView.swift */,
				437CEEBD1CD6E0CB003C8C80 /* LoopCompletionHUDView.swift */,
				1D8E1F962492DC4E00F3D1EB /* LoopNotificationsView.swift */,
				1D8E1F972492DC4E00F3D1EB /* LoopNotificationsViewModel.swift */,
				438DADC71CDE8F8B007697A5 /* LoopStateView.swift */,
<<<<<<< HEAD
				B4E96D4A248A6B6E002DABAD /* DeviceStatusHUDView.swift */,
				B4E96D4E248A6E20002DABAD /* CGMStatusHUDView.swift */,
				B4E96D52248A7386002DABAD /* GlucoseValueHUDView.swift */,
				B4E96D54248A7509002DABAD /* GlucoseTrendHUDView.swift */,
				B4E96D56248A7B0F002DABAD /* AlertStatusHUDView.swift */,
				B4E96D5A248A8229002DABAD /* StatusBarHUDView.swift */,
				B48B0BAB24900093009A48DE /* PumpStatusHUDView.swift */,
=======
				1DA46B5F2492E2E300D71A63 /* NotificationsCriticalAlertPermissionsView.swift */,
				1DA46B612492E37A00D71A63 /* NotificationsCriticalAlertPermissionsViewModel.swift */,
>>>>>>> d693f471
			);
			path = Views;
			sourceTree = "<group>";
		};
		4F7528A61DFE20AE00C322D6 /* Models */ = {
			isa = PBXGroup;
			children = (
				4F08DE7C1E7BB6E5006741EA /* ChartAxisValueDoubleLog.swift */,
				4F08DE7D1E7BB6E5006741EA /* ChartAxisValueDoubleUnit.swift */,
				4FB76FCD1E8C835D00B39636 /* ChartColorPalette.swift */,
				4326BA631F3A44D9007CCAD4 /* ChartLineModel.swift */,
			);
			path = Models;
			sourceTree = "<group>";
		};
		4F75F0052100146B00B5570E /* Scenes */ = {
			isa = PBXGroup;
			children = (
				4F75F00120FCFE8C00B5570E /* GlucoseChartScene.swift */,
				4372E495213DCDD30068E043 /* GlucoseChartValueHashable.swift */,
			);
			path = Scenes;
			sourceTree = "<group>";
		};
		4FB76FC31E8C575900B39636 /* Charts */ = {
			isa = PBXGroup;
			children = (
				43FCEEBA22211C860013DD30 /* CarbEffectChart.swift */,
				4FB76FC51E8C57B100B39636 /* ChartsManager.swift */,
				43FCEEB4221BCA020013DD30 /* COBChart.swift */,
				43FCEEB2221BC3B60013DD30 /* DoseChart.swift */,
				43FCEEB8221BCF790013DD30 /* GlucoseChart.swift */,
				43FCEEB6221BCD160013DD30 /* InsulinModelChart.swift */,
				43FCEEAA221A61B40013DD30 /* IOBChart.swift */,
				43FCEEBC22212DD50013DD30 /* PredictedGlucoseChart.swift */,
			);
			path = Charts;
			sourceTree = "<group>";
		};
		4FB76FC41E8C576800B39636 /* Extensions */ = {
			isa = PBXGroup;
			children = (
				A9C62D8D2331708700535612 /* AuthenticationTableViewCell+NibLoadable.swift */,
				4F08DE801E7BB6F1006741EA /* CGPoint.swift */,
				438991661E91B563000EEF90 /* ChartPoint.swift */,
				43649A621C7A347F00523D7F /* CollectionType.swift */,
				43FCEEAC221A66780013DD30 /* DateFormatter.swift */,
				434F54561D287FDB002A9274 /* NibLoadable.swift */,
				43FCEEAE221A67A70013DD30 /* NumberFormatter+Charts.swift */,
			);
			path = Extensions;
			sourceTree = "<group>";
		};
		4FE3475F20D5D7FA00A86D03 /* Managers */ = {
			isa = PBXGroup;
			children = (
				4FDDD23620DC51DF00D04B16 /* LoopDataManager.swift */,
				898ECA62218ABD21001E9D35 /* ComplicationChartManager.swift */,
			);
			path = Managers;
			sourceTree = "<group>";
		};
		4FF4D0FA1E1834BD00846527 /* Common */ = {
			isa = PBXGroup;
			children = (
				4FF4D0FC1E1834CC00846527 /* Extensions */,
				4FF4D0FB1E1834C400846527 /* Models */,
				43785E9B2120E7060057DED1 /* Intents.intentdefinition */,
				89E267FB2292456700A3F2AF /* FeatureFlags.swift */,
			);
			path = Common;
			sourceTree = "<group>";
		};
		4FF4D0FB1E1834C400846527 /* Models */ = {
			isa = PBXGroup;
			children = (
				89F9119324358E4500ECCAF3 /* CarbAbsorptionTime.swift */,
				4F11D3BF20DCBEEC006E072C /* GlucoseBackfillRequestUserInfo.swift */,
				4372E48F213CFCE70068E043 /* LoopSettingsUserInfo.swift */,
				435400331C9F878D00D5819C /* SetBolusUserInfo.swift */,
				4F70C2111DE900EA006380B7 /* StatusExtensionContext.swift */,
				4FF4D0FF1E18374700846527 /* WatchContext.swift */,
				4F11D3C120DD80B3006E072C /* WatchHistoricalGlucose.swift */,
				4F7E8AC620E2AC0300AEA65E /* WatchPredictedGlucose.swift */,
				43C3B6F620BBCAA30026CAFA /* PumpManager.swift */,
				C1FB428E217921D600FAB378 /* PumpManagerUI.swift */,
				C1201E2B23ECDBD0002DA84A /* WatchContextRequestUserInfo.swift */,
			);
			path = Models;
			sourceTree = "<group>";
		};
		4FF4D0FC1E1834CC00846527 /* Extensions */ = {
			isa = PBXGroup;
			children = (
				4372E48A213CB5F00068E043 /* Double.swift */,
				4F526D5E1DF2459000A04910 /* HKUnit.swift */,
				43C513181E864C4E001547C7 /* GlucoseRangeSchedule.swift */,
				43785E922120A01B0057DED1 /* NewCarbEntryIntent+Loop.swift */,
				430DA58D1D4AEC230097D1CA /* NSBundle.swift */,
				439897341CD2F7DE00223065 /* NSTimeInterval.swift */,
				439A7943211FE22F0041B75F /* NSUserActivity.swift */,
				4FC8C8001DEB93E400A1452E /* NSUserDefaults+StatusExtension.swift */,
				43BFF0B31E45C1BE00FF19A9 /* NumberFormatter.swift */,
				4374B5EE209D84BE00D17AA8 /* OSLog.swift */,
				4372E486213C86240068E043 /* SampleValue.swift */,
				4374B5F3209D89A900D17AA8 /* TextFieldTableViewCell.swift */,
				43BFF0B11E45C18400FF19A9 /* UIColor.swift */,
				43BFF0C31E4659E700FF19A9 /* UIColor+HIG.swift */,
				4344628D20A7ADD100C4BE6F /* UserDefaults+CGM.swift */,
				A9C62D8123316FF500535612 /* UserDefaults+Services.swift */,
			);
			path = Extensions;
			sourceTree = "<group>";
		};
		7D23667B21250C5A0028B67D /* Common */ = {
			isa = PBXGroup;
			children = (
				7D23667C21250C7E0028B67D /* LocalizedString.swift */,
			);
			path = Common;
			sourceTree = "<group>";
		};
		891B508324342BCA005DA578 /* View Models */ = {
			isa = PBXGroup;
			children = (
				891B508424342BE1005DA578 /* CarbAndBolusFlowViewModel.swift */,
			);
			path = "View Models";
			sourceTree = "<group>";
		};
		895788A3242E6947002CB114 /* Views */ = {
			isa = PBXGroup;
			children = (
				895788B5242E6A25002CB114 /* Carb Entry & Bolus */,
				895788B4242E69C8002CB114 /* Extensions */,
				895788AB242E69A2002CB114 /* ActionButton.swift */,
				895788AA242E69A1002CB114 /* CircularAccessoryButtonStyle.swift */,
				89A605E824328862009C1096 /* Checkmark.swift */,
				89A605EE2432925D009C1096 /* CompletionCheckmark.swift */,
				894F6DD8243C060600CCE676 /* ScalablePositionedText.swift */,
				89A605EA243288E4009C1096 /* TopDownTriangle.swift */,
			);
			path = Views;
			sourceTree = "<group>";
		};
		895788B4242E69C8002CB114 /* Extensions */ = {
			isa = PBXGroup;
			children = (
				89E08FC7242E76E9000D719B /* AnyTransition.swift */,
				895788A9242E69A1002CB114 /* Color.swift */,
				89F9118E24352F1600ECCAF3 /* DigitalCrownRotation.swift */,
				894F6DD2243BCBDB00CCE676 /* Environment+SizeClass.swift */,
				89A605E62432860C009C1096 /* PeriodicPublisher.swift */,
				89E08FC9242E7714000D719B /* UIFont.swift */,
				894F6DD6243C047300CCE676 /* View+Position.swift */,
			);
			path = Extensions;
			sourceTree = "<group>";
		};
		895788B5242E6A25002CB114 /* Carb Entry & Bolus */ = {
			isa = PBXGroup;
			children = (
				895788A5242E69A1002CB114 /* AbsorptionTimeSelection.swift */,
				89A605EC24328972009C1096 /* BolusArrow.swift */,
				89E08FCF242E8B2B000D719B /* BolusConfirmationView.swift */,
				89A605F02432BD18009C1096 /* BolusConfirmationVisual.swift */,
				895788A7242E69A1002CB114 /* BolusInput.swift */,
				89A605E224327DFE009C1096 /* CarbAmountInput.swift */,
				894F6DDC243C0A2300CCE676 /* CarbAmountLabel.swift */,
				895788A6242E69A1002CB114 /* CarbAndBolusFlow.swift */,
				89E08FC5242E7506000D719B /* CarbAndDateInput.swift */,
				89A605E424327F45009C1096 /* DoseVolumeInput.swift */,
				894F6DDA243C07CF00CCE676 /* GramLabel.swift */,
				89F9119024358DED00ECCAF3 /* Models */,
				89E08FC0242E73CA000D719B /* Preference Keys */,
			);
			path = "Carb Entry & Bolus";
			sourceTree = "<group>";
		};
		898ECA5D218ABD17001E9D35 /* Models */ = {
			isa = PBXGroup;
			children = (
				898ECA5E218ABD17001E9D35 /* GlucoseChartScaler.swift */,
				898ECA5F218ABD17001E9D35 /* GlucoseChartData.swift */,
				892FB4CC22040104005293EC /* OverridePresetRow.swift */,
			);
			path = Models;
			sourceTree = "<group>";
		};
		89E08FC0242E73CA000D719B /* Preference Keys */ = {
			isa = PBXGroup;
			children = (
				89E08FC1242E73DC000D719B /* CarbAmountPositionKey.swift */,
				89E08FC3242E73F0000D719B /* GramLabelPositionKey.swift */,
			);
			path = "Preference Keys";
			sourceTree = "<group>";
		};
		89F9119024358DED00ECCAF3 /* Models */ = {
			isa = PBXGroup;
			children = (
				89F9119524358E6900ECCAF3 /* BolusPickerValues.swift */,
				89F9119124358E2B00ECCAF3 /* CarbEntryInputMode.swift */,
			);
			path = Models;
			sourceTree = "<group>";
		};
		968DCD53F724DE56FFE51920 /* Frameworks */ = {
			isa = PBXGroup;
			children = (
				4344628420A7A3BE00C4BE6F /* CGMBLEKit.framework */,
				43A8EC6E210E622600A81379 /* CGMBLEKitUI.framework */,
				C1E2773D224177C000354103 /* ClockKit.framework */,
				4344628120A7A37E00C4BE6F /* CoreBluetooth.framework */,
				43C246A71D89990F0031F8D1 /* Crypto.framework */,
				4D3B40021D4A9DFE00BC6334 /* G4ShareSpy.framework */,
				43D9002C21EB225D00AF44BF /* HealthKit.framework */,
				43F5C2C81B929C09003EB13D /* HealthKit.framework */,
				4344628320A7A3BE00C4BE6F /* LoopKit.framework */,
				437AFEE6203688CF008C4892 /* LoopKitUI.framework */,
				892A5D5A222F0D7C008961AB /* LoopTestingKit.framework */,
				C1E2774722433D7A00354103 /* MKRingProgressView.framework */,
				892A5D29222EF60A008961AB /* MockKit.framework */,
				892A5D2B222EF60A008961AB /* MockKitUI.framework */,
				4F70C1DD1DE8DCA7006380B7 /* NotificationCenter.framework */,
				43B371871CE597D10013C5A6 /* ShareClient.framework */,
				4379CFEF21112CF700AADC79 /* ShareClientUI.framework */,
				4346D1EF1C781BEA00ABAFE3 /* SwiftCharts.framework */,
				438A95A71D8B9B24009D12E1 /* CGMBLEKit.framework */,
				43F78D4B1C914197002152D1 /* LoopKit.framework */,
			);
			name = Frameworks;
			sourceTree = "<group>";
		};
		A9E6DFE4246A0418005B1A1C /* Extensions */ = {
			isa = PBXGroup;
			children = (
				A9E6DFE5246A042E005B1A1C /* CarbStoreTests.swift */,
				A9E6DFE7246A043C005B1A1C /* DoseStoreTests.swift */,
				A9A63F8C246B261100588D5B /* DosingDecisionStoreTests.swift */,
				A9E6DFE9246A0448005B1A1C /* PumpManagerErrorTests.swift */,
				A9E6DFEB246A0453005B1A1C /* SetBolusErrorTests.swift */,
			);
			path = Extensions;
			sourceTree = "<group>";
		};
		A9E6DFED246A0460005B1A1C /* Models */ = {
			isa = PBXGroup;
			children = (
				A9E6DFEE246A0474005B1A1C /* LoopErrorTests.swift */,
			);
			path = Models;
			sourceTree = "<group>";
		};
		C16DA84022E8E104008624C2 /* Plugins */ = {
			isa = PBXGroup;
			children = (
				C16DA84122E8E112008624C2 /* LoopPlugins.swift */,
			);
			path = Plugins;
			sourceTree = "<group>";
		};
		C18A491122FCC20B00FDA733 /* Scripts */ = {
			isa = PBXGroup;
			children = (
				C1D197FE232CF92D0096D646 /* capture-build-details.sh */,
				C125F31A22FE7CE200FD0545 /* copy-frameworks.sh */,
				C18A491222FCC22800FDA733 /* build-derived-assets.sh */,
				C18A491522FCC22900FDA733 /* copy-plugins.sh */,
				C18A491322FCC22900FDA733 /* make_scenario.py */,
			);
			path = Scripts;
			sourceTree = "<group>";
		};
/* End PBXGroup section */

/* Begin PBXHeadersBuildPhase section */
		43D9001D21EB209400AF44BF /* Headers */ = {
			isa = PBXHeadersBuildPhase;
			buildActionMask = 2147483647;
			files = (
				43D9001E21EB209400AF44BF /* LoopCore.h in Headers */,
			);
			runOnlyForDeploymentPostprocessing = 0;
		};
		43D9FFCA21EAE05D00AF44BF /* Headers */ = {
			isa = PBXHeadersBuildPhase;
			buildActionMask = 2147483647;
			files = (
				43D9FFD321EAE05D00AF44BF /* LoopCore.h in Headers */,
			);
			runOnlyForDeploymentPostprocessing = 0;
		};
		4F7528881DFE1DC600C322D6 /* Headers */ = {
			isa = PBXHeadersBuildPhase;
			buildActionMask = 2147483647;
			files = (
				4F2C15851E075B8700E160D4 /* LoopUI.h in Headers */,
			);
			runOnlyForDeploymentPostprocessing = 0;
		};
/* End PBXHeadersBuildPhase section */

/* Begin PBXNativeTarget section */
		43776F8B1B8022E90074EA36 /* Loop */ = {
			isa = PBXNativeTarget;
			buildConfigurationList = 43776FB61B8022E90074EA36 /* Build configuration list for PBXNativeTarget "Loop" */;
			buildPhases = (
				C1D1405722FB66DF00DA6242 /* Build Derived Assets */,
				43776F881B8022E90074EA36 /* Sources */,
				43776F891B8022E90074EA36 /* Frameworks */,
				43776F8A1B8022E90074EA36 /* Resources */,
				43A9439C1B926B7B0051FA24 /* Embed Watch Content */,
				43A943AE1B928D400051FA24 /* Embed Frameworks */,
				43EDDBEF1C361BCE007D89B5 /* Copy Frameworks with Carthage */,
				C16DA84322E8E5FF008624C2 /* Install Plugins */,
				C1D19800232CFA2A0096D646 /* Capture Build Details */,
				4F70C1EC1DE8DCA8006380B7 /* Embed App Extensions */,
			);
			buildRules = (
			);
			dependencies = (
				4F7528971DFE1ED400C322D6 /* PBXTargetDependency */,
				43A943931B926B7B0051FA24 /* PBXTargetDependency */,
				4F70C1E71DE8DCA7006380B7 /* PBXTargetDependency */,
				43D9FFD521EAE05D00AF44BF /* PBXTargetDependency */,
			);
			name = Loop;
			productName = Loop;
			productReference = 43776F8C1B8022E90074EA36 /* Loop.app */;
			productType = "com.apple.product-type.application";
		};
		43A943711B926B7B0051FA24 /* WatchApp */ = {
			isa = PBXNativeTarget;
			buildConfigurationList = 43A943991B926B7B0051FA24 /* Build configuration list for PBXNativeTarget "WatchApp" */;
			buildPhases = (
				C1D1406222FB7ED200DA6242 /* Build Derived Assets */,
				43A943701B926B7B0051FA24 /* Resources */,
				43A943981B926B7B0051FA24 /* Embed App Extensions */,
				43105EF81BADC8F9009CD81E /* Frameworks */,
			);
			buildRules = (
			);
			dependencies = (
				43A943811B926B7B0051FA24 /* PBXTargetDependency */,
			);
			name = WatchApp;
			productName = WatchApp;
			productReference = 43A943721B926B7B0051FA24 /* WatchApp.app */;
			productType = "com.apple.product-type.application.watchapp2";
		};
		43A9437D1B926B7B0051FA24 /* WatchApp Extension */ = {
			isa = PBXNativeTarget;
			buildConfigurationList = 43A943951B926B7B0051FA24 /* Build configuration list for PBXNativeTarget "WatchApp Extension" */;
			buildPhases = (
				43A9437A1B926B7B0051FA24 /* Sources */,
				43A9437B1B926B7B0051FA24 /* Frameworks */,
				43A9437C1B926B7B0051FA24 /* Resources */,
				43C667D71C5577280050C674 /* Embed Frameworks */,
				43FF3DF620A8EFE800F8E62C /* Copy Frameworks with Carthage */,
			);
			buildRules = (
			);
			dependencies = (
				C117ED71232EDB3200DA57CD /* PBXTargetDependency */,
			);
			name = "WatchApp Extension";
			productName = "WatchApp Extension";
			productReference = 43A9437E1B926B7B0051FA24 /* WatchApp Extension.appex */;
			productType = "com.apple.product-type.watchkit2-extension";
		};
		43D9001A21EB209400AF44BF /* LoopCore-watchOS */ = {
			isa = PBXNativeTarget;
			buildConfigurationList = 43D9002721EB209400AF44BF /* Build configuration list for PBXNativeTarget "LoopCore-watchOS" */;
			buildPhases = (
				43D9001D21EB209400AF44BF /* Headers */,
				43D9001F21EB209400AF44BF /* Sources */,
				43D9002321EB209400AF44BF /* Frameworks */,
				43D9002621EB209400AF44BF /* Resources */,
			);
			buildRules = (
			);
			dependencies = (
			);
			name = "LoopCore-watchOS";
			productName = LoopCore;
			productReference = 43D9002A21EB209400AF44BF /* LoopCore.framework */;
			productType = "com.apple.product-type.framework";
		};
		43D9FFA121EA9A0C00AF44BF /* Learn */ = {
			isa = PBXNativeTarget;
			buildConfigurationList = 43D9FFB321EA9A0F00AF44BF /* Build configuration list for PBXNativeTarget "Learn" */;
			buildPhases = (
				43D9FF9E21EA9A0C00AF44BF /* Sources */,
				43D9FF9F21EA9A0C00AF44BF /* Frameworks */,
				43D9FFA021EA9A0C00AF44BF /* Resources */,
				43D9FFDF21EAE3C600AF44BF /* Embed Frameworks */,
				43D9FFE221EAE40600AF44BF /* Copy Frameworks with Carthage */,
			);
			buildRules = (
			);
			dependencies = (
				43D9FFBA21EA9CA400AF44BF /* PBXTargetDependency */,
				A942E447225FD9A300DD4980 /* PBXTargetDependency */,
			);
			name = Learn;
			productName = Learn;
			productReference = 43D9FFA221EA9A0C00AF44BF /* Learn.app */;
			productType = "com.apple.product-type.application";
		};
		43D9FFCE21EAE05D00AF44BF /* LoopCore */ = {
			isa = PBXNativeTarget;
			buildConfigurationList = 43D9FFD821EAE05D00AF44BF /* Build configuration list for PBXNativeTarget "LoopCore" */;
			buildPhases = (
				43D9FFCA21EAE05D00AF44BF /* Headers */,
				43D9FFCB21EAE05D00AF44BF /* Sources */,
				43D9FFCC21EAE05D00AF44BF /* Frameworks */,
				43D9FFCD21EAE05D00AF44BF /* Resources */,
			);
			buildRules = (
			);
			dependencies = (
			);
			name = LoopCore;
			productName = LoopCore;
			productReference = 43D9FFCF21EAE05D00AF44BF /* LoopCore.framework */;
			productType = "com.apple.product-type.framework";
		};
		43E2D8D01D20BF42004DA55F /* DoseMathTests */ = {
			isa = PBXNativeTarget;
			buildConfigurationList = 43E2D8D61D20BF42004DA55F /* Build configuration list for PBXNativeTarget "DoseMathTests" */;
			buildPhases = (
				43E2D8CD1D20BF42004DA55F /* Sources */,
				43E2D8CE1D20BF42004DA55F /* Frameworks */,
				43E2D8CF1D20BF42004DA55F /* Resources */,
				43E2D8DD1D20C072004DA55F /* CopyFiles */,
				A942E448225FD9D500DD4980 /* Copy Frameworks with Carthage */,
			);
			buildRules = (
			);
			dependencies = (
				A942E445225FD97F00DD4980 /* PBXTargetDependency */,
			);
			name = DoseMathTests;
			productName = DoseMathTests;
			productReference = 43E2D8D11D20BF42004DA55F /* DoseMathTests.xctest */;
			productType = "com.apple.product-type.bundle.unit-test";
		};
		43E2D90A1D20C581004DA55F /* LoopTests */ = {
			isa = PBXNativeTarget;
			buildConfigurationList = 43E2D9121D20C581004DA55F /* Build configuration list for PBXNativeTarget "LoopTests" */;
			buildPhases = (
				43E2D9071D20C581004DA55F /* Sources */,
				43E2D9081D20C581004DA55F /* Frameworks */,
				43E2D9091D20C581004DA55F /* Resources */,
			);
			buildRules = (
			);
			dependencies = (
				43E2D9111D20C581004DA55F /* PBXTargetDependency */,
			);
			name = LoopTests;
			productName = LoopTests;
			productReference = 43E2D90B1D20C581004DA55F /* LoopTests.xctest */;
			productType = "com.apple.product-type.bundle.unit-test";
		};
		4F70C1DB1DE8DCA7006380B7 /* Loop Status Extension */ = {
			isa = PBXNativeTarget;
			buildConfigurationList = 4F70C1EB1DE8DCA8006380B7 /* Build configuration list for PBXNativeTarget "Loop Status Extension" */;
			buildPhases = (
				4F70C1D81DE8DCA7006380B7 /* Sources */,
				4F70C1D91DE8DCA7006380B7 /* Frameworks */,
				4F70C1DA1DE8DCA7006380B7 /* Resources */,
			);
			buildRules = (
			);
			dependencies = (
				43D9000D21EB0BEA00AF44BF /* PBXTargetDependency */,
				4F7528991DFE1ED800C322D6 /* PBXTargetDependency */,
			);
			name = "Loop Status Extension";
			productName = "Loop Status Extension";
			productReference = 4F70C1DC1DE8DCA7006380B7 /* Loop Status Extension.appex */;
			productType = "com.apple.product-type.app-extension";
		};
		4F75288A1DFE1DC600C322D6 /* LoopUI */ = {
			isa = PBXNativeTarget;
			buildConfigurationList = 4F7528921DFE1DC600C322D6 /* Build configuration list for PBXNativeTarget "LoopUI" */;
			buildPhases = (
				4F7528861DFE1DC600C322D6 /* Sources */,
				4F7528871DFE1DC600C322D6 /* Frameworks */,
				4F7528881DFE1DC600C322D6 /* Headers */,
				4F7528891DFE1DC600C322D6 /* Resources */,
			);
			buildRules = (
			);
			dependencies = (
				43D9001321EB137A00AF44BF /* PBXTargetDependency */,
			);
			name = LoopUI;
			productName = LoopUI;
			productReference = 4F75288B1DFE1DC600C322D6 /* LoopUI.framework */;
			productType = "com.apple.product-type.framework";
		};
/* End PBXNativeTarget section */

/* Begin PBXProject section */
		43776F841B8022E90074EA36 /* Project object */ = {
			isa = PBXProject;
			attributes = {
				LastSwiftUpdateCheck = 1010;
				LastUpgradeCheck = 1010;
				ORGANIZATIONNAME = "LoopKit Authors";
				TargetAttributes = {
					432CF87720D8B8380066B889 = {
						CreatedOnToolsVersion = 9.4;
						ProvisioningStyle = Automatic;
					};
					43776F8B1B8022E90074EA36 = {
						CreatedOnToolsVersion = 7.0;
						LastSwiftMigration = 1020;
						ProvisioningStyle = Manual;
						SystemCapabilities = {
							com.apple.ApplicationGroups.iOS = {
								enabled = 1;
							};
							com.apple.BackgroundModes = {
								enabled = 1;
							};
							com.apple.HealthKit = {
								enabled = 1;
							};
							com.apple.Keychain = {
								enabled = 0;
							};
							com.apple.Siri = {
								enabled = 1;
							};
						};
					};
					43A943711B926B7B0051FA24 = {
						CreatedOnToolsVersion = 7.0;
						LastSwiftMigration = 0800;
						ProvisioningStyle = Manual;
						SystemCapabilities = {
							com.apple.ApplicationGroups.iOS = {
								enabled = 0;
							};
							com.apple.BackgroundModes.watchos.app = {
								enabled = 0;
							};
						};
					};
					43A9437D1B926B7B0051FA24 = {
						CreatedOnToolsVersion = 7.0;
						LastSwiftMigration = 1020;
						ProvisioningStyle = Manual;
						SystemCapabilities = {
							com.apple.ApplicationGroups.iOS = {
								enabled = 0;
							};
							com.apple.HealthKit = {
								enabled = 0;
							};
							com.apple.HealthKit.watchos = {
								enabled = 1;
							};
							com.apple.Keychain = {
								enabled = 0;
							};
							com.apple.Siri = {
								enabled = 1;
							};
						};
					};
					43D9001A21EB209400AF44BF = {
						LastSwiftMigration = 1020;
						ProvisioningStyle = Automatic;
					};
					43D9FFA121EA9A0C00AF44BF = {
						CreatedOnToolsVersion = 10.1;
						LastSwiftMigration = 1020;
						ProvisioningStyle = Automatic;
						SystemCapabilities = {
							com.apple.ApplicationGroups.iOS = {
								enabled = 1;
							};
							com.apple.HealthKit = {
								enabled = 1;
							};
						};
					};
					43D9FFCE21EAE05D00AF44BF = {
						CreatedOnToolsVersion = 10.1;
						LastSwiftMigration = 1020;
						ProvisioningStyle = Automatic;
					};
					43E2D8D01D20BF42004DA55F = {
						CreatedOnToolsVersion = 7.3.1;
						LastSwiftMigration = 0800;
						ProvisioningStyle = Automatic;
					};
					43E2D90A1D20C581004DA55F = {
						CreatedOnToolsVersion = 7.3.1;
						LastSwiftMigration = 0800;
						ProvisioningStyle = Automatic;
						TestTargetID = 43776F8B1B8022E90074EA36;
					};
					4F70C1DB1DE8DCA7006380B7 = {
						CreatedOnToolsVersion = 8.1;
						LastSwiftMigration = 1020;
						ProvisioningStyle = Manual;
						SystemCapabilities = {
							com.apple.ApplicationGroups.iOS = {
								enabled = 1;
							};
						};
					};
					4F75288A1DFE1DC600C322D6 = {
						CreatedOnToolsVersion = 8.1;
						LastSwiftMigration = 1020;
						ProvisioningStyle = Automatic;
					};
				};
			};
			buildConfigurationList = 43776F871B8022E90074EA36 /* Build configuration list for PBXProject "Loop" */;
			compatibilityVersion = "Xcode 8.0";
			developmentRegion = en;
			hasScannedForEncodings = 0;
			knownRegions = (
				en,
				Base,
				fr,
				de,
				"zh-Hans",
				it,
				nl,
				nb,
				es,
				pl,
				ru,
			);
			mainGroup = 43776F831B8022E90074EA36;
			productRefGroup = 43776F8D1B8022E90074EA36 /* Products */;
			projectDirPath = "";
			projectRoot = "";
			targets = (
				43776F8B1B8022E90074EA36 /* Loop */,
				4F70C1DB1DE8DCA7006380B7 /* Loop Status Extension */,
				43A943711B926B7B0051FA24 /* WatchApp */,
				43A9437D1B926B7B0051FA24 /* WatchApp Extension */,
				43D9FFA121EA9A0C00AF44BF /* Learn */,
				43D9FFCE21EAE05D00AF44BF /* LoopCore */,
				43D9001A21EB209400AF44BF /* LoopCore-watchOS */,
				4F75288A1DFE1DC600C322D6 /* LoopUI */,
				43E2D8D01D20BF42004DA55F /* DoseMathTests */,
				43E2D90A1D20C581004DA55F /* LoopTests */,
				432CF87720D8B8380066B889 /* Cartfile */,
			);
		};
/* End PBXProject section */

/* Begin PBXResourcesBuildPhase section */
		43776F8A1B8022E90074EA36 /* Resources */ = {
			isa = PBXResourcesBuildPhase;
			buildActionMask = 2147483647;
			files = (
				C13255D6223E7BE2008AF50C /* BolusProgressTableViewCell.xib in Resources */,
				43FCBBC21E51710B00343C1B /* LaunchScreen.storyboard in Resources */,
				A966152623EA5A26005D8B29 /* DefaultAssets.xcassets in Resources */,
				A966152723EA5A26005D8B29 /* DerivedAssets.xcassets in Resources */,
				7D70764F1FE06EE1004AC8EA /* InfoPlist.strings in Resources */,
				7D7076631FE06EE4004AC8EA /* Localizable.strings in Resources */,
				43776F971B8022E90074EA36 /* Main.storyboard in Resources */,
			);
			runOnlyForDeploymentPostprocessing = 0;
		};
		43A943701B926B7B0051FA24 /* Resources */ = {
			isa = PBXResourcesBuildPhase;
			buildActionMask = 2147483647;
			files = (
				A966152B23EA5A37005D8B29 /* DerivedAssets.xcassets in Resources */,
				C1C73F0D1DE3D0270022FC89 /* InfoPlist.strings in Resources */,
				43A943761B926B7B0051FA24 /* Interface.storyboard in Resources */,
				A966152A23EA5A37005D8B29 /* DefaultAssets.xcassets in Resources */,
			);
			runOnlyForDeploymentPostprocessing = 0;
		};
		43A9437C1B926B7B0051FA24 /* Resources */ = {
			isa = PBXResourcesBuildPhase;
			buildActionMask = 2147483647;
			files = (
				7D70765E1FE06EE3004AC8EA /* Localizable.strings in Resources */,
				7D70763A1FE06EDF004AC8EA /* InfoPlist.strings in Resources */,
				7D70763F1FE06EDF004AC8EA /* ckcomplication.strings in Resources */,
				43A943901B926B7B0051FA24 /* Assets.xcassets in Resources */,
			);
			runOnlyForDeploymentPostprocessing = 0;
		};
		43D9002621EB209400AF44BF /* Resources */ = {
			isa = PBXResourcesBuildPhase;
			buildActionMask = 2147483647;
			files = (
			);
			runOnlyForDeploymentPostprocessing = 0;
		};
		43D9FFA021EA9A0C00AF44BF /* Resources */ = {
			isa = PBXResourcesBuildPhase;
			buildActionMask = 2147483647;
			files = (
				43D9FFAF21EA9A0F00AF44BF /* LaunchScreen.storyboard in Resources */,
				43D9FFAC21EA9A0F00AF44BF /* Assets.xcassets in Resources */,
				43D9FFAA21EA9A0C00AF44BF /* Main.storyboard in Resources */,
			);
			runOnlyForDeploymentPostprocessing = 0;
		};
		43D9FFCD21EAE05D00AF44BF /* Resources */ = {
			isa = PBXResourcesBuildPhase;
			buildActionMask = 2147483647;
			files = (
			);
			runOnlyForDeploymentPostprocessing = 0;
		};
		43E2D8CF1D20BF42004DA55F /* Resources */ = {
			isa = PBXResourcesBuildPhase;
			buildActionMask = 2147483647;
			files = (
				7D7076591FE06EE2004AC8EA /* Localizable.strings in Resources */,
				43E2D8F21D20C0DB004DA55F /* recommend_temp_basal_no_change_glucose.json in Resources */,
				43E2D8F61D20C0DB004DA55F /* recommend_temp_basal_start_low_end_in_range.json in Resources */,
				C17824A31E19EAB600D9D25C /* recommend_temp_basal_start_very_low_end_high.json in Resources */,
				43E2D8F41D20C0DB004DA55F /* recommend_temp_basal_start_high_end_low.json in Resources */,
				43E2D8EF1D20C0DB004DA55F /* recommend_temp_basal_high_and_falling.json in Resources */,
				436D9BF81F6F4EA100CFA75F /* recommended_temp_start_low_end_just_above_range.json in Resources */,
				7D7076681FE0702F004AC8EA /* InfoPlist.strings in Resources */,
				43E2D8ED1D20C0DB004DA55F /* recommend_temp_basal_correct_low_at_min.json in Resources */,
				43E2D8F01D20C0DB004DA55F /* recommend_temp_basal_high_and_rising.json in Resources */,
				C12F21A71DFA79CB00748193 /* recommend_temp_basal_very_low_end_in_range.json in Resources */,
				43E2D8F11D20C0DB004DA55F /* recommend_temp_basal_in_range_and_rising.json in Resources */,
				43E2D8EE1D20C0DB004DA55F /* recommend_temp_basal_flat_and_high.json in Resources */,
				C1C6591C1E1B1FDA0025CC58 /* recommend_temp_basal_dropping_then_rising.json in Resources */,
				43E2D8F31D20C0DB004DA55F /* recommend_temp_basal_start_high_end_in_range.json in Resources */,
				43E2D8F51D20C0DB004DA55F /* recommend_temp_basal_start_low_end_high.json in Resources */,
				C10B28461EA9BA5E006EA1FC /* far_future_high_bg_forecast.json in Resources */,
				43E2D8EC1D20C0DB004DA55F /* read_selected_basal_profile.json in Resources */,
			);
			runOnlyForDeploymentPostprocessing = 0;
		};
		43E2D9091D20C581004DA55F /* Resources */ = {
			isa = PBXResourcesBuildPhase;
			buildActionMask = 2147483647;
			files = (
				7D2366E621250E0A0028B67D /* InfoPlist.strings in Resources */,
			);
			runOnlyForDeploymentPostprocessing = 0;
		};
		4F70C1DA1DE8DCA7006380B7 /* Resources */ = {
			isa = PBXResourcesBuildPhase;
			buildActionMask = 2147483647;
			files = (
				4F70C1E41DE8DCA7006380B7 /* MainInterface.storyboard in Resources */,
				7D7076541FE06EE2004AC8EA /* InfoPlist.strings in Resources */,
				7D7076351FE06EDE004AC8EA /* Localizable.strings in Resources */,
			);
			runOnlyForDeploymentPostprocessing = 0;
		};
		4F7528891DFE1DC600C322D6 /* Resources */ = {
			isa = PBXResourcesBuildPhase;
			buildActionMask = 2147483647;
			files = (
				4F2C15971E09E94E00E160D4 /* HUDAssets.xcassets in Resources */,
				7D70764A1FE06EE1004AC8EA /* Localizable.strings in Resources */,
				7D7076451FE06EE0004AC8EA /* InfoPlist.strings in Resources */,
				4F2C15951E09BF3C00E160D4 /* HUDView.xib in Resources */,
				B4E96D5D248A82A2002DABAD /* StatusBarHUDView.xib in Resources */,
				B4E96D59248A7F9A002DABAD /* AlertStatusHUDView.xib in Resources */,
			);
			runOnlyForDeploymentPostprocessing = 0;
		};
/* End PBXResourcesBuildPhase section */

/* Begin PBXShellScriptBuildPhase section */
		432CF87B20D8B8490066B889 /* Build Carthage Dependencies */ = {
			isa = PBXShellScriptBuildPhase;
			buildActionMask = 2147483647;
			files = (
			);
			inputPaths = (
			);
			name = "Build Carthage Dependencies";
			outputPaths = (
			);
			runOnlyForDeploymentPostprocessing = 0;
			shellPath = /bin/sh;
			shellScript = "if [ -f $PROJECT_DIR/.gitmodules ]; then\n    echo \"Skipping checkout due to presence of .gitmodules file\"\n    if [ $ACTION = \"install\" ]; then\n        echo \"You're installing: Make sure to keep all submodules up-to-date and run carthage build after changes.\"\n    fi\nelse\n    echo \"Bootstrapping carthage dependencies\"\n    unset LLVM_TARGET_TRIPLE_SUFFIX\n    if ! cmp -s Cartfile.Resolved Carthage/Cartfile.resolved; then\n        time /usr/local/bin/carthage bootstrap --project-directory \"$SRCROOT\" --cache-builds --verbose\n        cp Cartfile.resolved Carthage\n    else\n        echo \"Carthage: not bootstrapping\"\n    fi\nfi\n";
		};
		432CF88220D8BCD90066B889 /* Homebrew & Carthage Setup */ = {
			isa = PBXShellScriptBuildPhase;
			buildActionMask = 2147483647;
			files = (
			);
			inputPaths = (
			);
			name = "Homebrew & Carthage Setup";
			outputPaths = (
			);
			runOnlyForDeploymentPostprocessing = 0;
			shellPath = /bin/sh;
			shellScript = "if ! [ -x \"$(command -v brew)\" ]; then\n    # Install Homebrew\n    ruby -e \"$(curl -fsSL https://raw.githubusercontent.com/Homebrew/install/master/install)\"\nfi\n\nif brew ls carthage > /dev/null; then\n    brew upgrade carthage || echo \"Continuing…\"\nelse\n    brew install carthage\nfi\n";
		};
		43D9FFE221EAE40600AF44BF /* Copy Frameworks with Carthage */ = {
			isa = PBXShellScriptBuildPhase;
			buildActionMask = 2147483647;
			files = (
			);
			inputFileListPaths = (
			);
			inputPaths = (
				"$(BUILT_PRODUCTS_DIR)/LoopKit.framework/LoopKit",
				"$(BUILT_PRODUCTS_DIR)/LoopKitUI.framework/LoopKitUI",
				"$(BUILT_PRODUCTS_DIR)/SwiftCharts.framework/SwiftCharts",
			);
			name = "Copy Frameworks with Carthage";
			outputFileListPaths = (
			);
			outputPaths = (
				"$(BUILT_PRODUCTS_DIR)/$(FRAMEWORKS_FOLDER_PATH)/LoopKit.framework",
				"$(BUILT_PRODUCTS_DIR)/$(FRAMEWORKS_FOLDER_PATH)/LoopKitUI.framework",
				"$(BUILT_PRODUCTS_DIR)/$(FRAMEWORKS_FOLDER_PATH)/SwiftCharts.framework",
			);
			runOnlyForDeploymentPostprocessing = 0;
			shellPath = /bin/sh;
			shellScript = "\"${SRCROOT}/Scripts/copy-frameworks.sh\"\n\n";
		};
		43EDDBEF1C361BCE007D89B5 /* Copy Frameworks with Carthage */ = {
			isa = PBXShellScriptBuildPhase;
			buildActionMask = 2147483647;
			files = (
			);
			inputPaths = (
				"$(BUILT_PRODUCTS_DIR)/LoopKit.framework/LoopKit",
				"$(BUILT_PRODUCTS_DIR)/SwiftCharts.framework/SwiftCharts",
				"$(BUILT_PRODUCTS_DIR)/LoopKitUI.framework/LoopKitUI",
				"$(BUILT_PRODUCTS_DIR)/LoopTestingKit.framework/LoopTestingKit",
				"$(BUILT_PRODUCTS_DIR)/MockKit.framework/MockKit",
				"$(BUILT_PRODUCTS_DIR)/MockKitUI.framework/MockKitUI",
				"$(BUILT_PRODUCTS_DIR)/MKRingProgressView.framework/MKRingProgressView",
			);
			name = "Copy Frameworks with Carthage";
			outputPaths = (
				"$(BUILT_PRODUCTS_DIR)/$(FRAMEWORKS_FOLDER_PATH)/LoopKit.framework",
				"$(BUILT_PRODUCTS_DIR)/$(FRAMEWORKS_FOLDER_PATH)/SwiftCharts.framework",
				"$(BUILT_PRODUCTS_DIR)/$(FRAMEWORKS_FOLDER_PATH)/LoopKitUI.framework",
				"$(BUILT_PRODUCTS_DIR)/$(FRAMEWORKS_FOLDER_PATH)/LoopTestingKit.framework",
				"$(BUILT_PRODUCTS_DIR)/$(FRAMEWORKS_FOLDER_PATH)/MockKit.framework",
				"$(BUILT_PRODUCTS_DIR)/$(FRAMEWORKS_FOLDER_PATH)/MockKitUI.framework",
				"$(BUILT_PRODUCTS_DIR)/$(FRAMEWORKS_FOLDER_PATH)/MKRingProgressView.framework",
			);
			runOnlyForDeploymentPostprocessing = 0;
			shellPath = /bin/sh;
			shellScript = "\"${SRCROOT}/Scripts/copy-frameworks.sh\"\n";
		};
		43FF3DF620A8EFE800F8E62C /* Copy Frameworks with Carthage */ = {
			isa = PBXShellScriptBuildPhase;
			buildActionMask = 2147483647;
			files = (
			);
			inputPaths = (
				"$(BUILT_PRODUCTS_DIR)/LoopKit.framework/LoopKit",
			);
			name = "Copy Frameworks with Carthage";
			outputPaths = (
				"$(BUILT_PRODUCTS_DIR)/$(FRAMEWORKS_FOLDER_PATH)/LoopKit.framework",
			);
			runOnlyForDeploymentPostprocessing = 0;
			shellPath = /bin/sh;
			shellScript = "\"${SRCROOT}/Scripts/copy-frameworks.sh\"\n";
		};
		A942E448225FD9D500DD4980 /* Copy Frameworks with Carthage */ = {
			isa = PBXShellScriptBuildPhase;
			buildActionMask = 2147483647;
			files = (
			);
			inputFileListPaths = (
			);
			inputPaths = (
				"$(BUILT_PRODUCTS_DIR)/LoopKit.framework/LoopKit",
			);
			name = "Copy Frameworks with Carthage";
			outputFileListPaths = (
			);
			outputPaths = (
				"$(BUILT_PRODUCTS_DIR)/$(FRAMEWORKS_FOLDER_PATH)/LoopKit.framework",
			);
			runOnlyForDeploymentPostprocessing = 0;
			shellPath = /bin/sh;
			shellScript = "\"${SRCROOT}/Scripts/copy-frameworks.sh\"\n\n";
		};
		C16DA84322E8E5FF008624C2 /* Install Plugins */ = {
			isa = PBXShellScriptBuildPhase;
			buildActionMask = 2147483647;
			files = (
			);
			inputFileListPaths = (
			);
			inputPaths = (
			);
			name = "Install Plugins";
			outputFileListPaths = (
			);
			outputPaths = (
			);
			runOnlyForDeploymentPostprocessing = 0;
			shellPath = /bin/sh;
			shellScript = "\"${SRCROOT}/Scripts/copy-plugins.sh\"\n";
		};
		C1D1405722FB66DF00DA6242 /* Build Derived Assets */ = {
			isa = PBXShellScriptBuildPhase;
			buildActionMask = 2147483647;
			files = (
			);
			inputFileListPaths = (
			);
			inputPaths = (
			);
			name = "Build Derived Assets";
			outputFileListPaths = (
			);
			outputPaths = (
			);
			runOnlyForDeploymentPostprocessing = 0;
			shellPath = /bin/sh;
			shellScript = "\"${SRCROOT}/Scripts/build-derived-assets.sh\" \"${SRCROOT}/Loop\"\n";
		};
		C1D1406222FB7ED200DA6242 /* Build Derived Assets */ = {
			isa = PBXShellScriptBuildPhase;
			buildActionMask = 2147483647;
			files = (
			);
			inputFileListPaths = (
			);
			inputPaths = (
			);
			name = "Build Derived Assets";
			outputFileListPaths = (
			);
			outputPaths = (
			);
			runOnlyForDeploymentPostprocessing = 0;
			shellPath = /bin/sh;
			shellScript = "\"${SRCROOT}/Scripts/build-derived-assets.sh\" \"${SRCROOT}/WatchApp\"\n";
		};
		C1D19800232CFA2A0096D646 /* Capture Build Details */ = {
			isa = PBXShellScriptBuildPhase;
			buildActionMask = 2147483647;
			files = (
			);
			inputFileListPaths = (
			);
			inputPaths = (
			);
			name = "Capture Build Details";
			outputFileListPaths = (
			);
			outputPaths = (
			);
			runOnlyForDeploymentPostprocessing = 0;
			shellPath = /bin/sh;
			shellScript = "\"${SRCROOT}/Scripts/capture-build-details.sh\"\n";
		};
/* End PBXShellScriptBuildPhase section */

/* Begin PBXSourcesBuildPhase section */
		43776F881B8022E90074EA36 /* Sources */ = {
			isa = PBXSourcesBuildPhase;
			buildActionMask = 2147483647;
			files = (
				C17824A51E1AD4D100D9D25C /* BolusRecommendation.swift in Sources */,
				4F70C2131DE90339006380B7 /* StatusExtensionContext.swift in Sources */,
				43C05CC521EC29E3006FB252 /* TextFieldTableViewCell.swift in Sources */,
				4FF4D1001E18374700846527 /* WatchContext.swift in Sources */,
				C1D289B522F90A52003FFBD9 /* BasalDeliveryState.swift in Sources */,
				4F2C15821E074FC600E160D4 /* NSTimeInterval.swift in Sources */,
				4311FB9B1F37FE1B00D4C0A7 /* TitleSubtitleTextFieldTableViewCell.swift in Sources */,
				C1FB428F217921D600FAB378 /* PumpManagerUI.swift in Sources */,
				43C513191E864C4E001547C7 /* GlucoseRangeSchedule.swift in Sources */,
				43A51E1F1EB6D62A000736CC /* CarbAbsorptionViewController.swift in Sources */,
				43776F901B8022E90074EA36 /* AppDelegate.swift in Sources */,
				4372E48B213CB5F00068E043 /* Double.swift in Sources */,
				430B29932041F5B300BA9F93 /* UserDefaults+Loop.swift in Sources */,
				43CE7CDE1CA8B63E003CC1B0 /* Data.swift in Sources */,
				1D080CBD2473214A00356610 /* AlertStore.xcdatamodeld in Sources */,
				A999D40A24663DC7004C89D4 /* CarbStore.swift in Sources */,
				C1F8B243223E73FD00DD66CF /* BolusProgressTableViewCell.swift in Sources */,
				89D6953E23B6DF8A002B3066 /* PotentialCarbEntryTableViewCell.swift in Sources */,
				89CA2B30226C0161004D9350 /* DirectoryObserver.swift in Sources */,
				1DA649A7244126CD00F61E75 /* UserNotificationAlertPresenter.swift in Sources */,
				439A7942211F631C0041B75F /* RootNavigationController.swift in Sources */,
				4F11D3C020DCBEEC006E072C /* GlucoseBackfillRequestUserInfo.swift in Sources */,
				892ADE0A2446E9C3007CE08C /* ExplicitlyDismissibleModal.swift in Sources */,
				43F5C2DB1B92A5E1003EB13D /* SettingsTableViewController.swift in Sources */,
				89E267FC2292456700A3F2AF /* FeatureFlags.swift in Sources */,
				43A567691C94880B00334FAC /* LoopDataManager.swift in Sources */,
				1DA649A9244126DA00F61E75 /* InAppModalAlertPresenter.swift in Sources */,
				43B260491ED248FB008CAA77 /* CarbEntryTableViewCell.swift in Sources */,
				4302F4E11D4E9C8900F0FCAF /* TextFieldTableViewController.swift in Sources */,
				43F64DD91D9C92C900D24DC6 /* TitleSubtitleTableViewCell.swift in Sources */,
				89BE75C92464B50600B145D9 /* DismissibleHostingController.swift in Sources */,
				43FCEEA9221A615B0013DD30 /* StatusChartsManager.swift in Sources */,
				A9F703752489C9A000C98AD8 /* GlucoseStore+SimulatedCoreData.swift in Sources */,
				43511CE321FD80E400566C63 /* StandardRetrospectiveCorrection.swift in Sources */,
				43E3449F1B9D68E900C85C07 /* StatusTableViewController.swift in Sources */,
				A9CBE45A248ACBE1008E7BA2 /* DosingDecisionStore+SimulatedCoreData.swift in Sources */,
				A9C62D8A2331703100535612 /* ServicesManager.swift in Sources */,
				43DBF0531C93EC8200B3C386 /* DeviceDataManager.swift in Sources */,
				C17824A01E19CF9800D9D25C /* GlucoseThresholdTableViewController.swift in Sources */,
				4372E487213C86240068E043 /* SampleValue.swift in Sources */,
				4346D1E71C77F5FE00ABAFE3 /* ChartTableViewCell.swift in Sources */,
				437CEEE41CDE5C0A003C8C80 /* UIImage.swift in Sources */,
				C1201E2C23ECDBD0002DA84A /* WatchContextRequestUserInfo.swift in Sources */,
				1D4A3E2D2478628500FD601B /* StoredAlert+CoreDataClass.swift in Sources */,
				892ADE082446E1C2007CE08C /* SuspendThresholdEditor.swift in Sources */,
				892D7C5123B54A15008A9656 /* CarbEntryViewController.swift in Sources */,
				A999D40424663CE1004C89D4 /* DoseStore.swift in Sources */,
				43DBF0591C93F73800B3C386 /* CarbEntryTableViewController.swift in Sources */,
				89CA2B32226C18B8004D9350 /* TestingScenariosTableViewController.swift in Sources */,
				43E93FB71E469A5100EAB8DB /* HKUnit.swift in Sources */,
				43C05CAF21EB2C24006FB252 /* NSBundle.swift in Sources */,
				1DB1065124467E18005542BD /* AlertManager.swift in Sources */,
				43BFF0BC1E45C80600FF19A9 /* UIColor+Loop.swift in Sources */,
				43C0944A1CACCC73001F6403 /* NotificationManager.swift in Sources */,
				43D9003321EB258C00AF44BF /* InsulinModelSettings+Loop.swift in Sources */,
				434FF1EE1CF27EEF000DB779 /* UITableViewCell.swift in Sources */,
				439BED2A1E76093C00B0AED5 /* CGMManager.swift in Sources */,
				C165B8CE23302C5D0004112E /* RemoteCommand.swift in Sources */,
				438172D91F4E9E37003C3328 /* NewPumpEvent.swift in Sources */,
				899012C3246F442F007B88BA /* CorrectionRangeOverridesEditor.swift in Sources */,
				4389916B1E91B689000EEF90 /* ChartSettings+Loop.swift in Sources */,
				C178249A1E1999FA00D9D25C /* CaseCountable.swift in Sources */,
				43DBF04C1C93B8D700B3C386 /* BolusViewController.swift in Sources */,
				A9CBE458248AB564008E7BA2 /* DoseStore+SimulatedCoreData.swift in Sources */,
				4FB76FBB1E8C42CF00B39636 /* UIColor.swift in Sources */,
				4374B5EF209D84BF00D17AA8 /* OSLog.swift in Sources */,
				A9C62D882331703100535612 /* Service.swift in Sources */,
				4F6663941E905FD2009E74FC /* ChartColorPalette+Loop.swift in Sources */,
				A9F703732489BC8500C98AD8 /* CarbStore+SimulatedCoreData.swift in Sources */,
				4328E0351CFC0AE100E199AA /* WatchDataManager.swift in Sources */,
				4345E3FC21F04911009E00E5 /* UIColor+HIG.swift in Sources */,
				1D4A3E2E2478628500FD601B /* StoredAlert+CoreDataProperties.swift in Sources */,
				43D381621EBD9759007F8C8F /* HeaderValuesTableViewCell.swift in Sources */,
				A9C62D892331703100535612 /* LoggingServicesManager.swift in Sources */,
				89E267FF229267DF00A3F2AF /* Optional.swift in Sources */,
				43785E982120E7060057DED1 /* Intents.intentdefinition in Sources */,
				A98556852493F901000FD662 /* AlertStore+SimulatedCoreData.swift in Sources */,
				899433B823FE129800FA4BEA /* OverrideBadgeView.swift in Sources */,
				4302F4E31D4EA54200F0FCAF /* InsulinDeliveryTableViewController.swift in Sources */,
				4FC8C8011DEB93E400A1452E /* NSUserDefaults+StatusExtension.swift in Sources */,
				43E93FB61E469A4000EAB8DB /* NumberFormatter.swift in Sources */,
				C1FB428C217806A400FAB378 /* StateColorPalette.swift in Sources */,
				4F08DE8F1E7BB871006741EA /* CollectionType+Loop.swift in Sources */,
				A9F703772489D8AA00C98AD8 /* PersistentDeviceLog+SimulatedCoreData.swift in Sources */,
				435400341C9F878D00D5819C /* SetBolusUserInfo.swift in Sources */,
				A9B607B0247F000F00792BE4 /* UserNotifications+Loop.swift in Sources */,
				43F89CA322BDFBBD006BB54E /* UIActivityIndicatorView.swift in Sources */,
				A999D40624663D18004C89D4 /* PumpManagerError.swift in Sources */,
				437D9BA31D7BC977007245E8 /* PredictionTableViewController.swift in Sources */,
				4344628F20A7ADD500C4BE6F /* UserDefaults+CGM.swift in Sources */,
				43F41C371D3BF32400C11ED6 /* UIAlertController.swift in Sources */,
				1D2609AD248EEB9900A6F258 /* LoopAlertsManager.swift in Sources */,
				A9CBE45C248ACC03008E7BA2 /* SettingsStore+SimulatedCoreData.swift in Sources */,
				433EA4C41D9F71C800CD78FB /* CommandResponseViewController.swift in Sources */,
				C16DA84222E8E112008624C2 /* LoopPlugins.swift in Sources */,
				430B29952041F5CB00BA9F93 /* LoopSettings+Loop.swift in Sources */,
				43785E932120A01B0057DED1 /* NewCarbEntryIntent+Loop.swift in Sources */,
				439A7944211FE22F0041B75F /* NSUserActivity.swift in Sources */,
				4328E0331CFC091100E199AA /* WatchContext+LoopKit.swift in Sources */,
				4F526D611DF8D9A900A04910 /* NetBasal.swift in Sources */,
				A92E557E2464DFFD00DB93BB /* DosingDecisionStore.swift in Sources */,
				43C3B6EC20B650A80026CAFA /* SettingsImageTableViewCell.swift in Sources */,
				89ADE13B226BFA0F0067222B /* TestingScenariosManager.swift in Sources */,
				4F7E8ACB20E2ACB500AEA65E /* WatchPredictedGlucose.swift in Sources */,
				436A0DA51D236A2A00104B24 /* LoopError.swift in Sources */,
				4F11D3C220DD80B3006E072C /* WatchHistoricalGlucose.swift in Sources */,
				435CB6231F37967800C320C7 /* InsulinModelSettingsViewController.swift in Sources */,
				4372E490213CFCE70068E043 /* LoopSettingsUserInfo.swift in Sources */,
				89CA2B3D226E6B13004D9350 /* LocalTestingScenariosManager.swift in Sources */,
				43F78D261C8FC000002152D1 /* DoseMath.swift in Sources */,
				43511CE221FD80E400566C63 /* RetrospectiveCorrection.swift in Sources */,
				1D05219B2469E9DF000EBBDE /* StoredAlert.swift in Sources */,
				438D42F91D7C88BC003244B0 /* PredictionInputEffect.swift in Sources */,
				A9C62D8223316FF600535612 /* UserDefaults+Services.swift in Sources */,
				892A5D692230C41D008961AB /* RangeReplaceableCollection.swift in Sources */,
				4F70C2101DE8FAC5006380B7 /* StatusExtensionDataManager.swift in Sources */,
				43DFB62320D4CAE7008A7BAE /* PumpManager.swift in Sources */,
				892A5D59222F0A27008961AB /* Debug.swift in Sources */,
				431A8C401EC6E8AB00823B9C /* CircleMaskView.swift in Sources */,
				1D05219D2469F1F5000EBBDE /* AlertStore.swift in Sources */,
				439897371CD2F80600223065 /* AnalyticsServicesManager.swift in Sources */,
				A9C62D842331700E00535612 /* DiagnosticLog+Subsystem.swift in Sources */,
				895FE0952201234000FCF18A /* OverrideSelectionViewController.swift in Sources */,
				A9F66FC3247F451500096EA7 /* UIDevice+Loop.swift in Sources */,
				439706E622D2E84900C81566 /* PredictionSettingTableViewCell.swift in Sources */,
				430D85891F44037000AF2D4F /* HUDViewTableViewCell.swift in Sources */,
				43A51E211EB6DBDD000736CC /* ChartsTableViewController.swift in Sources */,
				A999D40824663D6D004C89D4 /* SetBolusError.swift in Sources */,
				8968B1122408B3520074BB48 /* UIFont.swift in Sources */,
				438D42FB1D7D11A4003244B0 /* PredictionInputEffectTableViewCell.swift in Sources */,
				432E73CB1D24B3D6009AD15D /* RemoteDataServicesManager.swift in Sources */,
				43C2FAE11EB656A500364AFF /* GlucoseEffectVelocity.swift in Sources */,
			);
			runOnlyForDeploymentPostprocessing = 0;
		};
		43A9437A1B926B7B0051FA24 /* Sources */ = {
			isa = PBXSourcesBuildPhase;
			buildActionMask = 2147483647;
			files = (
				894F6DDD243C0A2300CCE676 /* CarbAmountLabel.swift in Sources */,
				89A605E524327F45009C1096 /* DoseVolumeInput.swift in Sources */,
				4372E488213C862B0068E043 /* SampleValue.swift in Sources */,
				89A605EB243288E4009C1096 /* TopDownTriangle.swift in Sources */,
				4F2C15741E0209F500E160D4 /* NSTimeInterval.swift in Sources */,
				89F9119224358E2B00ECCAF3 /* CarbEntryInputMode.swift in Sources */,
				4FF4D1011E18375000846527 /* WatchContext.swift in Sources */,
				898ECA63218ABD21001E9D35 /* ComplicationChartManager.swift in Sources */,
				43517915230A07100072ECC0 /* NumberFormatter+WatchApp.swift in Sources */,
				43A9438A1B926B7B0051FA24 /* NotificationController.swift in Sources */,
				439A7945211FE23A0041B75F /* NSUserActivity.swift in Sources */,
				43A943881B926B7B0051FA24 /* ExtensionDelegate.swift in Sources */,
				43511CEE220FC61700566C63 /* HUDRowController.swift in Sources */,
				892FB4CD22040104005293EC /* OverridePresetRow.swift in Sources */,
				4F75F00220FCFE8C00B5570E /* GlucoseChartScene.swift in Sources */,
				89E26800229267DF00A3F2AF /* Optional.swift in Sources */,
				4328E02F1CFBF81800E199AA /* WKInterfaceImage.swift in Sources */,
				89F9118F24352F1600ECCAF3 /* DigitalCrownRotation.swift in Sources */,
				4F2C15811E0495B200E160D4 /* WatchContext+WatchApp.swift in Sources */,
				4372E496213DCDD30068E043 /* GlucoseChartValueHashable.swift in Sources */,
				89E08FC6242E7506000D719B /* CarbAndDateInput.swift in Sources */,
				89E08FC8242E76E9000D719B /* AnyTransition.swift in Sources */,
				89A605E324327DFE009C1096 /* CarbAmountInput.swift in Sources */,
				898ECA61218ABD17001E9D35 /* GlucoseChartData.swift in Sources */,
				4344629820A8B2D700C4BE6F /* OSLog.swift in Sources */,
				4328E02A1CFBE2C500E199AA /* UIColor.swift in Sources */,
				4372E484213A63FB0068E043 /* ChartHUDController.swift in Sources */,
				895788AF242E69A2002CB114 /* BolusInput.swift in Sources */,
				894F6DDB243C07CF00CCE676 /* GramLabel.swift in Sources */,
				4345E40621F68E18009E00E5 /* CarbEntryListController.swift in Sources */,
				4FDDD23720DC51DF00D04B16 /* LoopDataManager.swift in Sources */,
				89E267FD2292456700A3F2AF /* FeatureFlags.swift in Sources */,
				898ECA60218ABD17001E9D35 /* GlucoseChartScaler.swift in Sources */,
				894F6DD9243C060600CCE676 /* ScalablePositionedText.swift in Sources */,
				89E08FC4242E73F0000D719B /* GramLabelPositionKey.swift in Sources */,
				4F82655020E69F9A0031A8F5 /* HUDInterfaceController.swift in Sources */,
				4372E492213D956C0068E043 /* GlucoseRangeSchedule.swift in Sources */,
				895788AD242E69A2002CB114 /* AbsorptionTimeSelection.swift in Sources */,
				89A605EF2432925D009C1096 /* CompletionCheckmark.swift in Sources */,
				89F9119624358E6900ECCAF3 /* BolusPickerValues.swift in Sources */,
				4328E02B1CFBE2C500E199AA /* WKAlertAction.swift in Sources */,
				4F7E8AC720E2AC0300AEA65E /* WatchPredictedGlucose.swift in Sources */,
				4344628E20A7ADD100C4BE6F /* UserDefaults+CGM.swift in Sources */,
				4F7E8AC520E2AB9600AEA65E /* Date.swift in Sources */,
				89F9119424358E4500ECCAF3 /* CarbAbsorptionTime.swift in Sources */,
				895788B1242E69A2002CB114 /* Color.swift in Sources */,
				89E08FC2242E73DC000D719B /* CarbAmountPositionKey.swift in Sources */,
				4F11D3C420DD881A006E072C /* WatchHistoricalGlucose.swift in Sources */,
				89E08FCA242E7714000D719B /* UIFont.swift in Sources */,
				4328E0281CFBE2C500E199AA /* CLKComplicationTemplate.swift in Sources */,
				4328E01E1CFBE25F00E199AA /* CarbAndBolusFlowController.swift in Sources */,
				89E08FCC242E790C000D719B /* Comparable.swift in Sources */,
				432CF87520D8AC950066B889 /* NSUserDefaults+WatchApp.swift in Sources */,
				43027F0F1DFE0EC900C51989 /* HKUnit.swift in Sources */,
				4344629220A7C19800C4BE6F /* ButtonGroup.swift in Sources */,
				89A605E924328862009C1096 /* Checkmark.swift in Sources */,
				891B508524342BE1005DA578 /* CarbAndBolusFlowViewModel.swift in Sources */,
				894F6DD7243C047300CCE676 /* View+Position.swift in Sources */,
				898ECA69218ABDA9001E9D35 /* CLKTextProvider+Compound.m in Sources */,
				4372E48C213CB6750068E043 /* Double.swift in Sources */,
				89A605ED24328972009C1096 /* BolusArrow.swift in Sources */,
				892FB4CF220402C0005293EC /* OverrideSelectionController.swift in Sources */,
				89E08FD0242E8B2B000D719B /* BolusConfirmationView.swift in Sources */,
				43785E972120E4500057DED1 /* INRelevantShortcutStore+Loop.swift in Sources */,
				89A605E72432860C009C1096 /* PeriodicPublisher.swift in Sources */,
				895788AE242E69A2002CB114 /* CarbAndBolusFlow.swift in Sources */,
				89A605F12432BD18009C1096 /* BolusConfirmationVisual.swift in Sources */,
				898ECA65218ABD9B001E9D35 /* CGRect.swift in Sources */,
				43CB2B2B1D924D450079823D /* WCSession.swift in Sources */,
				4372E491213D05F90068E043 /* LoopSettingsUserInfo.swift in Sources */,
				4345E40421F68AD9009E00E5 /* TextRowController.swift in Sources */,
				43BFF0B51E45C1E700FF19A9 /* NumberFormatter.swift in Sources */,
				C1201E2D23ECDF3D002DA84A /* WatchContextRequestUserInfo.swift in Sources */,
				43A9438E1B926B7B0051FA24 /* ComplicationController.swift in Sources */,
				43517917230A0E1A0072ECC0 /* WKInterfaceLabel.swift in Sources */,
				895788B3242E69A2002CB114 /* ActionButton.swift in Sources */,
				894F6DD3243BCBDB00CCE676 /* Environment+SizeClass.swift in Sources */,
				4328E01A1CFBE1DA00E199AA /* ActionHUDController.swift in Sources */,
				4F11D3C320DD84DB006E072C /* GlucoseBackfillRequestUserInfo.swift in Sources */,
				435400351C9F878D00D5819C /* SetBolusUserInfo.swift in Sources */,
				895788B2242E69A2002CB114 /* CircularAccessoryButtonStyle.swift in Sources */,
			);
			runOnlyForDeploymentPostprocessing = 0;
		};
		43D9001F21EB209400AF44BF /* Sources */ = {
			isa = PBXSourcesBuildPhase;
			buildActionMask = 2147483647;
			files = (
				43C05CB821EBEA54006FB252 /* HKUnit.swift in Sources */,
				4345E3F421F036FC009E00E5 /* Result.swift in Sources */,
				C19E96E023D275FA003F79B0 /* LoopCompletionFreshness.swift in Sources */,
				43D9002021EB209400AF44BF /* NSTimeInterval.swift in Sources */,
				43C05CA921EB2B26006FB252 /* PersistenceController.swift in Sources */,
				431EA87221EB29150076EC1A /* InsulinModelSettings.swift in Sources */,
				43C05CAB21EB2B4A006FB252 /* NSBundle.swift in Sources */,
				43D9002221EB209400AF44BF /* LoopSettings.swift in Sources */,
				431EA87421EB291A0076EC1A /* WalshInsulinModel.swift in Sources */,
				431EA87021EB29120076EC1A /* ExponentialInsulinModelPreset.swift in Sources */,
				43C05CC721EC2ABC006FB252 /* IdentifiableClass.swift in Sources */,
				43C05CAE21EB2BBF006FB252 /* NSUserDefaults.swift in Sources */,
				4345E40221F67300009E00E5 /* PotentialCarbEntryUserInfo.swift in Sources */,
			);
			runOnlyForDeploymentPostprocessing = 0;
		};
		43D9FF9E21EA9A0C00AF44BF /* Sources */ = {
			isa = PBXSourcesBuildPhase;
			buildActionMask = 2147483647;
			files = (
				43C05CBD21EBF77D006FB252 /* LessonsViewController.swift in Sources */,
				43C05CB621EBE321006FB252 /* NSTimeInterval.swift in Sources */,
				43C5F25A222C921B00905D10 /* OSLog.swift in Sources */,
				43C05CB521EBE274006FB252 /* Date.swift in Sources */,
				43D9F82421EFF1AB000578CD /* LessonResultsViewController.swift in Sources */,
				43C728F9222A448700C62969 /* DayCalculator.swift in Sources */,
				4345E3FA21F0473B009E00E5 /* TextCell.swift in Sources */,
				43C728F5222266F000C62969 /* ModalDayLesson.swift in Sources */,
				43D9F81821EC51CC000578CD /* DateEntry.swift in Sources */,
				43D9FFC021EAB22E00AF44BF /* DataManager.swift in Sources */,
				43C05CB121EBBDB9006FB252 /* TimeInRangeLesson.swift in Sources */,
				43C728F72222700000C62969 /* DateIntervalEntry.swift in Sources */,
				43D9F81E21EF0609000578CD /* NumberRangeEntry.swift in Sources */,
				43C05CCA21EC382B006FB252 /* NumberEntry.swift in Sources */,
				4345E3FE21F04A50009E00E5 /* DateIntervalFormatter.swift in Sources */,
				43C5F257222C7B7200905D10 /* TimeComponents.swift in Sources */,
				4345E3F821F03D2A009E00E5 /* DatesAndNumberCell.swift in Sources */,
				43D9F82221EF0A7A000578CD /* QuantityRangeEntry.swift in Sources */,
				43D9F81A21EC593C000578CD /* UITableViewCell.swift in Sources */,
				43D9F82021EF0906000578CD /* NSNumber.swift in Sources */,
				43C05CC221EC06E4006FB252 /* LessonConfigurationViewController.swift in Sources */,
				43C05CC621EC29E7006FB252 /* TextFieldTableViewCell.swift in Sources */,
				43C05CC021EBFFA4006FB252 /* Lesson.swift in Sources */,
				C1814B86225E507C008D2D8E /* Sequence.swift in Sources */,
				43C5F258222C7BD400905D10 /* AppDelegate.swift in Sources */,
			);
			runOnlyForDeploymentPostprocessing = 0;
		};
		43D9FFCB21EAE05D00AF44BF /* Sources */ = {
			isa = PBXSourcesBuildPhase;
			buildActionMask = 2147483647;
			files = (
				43C05CB921EBEA54006FB252 /* HKUnit.swift in Sources */,
				4345E3F521F036FC009E00E5 /* Result.swift in Sources */,
				C19E96DF23D275F8003F79B0 /* LoopCompletionFreshness.swift in Sources */,
				43D9FFFB21EAF3D300AF44BF /* NSTimeInterval.swift in Sources */,
				43C05CA821EB2B26006FB252 /* PersistenceController.swift in Sources */,
				431EA87321EB29160076EC1A /* InsulinModelSettings.swift in Sources */,
				43C05CAA21EB2B49006FB252 /* NSBundle.swift in Sources */,
				43D9FFF521EAF27200AF44BF /* LoopSettings.swift in Sources */,
				431EA87521EB291B0076EC1A /* WalshInsulinModel.swift in Sources */,
				431EA87121EB29120076EC1A /* ExponentialInsulinModelPreset.swift in Sources */,
				43C05CC821EC2ABC006FB252 /* IdentifiableClass.swift in Sources */,
				43C05CAD21EB2BBF006FB252 /* NSUserDefaults.swift in Sources */,
				4345E40121F67300009E00E5 /* PotentialCarbEntryUserInfo.swift in Sources */,
			);
			runOnlyForDeploymentPostprocessing = 0;
		};
		43E2D8CD1D20BF42004DA55F /* Sources */ = {
			isa = PBXSourcesBuildPhase;
			buildActionMask = 2147483647;
			files = (
				43947D731F529FAA00A07D31 /* GlucoseRangeSchedule.swift in Sources */,
				43E2D8DC1D20C049004DA55F /* DoseMath.swift in Sources */,
				43E2D8DB1D20C03B004DA55F /* NSTimeInterval.swift in Sources */,
				43E2D8D41D20BF42004DA55F /* DoseMathTests.swift in Sources */,
				C11C87DE1E21EAAD00BB71D3 /* HKUnit.swift in Sources */,
				C13BAD941E8009B000050CB5 /* NumberFormatter.swift in Sources */,
				C17824A61E1AF91F00D9D25C /* BolusRecommendation.swift in Sources */,
			);
			runOnlyForDeploymentPostprocessing = 0;
		};
		43E2D9071D20C581004DA55F /* Sources */ = {
			isa = PBXSourcesBuildPhase;
			buildActionMask = 2147483647;
			files = (
				1D80313D24746274002810DF /* AlertStoreTests.swift in Sources */,
				A9A63F8E246B271600588D5B /* NSTimeInterval.swift in Sources */,
				A9A63F8D246B261100588D5B /* DosingDecisionStoreTests.swift in Sources */,
				A9E6DFEF246A0474005B1A1C /* LoopErrorTests.swift in Sources */,
				A9E6DFEA246A0448005B1A1C /* PumpManagerErrorTests.swift in Sources */,
				1DA7A84424477698008257F0 /* InAppModalAlertPresenterTests.swift in Sources */,
				8968B114240C55F10074BB48 /* LoopSettingsTests.swift in Sources */,
				1DA7A84224476EAD008257F0 /* AlertManagerTests.swift in Sources */,
				A9E6DFE6246A042E005B1A1C /* CarbStoreTests.swift in Sources */,
				A9DAE7D02332D77F006AE942 /* LoopTests.swift in Sources */,
				A9E6DFEC246A0453005B1A1C /* SetBolusErrorTests.swift in Sources */,
				1DFE9E172447B6270082C280 /* UserNotificationAlertPresenterTests.swift in Sources */,
				A9E6DFE8246A043D005B1A1C /* DoseStoreTests.swift in Sources */,
			);
			runOnlyForDeploymentPostprocessing = 0;
		};
		4F70C1D81DE8DCA7006380B7 /* Sources */ = {
			isa = PBXSourcesBuildPhase;
			buildActionMask = 2147483647;
			files = (
				43FCEEB1221A863E0013DD30 /* StatusChartsManager.swift in Sources */,
				43C05CAC21EB2B8B006FB252 /* NSBundle.swift in Sources */,
				4FAC02541E22F6B20087A773 /* NSTimeInterval.swift in Sources */,
				4FB76FBA1E8C42CE00B39636 /* UIColor.swift in Sources */,
				4F2C15831E0757E600E160D4 /* HKUnit.swift in Sources */,
				C1FB4290217922A100FAB378 /* PumpManagerUI.swift in Sources */,
				C1FB428D21791D2500FAB378 /* PumpManager.swift in Sources */,
				43E93FB51E4675E800EAB8DB /* NumberFormatter.swift in Sources */,
				4345E3FB21F04911009E00E5 /* UIColor+HIG.swift in Sources */,
				43BFF0CD1E466C8400FF19A9 /* StateColorPalette.swift in Sources */,
				4FC8C8021DEB943800A1452E /* NSUserDefaults+StatusExtension.swift in Sources */,
				43BFF0BF1E45C8EA00FF19A9 /* UIColor+Widget.swift in Sources */,
				C136AA2423109CC6008A320D /* LoopPlugins.swift in Sources */,
				4F70C2121DE900EA006380B7 /* StatusExtensionContext.swift in Sources */,
				4F70C1E11DE8DCA7006380B7 /* StatusViewController.swift in Sources */,
			);
			runOnlyForDeploymentPostprocessing = 0;
		};
		4F7528861DFE1DC600C322D6 /* Sources */ = {
			isa = PBXSourcesBuildPhase;
			buildActionMask = 2147483647;
			files = (
				4FB76FB91E8C42B000B39636 /* CollectionType.swift in Sources */,
				7D23667D21250C7E0028B67D /* LocalizedString.swift in Sources */,
				43FCEEBD22212DD50013DD30 /* PredictedGlucoseChart.swift in Sources */,
				436961911F19D11E00447E89 /* ChartPointsContextFillLayer.swift in Sources */,
				4FF4D0F81E1725B000846527 /* NibLoadable.swift in Sources */,
				4326BA641F3A44D9007CCAD4 /* ChartLineModel.swift in Sources */,
				43FCEEB9221BCF790013DD30 /* GlucoseChart.swift in Sources */,
				4374B5F0209D857E00D17AA8 /* OSLog.swift in Sources */,
				B4E96D4F248A6E20002DABAD /* CGMStatusHUDView.swift in Sources */,
				B4E96D4B248A6B6E002DABAD /* DeviceStatusHUDView.swift in Sources */,
				43FCEEB3221BC3B60013DD30 /* DoseChart.swift in Sources */,
				4F7528AA1DFE215100C322D6 /* HKUnit.swift in Sources */,
				1DA46B602492E2E300D71A63 /* NotificationsCriticalAlertPermissionsView.swift in Sources */,
				4FB76FB61E8C426900B39636 /* ChartPointsTouchHighlightLayerViewCache.swift in Sources */,
				4F2C15931E09BF2C00E160D4 /* HUDView.swift in Sources */,
				43BFF0B71E45C20C00FF19A9 /* NumberFormatter.swift in Sources */,
				4FB76FB71E8C428600B39636 /* UIColor.swift in Sources */,
				1D8E1F992492DC4E00F3D1EB /* LoopNotificationsViewModel.swift in Sources */,
				4F7528A51DFE208C00C322D6 /* NSTimeInterval.swift in Sources */,
				A9C62D8E2331708700535612 /* AuthenticationTableViewCell+NibLoadable.swift in Sources */,
				4FB76FC61E8C57B100B39636 /* ChartsManager.swift in Sources */,
				4FB76FB41E8C3F7C00B39636 /* ChartAxisValueDoubleUnit.swift in Sources */,
				1DA46B622492E37A00D71A63 /* NotificationsCriticalAlertPermissionsViewModel.swift in Sources */,
				4FB76FB31E8C3EE400B39636 /* ChartAxisValueDoubleLog.swift in Sources */,
				43F1C31A1F5DC87700395429 /* ChartPoint.swift in Sources */,
				B4E96D5B248A8229002DABAD /* StatusBarHUDView.swift in Sources */,
				4F7528A11DFE200B00C322D6 /* BasalStateView.swift in Sources */,
				4F20AE631E6B87B100D07A06 /* ChartContainerView.swift in Sources */,
				43FCEEAB221A61B40013DD30 /* IOBChart.swift in Sources */,
				43BFF0C61E465A4400FF19A9 /* UIColor+HIG.swift in Sources */,
				43FCEEB7221BCD160013DD30 /* InsulinModelChart.swift in Sources */,
				43FCEEBB22211C860013DD30 /* CarbEffectChart.swift in Sources */,
				4F7528A01DFE1F9D00C322D6 /* LoopStateView.swift in Sources */,
<<<<<<< HEAD
				B48B0BAC24900093009A48DE /* PumpStatusHUDView.swift in Sources */,
=======
				1D8E1F982492DC4E00F3D1EB /* LoopNotificationsView.swift in Sources */,
>>>>>>> d693f471
				4FB76FCE1E8C835D00B39636 /* ChartColorPalette.swift in Sources */,
				43FCEEAD221A66780013DD30 /* DateFormatter.swift in Sources */,
				B4E96D55248A7509002DABAD /* GlucoseTrendHUDView.swift in Sources */,
				4FB76FB51E8C41E200B39636 /* ChartPointsScatterDownTrianglesLayer.swift in Sources */,
				43FCEEAF221A67A70013DD30 /* NumberFormatter+Charts.swift in Sources */,
				4F75289A1DFE1F6000C322D6 /* BasalRateHUDView.swift in Sources */,
				4F75289C1DFE1F6000C322D6 /* GlucoseHUDView.swift in Sources */,
				B4E96D53248A7386002DABAD /* GlucoseValueHUDView.swift in Sources */,
				4FB76FB81E8C429D00B39636 /* CGPoint.swift in Sources */,
				B4E96D57248A7B0F002DABAD /* AlertStatusHUDView.swift in Sources */,
				43FCEEB5221BCA020013DD30 /* COBChart.swift in Sources */,
				4F75289E1DFE1F6000C322D6 /* LoopCompletionHUDView.swift in Sources */,
			);
			runOnlyForDeploymentPostprocessing = 0;
		};
/* End PBXSourcesBuildPhase section */

/* Begin PBXTargetDependency section */
		43A943811B926B7B0051FA24 /* PBXTargetDependency */ = {
			isa = PBXTargetDependency;
			target = 43A9437D1B926B7B0051FA24 /* WatchApp Extension */;
			targetProxy = 43A943801B926B7B0051FA24 /* PBXContainerItemProxy */;
		};
		43A943931B926B7B0051FA24 /* PBXTargetDependency */ = {
			isa = PBXTargetDependency;
			target = 43A943711B926B7B0051FA24 /* WatchApp */;
			targetProxy = 43A943921B926B7B0051FA24 /* PBXContainerItemProxy */;
		};
		43D9000D21EB0BEA00AF44BF /* PBXTargetDependency */ = {
			isa = PBXTargetDependency;
			target = 43D9FFCE21EAE05D00AF44BF /* LoopCore */;
			targetProxy = 43D9000C21EB0BEA00AF44BF /* PBXContainerItemProxy */;
		};
		43D9001321EB137A00AF44BF /* PBXTargetDependency */ = {
			isa = PBXTargetDependency;
			target = 43D9FFCE21EAE05D00AF44BF /* LoopCore */;
			targetProxy = 43D9001221EB137A00AF44BF /* PBXContainerItemProxy */;
		};
		43D9FFBA21EA9CA400AF44BF /* PBXTargetDependency */ = {
			isa = PBXTargetDependency;
			target = 4F75288A1DFE1DC600C322D6 /* LoopUI */;
			targetProxy = 43D9FFB921EA9CA400AF44BF /* PBXContainerItemProxy */;
		};
		43D9FFD521EAE05D00AF44BF /* PBXTargetDependency */ = {
			isa = PBXTargetDependency;
			target = 43D9FFCE21EAE05D00AF44BF /* LoopCore */;
			targetProxy = 43D9FFD421EAE05D00AF44BF /* PBXContainerItemProxy */;
		};
		43E2D9111D20C581004DA55F /* PBXTargetDependency */ = {
			isa = PBXTargetDependency;
			target = 43776F8B1B8022E90074EA36 /* Loop */;
			targetProxy = 43E2D9101D20C581004DA55F /* PBXContainerItemProxy */;
		};
		4F70C1E71DE8DCA7006380B7 /* PBXTargetDependency */ = {
			isa = PBXTargetDependency;
			target = 4F70C1DB1DE8DCA7006380B7 /* Loop Status Extension */;
			targetProxy = 4F70C1E61DE8DCA7006380B7 /* PBXContainerItemProxy */;
		};
		4F7528971DFE1ED400C322D6 /* PBXTargetDependency */ = {
			isa = PBXTargetDependency;
			target = 4F75288A1DFE1DC600C322D6 /* LoopUI */;
			targetProxy = 4F7528961DFE1ED400C322D6 /* PBXContainerItemProxy */;
		};
		4F7528991DFE1ED800C322D6 /* PBXTargetDependency */ = {
			isa = PBXTargetDependency;
			target = 4F75288A1DFE1DC600C322D6 /* LoopUI */;
			targetProxy = 4F7528981DFE1ED800C322D6 /* PBXContainerItemProxy */;
		};
		A942E445225FD97F00DD4980 /* PBXTargetDependency */ = {
			isa = PBXTargetDependency;
			target = 43D9FFCE21EAE05D00AF44BF /* LoopCore */;
			targetProxy = A942E444225FD97F00DD4980 /* PBXContainerItemProxy */;
		};
		A942E447225FD9A300DD4980 /* PBXTargetDependency */ = {
			isa = PBXTargetDependency;
			target = 43D9FFCE21EAE05D00AF44BF /* LoopCore */;
			targetProxy = A942E446225FD9A300DD4980 /* PBXContainerItemProxy */;
		};
		C117ED71232EDB3200DA57CD /* PBXTargetDependency */ = {
			isa = PBXTargetDependency;
			target = 43D9001A21EB209400AF44BF /* LoopCore-watchOS */;
			targetProxy = C117ED70232EDB3200DA57CD /* PBXContainerItemProxy */;
		};
/* End PBXTargetDependency section */

/* Begin PBXVariantGroup section */
		43776F951B8022E90074EA36 /* Main.storyboard */ = {
			isa = PBXVariantGroup;
			children = (
				43776F961B8022E90074EA36 /* Base */,
				7DD382771F8DBFC60071272B /* es */,
				7D68AAAA1FE2DB0A00522C49 /* ru */,
				7D23668521250D180028B67D /* fr */,
				7D23669521250D220028B67D /* de */,
				7D2366A521250D2C0028B67D /* zh-Hans */,
				7D2366B721250D360028B67D /* it */,
				7D2366C521250D3F0028B67D /* nl */,
				7D2366D521250D4A0028B67D /* nb */,
				7D199D93212A067600241026 /* pl */,
			);
			name = Main.storyboard;
			sourceTree = "<group>";
		};
		43776F9A1B8022E90074EA36 /* LaunchScreen.storyboard */ = {
			isa = PBXVariantGroup;
			children = (
				43776F9B1B8022E90074EA36 /* Base */,
				7DD382761F8DBFC60071272B /* es */,
				7D68AAA91FE2DB0A00522C49 /* ru */,
				7D23668421250D180028B67D /* fr */,
				7D23669421250D220028B67D /* de */,
				7D2366A421250D2C0028B67D /* zh-Hans */,
				7D2366B621250D360028B67D /* it */,
				7D2366C421250D3F0028B67D /* nl */,
				7D2366D421250D4A0028B67D /* nb */,
				7D199D92212A067600241026 /* pl */,
			);
			name = LaunchScreen.storyboard;
			sourceTree = "<group>";
		};
		43785E9B2120E7060057DED1 /* Intents.intentdefinition */ = {
			isa = PBXVariantGroup;
			children = (
				43785E9A2120E7060057DED1 /* Base */,
				43785E9F2122774A0057DED1 /* es */,
				43785EA12122774B0057DED1 /* ru */,
				43C98058212A799E003B5D17 /* en */,
				C12CB9AC23106A3C00F84978 /* it */,
				C12CB9AE23106A5C00F84978 /* fr */,
				C12CB9B023106A5F00F84978 /* de */,
				C12CB9B223106A6000F84978 /* zh-Hans */,
				C12CB9B423106A6100F84978 /* nl */,
				C12CB9B623106A6200F84978 /* nb */,
				C12CB9B823106A6300F84978 /* pl */,
			);
			name = Intents.intentdefinition;
			sourceTree = "<group>";
		};
		43A943741B926B7B0051FA24 /* Interface.storyboard */ = {
			isa = PBXVariantGroup;
			children = (
				43A943751B926B7B0051FA24 /* Base */,
				7DD382791F8DBFC60071272B /* es */,
				7D68AAAC1FE2DB0A00522C49 /* ru */,
				7D23668721250D180028B67D /* fr */,
				7D23669721250D230028B67D /* de */,
				7D2366A721250D2C0028B67D /* zh-Hans */,
				7D2366B421250D350028B67D /* it */,
				7D2366C721250D3F0028B67D /* nl */,
				7D2366D721250D4A0028B67D /* nb */,
				7D199D95212A067600241026 /* pl */,
			);
			name = Interface.storyboard;
			sourceTree = "<group>";
		};
		43D9FFA821EA9A0C00AF44BF /* Main.storyboard */ = {
			isa = PBXVariantGroup;
			children = (
				43D9FFA921EA9A0C00AF44BF /* Base */,
			);
			name = Main.storyboard;
			sourceTree = "<group>";
		};
		43D9FFAD21EA9A0F00AF44BF /* LaunchScreen.storyboard */ = {
			isa = PBXVariantGroup;
			children = (
				43D9FFAE21EA9A0F00AF44BF /* Base */,
			);
			name = LaunchScreen.storyboard;
			sourceTree = "<group>";
		};
		4F70C1E21DE8DCA7006380B7 /* MainInterface.storyboard */ = {
			isa = PBXVariantGroup;
			children = (
				4F70C1E31DE8DCA7006380B7 /* Base */,
				7DD382781F8DBFC60071272B /* es */,
				7D68AAAB1FE2DB0A00522C49 /* ru */,
				7D23668621250D180028B67D /* fr */,
				7D23669621250D230028B67D /* de */,
				7D2366A621250D2C0028B67D /* zh-Hans */,
				7D2366B821250D360028B67D /* it */,
				7D2366C621250D3F0028B67D /* nl */,
				7D2366D621250D4A0028B67D /* nb */,
				7D199D94212A067600241026 /* pl */,
			);
			name = MainInterface.storyboard;
			sourceTree = "<group>";
		};
		7D2366E421250E0A0028B67D /* InfoPlist.strings */ = {
			isa = PBXVariantGroup;
			children = (
				7D2366E521250E0A0028B67D /* es */,
				7D2366E721250E7B0028B67D /* de */,
				7D2366E921250E8F0028B67D /* fr */,
				7D2366EA21250EA40028B67D /* it */,
				7D2366EB21250EB80028B67D /* nb */,
				7D2366EC21250ECE0028B67D /* zh-Hans */,
				7D2366ED21250F010028B67D /* ru */,
				7D2366EE21250F170028B67D /* nl */,
				7D199DA0212A067700241026 /* pl */,
			);
			name = InfoPlist.strings;
			sourceTree = "<group>";
		};
		7D7076371FE06EDE004AC8EA /* Localizable.strings */ = {
			isa = PBXVariantGroup;
			children = (
				7D7076361FE06EDE004AC8EA /* es */,
				7D68AAAD1FE2E8D400522C49 /* ru */,
				7D23667821250C2D0028B67D /* Base */,
				7D23668B21250D180028B67D /* fr */,
				7D23669B21250D230028B67D /* de */,
				7D2366AB21250D2D0028B67D /* zh-Hans */,
				7D2366BC21250D360028B67D /* it */,
				7D2366CB21250D400028B67D /* nl */,
				7D2366DB21250D4A0028B67D /* nb */,
				7D199D99212A067600241026 /* pl */,
			);
			name = Localizable.strings;
			sourceTree = "<group>";
		};
		7D70763C1FE06EDF004AC8EA /* InfoPlist.strings */ = {
			isa = PBXVariantGroup;
			children = (
				7D70763B1FE06EDF004AC8EA /* es */,
				7D68AAAF1FE2E8D500522C49 /* ru */,
				7D23668021250CBE0028B67D /* Base */,
				7D23669121250D190028B67D /* fr */,
				7D2366A121250D240028B67D /* de */,
				7D2366B121250D2D0028B67D /* zh-Hans */,
				7D2366C121250D370028B67D /* it */,
				7D2366D121250D410028B67D /* nl */,
				7D2366E121250D4B0028B67D /* nb */,
				7D199D9F212A067700241026 /* pl */,
			);
			name = InfoPlist.strings;
			sourceTree = "<group>";
		};
		7D7076411FE06EDF004AC8EA /* ckcomplication.strings */ = {
			isa = PBXVariantGroup;
			children = (
				7D7076401FE06EDF004AC8EA /* es */,
				7D68AAB01FE2E8D500522C49 /* ru */,
				7D23668121250CC50028B67D /* Base */,
				7D23669021250D190028B67D /* fr */,
				7D2366A021250D240028B67D /* de */,
				7D2366B021250D2D0028B67D /* zh-Hans */,
				7D2366C021250D370028B67D /* it */,
				7D2366D021250D400028B67D /* nl */,
				7D2366E021250D4B0028B67D /* nb */,
				7D199D9E212A067700241026 /* pl */,
			);
			name = ckcomplication.strings;
			sourceTree = "<group>";
		};
		7D7076471FE06EE0004AC8EA /* InfoPlist.strings */ = {
			isa = PBXVariantGroup;
			children = (
				7D7076461FE06EE0004AC8EA /* es */,
				7D68AAB21FE2E8D500522C49 /* ru */,
				7D23667A21250C480028B67D /* Base */,
				7D23668D21250D190028B67D /* fr */,
				7D23669D21250D230028B67D /* de */,
				7D2366AD21250D2D0028B67D /* zh-Hans */,
				7D2366BE21250D360028B67D /* it */,
				7D2366CD21250D400028B67D /* nl */,
				7D2366DD21250D4B0028B67D /* nb */,
				7D199D9B212A067600241026 /* pl */,
			);
			name = InfoPlist.strings;
			sourceTree = "<group>";
		};
		7D70764C1FE06EE1004AC8EA /* Localizable.strings */ = {
			isa = PBXVariantGroup;
			children = (
				7D70764B1FE06EE1004AC8EA /* es */,
				7D68AAB31FE2E8D500522C49 /* ru */,
				7D23667921250C440028B67D /* Base */,
				7D23668C21250D190028B67D /* fr */,
				7D23669C21250D230028B67D /* de */,
				7D2366AC21250D2D0028B67D /* zh-Hans */,
				7D2366BD21250D360028B67D /* it */,
				7D2366CC21250D400028B67D /* nl */,
				7D2366DC21250D4B0028B67D /* nb */,
				7D199D9A212A067600241026 /* pl */,
			);
			name = Localizable.strings;
			sourceTree = "<group>";
		};
		7D7076511FE06EE1004AC8EA /* InfoPlist.strings */ = {
			isa = PBXVariantGroup;
			children = (
				7D7076501FE06EE1004AC8EA /* es */,
				7D68AAB41FE2E8D600522C49 /* ru */,
				7D23667621250BF70028B67D /* Base */,
				7D23668921250D180028B67D /* fr */,
				7D23669921250D230028B67D /* de */,
				7D2366A921250D2C0028B67D /* zh-Hans */,
				7D2366BA21250D360028B67D /* it */,
				7D2366C921250D400028B67D /* nl */,
				7D2366D921250D4A0028B67D /* nb */,
				7D199D97212A067600241026 /* pl */,
			);
			name = InfoPlist.strings;
			sourceTree = "<group>";
		};
		7D7076561FE06EE2004AC8EA /* InfoPlist.strings */ = {
			isa = PBXVariantGroup;
			children = (
				7D7076551FE06EE2004AC8EA /* es */,
				7D68AAB51FE2E8D600522C49 /* ru */,
				7D23667721250C280028B67D /* Base */,
				7D23668A21250D180028B67D /* fr */,
				7D23669A21250D230028B67D /* de */,
				7D2366AA21250D2C0028B67D /* zh-Hans */,
				7D2366BB21250D360028B67D /* it */,
				7D2366CA21250D400028B67D /* nl */,
				7D2366DA21250D4A0028B67D /* nb */,
				7D199D98212A067600241026 /* pl */,
			);
			name = InfoPlist.strings;
			sourceTree = "<group>";
		};
		7D70765B1FE06EE2004AC8EA /* Localizable.strings */ = {
			isa = PBXVariantGroup;
			children = (
				7D70765A1FE06EE2004AC8EA /* es */,
				7D68AAB61FE2E8D600522C49 /* ru */,
				7D23668321250CFB0028B67D /* Base */,
				7D23669321250D190028B67D /* fr */,
				7D2366A321250D240028B67D /* de */,
				7D2366B321250D2D0028B67D /* zh-Hans */,
				7D2366C321250D370028B67D /* it */,
				7D2366D321250D410028B67D /* nl */,
				7D2366E321250D4B0028B67D /* nb */,
				7D199DA2212A067700241026 /* pl */,
			);
			name = Localizable.strings;
			sourceTree = "<group>";
		};
		7D7076601FE06EE3004AC8EA /* Localizable.strings */ = {
			isa = PBXVariantGroup;
			children = (
				7D70765F1FE06EE3004AC8EA /* es */,
				7D68AAB71FE2E8D600522C49 /* ru */,
				7D23667F21250CB80028B67D /* Base */,
				7D23668F21250D190028B67D /* fr */,
				7D23669F21250D240028B67D /* de */,
				7D2366AF21250D2D0028B67D /* zh-Hans */,
				7D2366BF21250D370028B67D /* it */,
				7D2366CF21250D400028B67D /* nl */,
				7D2366DF21250D4B0028B67D /* nb */,
				7D199D9D212A067700241026 /* pl */,
			);
			name = Localizable.strings;
			sourceTree = "<group>";
		};
		7D7076651FE06EE4004AC8EA /* Localizable.strings */ = {
			isa = PBXVariantGroup;
			children = (
				7D7076641FE06EE4004AC8EA /* es */,
				7D68AAB81FE2E8D700522C49 /* ru */,
				7D23667521250BE30028B67D /* Base */,
				7D23668821250D180028B67D /* fr */,
				7D23669821250D230028B67D /* de */,
				7D2366A821250D2C0028B67D /* zh-Hans */,
				7D2366B921250D360028B67D /* it */,
				7D2366C821250D400028B67D /* nl */,
				7D2366D821250D4A0028B67D /* nb */,
				7D199D96212A067600241026 /* pl */,
			);
			name = Localizable.strings;
			sourceTree = "<group>";
		};
		7D70766A1FE0702F004AC8EA /* InfoPlist.strings */ = {
			isa = PBXVariantGroup;
			children = (
				7D7076691FE0702F004AC8EA /* es */,
				7D68AAAE1FE2E8D400522C49 /* ru */,
				7D23668221250CF60028B67D /* Base */,
				7D23669221250D190028B67D /* fr */,
				7D2366A221250D240028B67D /* de */,
				7D2366B221250D2D0028B67D /* zh-Hans */,
				7D2366C221250D370028B67D /* it */,
				7D2366D221250D410028B67D /* nl */,
				7D2366E221250D4B0028B67D /* nb */,
				7D199DA1212A067700241026 /* pl */,
			);
			name = InfoPlist.strings;
			sourceTree = "<group>";
		};
		C1C73F0F1DE3D0270022FC89 /* InfoPlist.strings */ = {
			isa = PBXVariantGroup;
			children = (
				7D7076421FE06EE0004AC8EA /* es */,
				7D68AAB11FE2E8D500522C49 /* ru */,
				7D23667E21250CAC0028B67D /* Base */,
				7D23668E21250D190028B67D /* fr */,
				7D23669E21250D230028B67D /* de */,
				7D2366AE21250D2D0028B67D /* zh-Hans */,
				7D2366B521250D360028B67D /* it */,
				7D2366CE21250D400028B67D /* nl */,
				7D2366DE21250D4B0028B67D /* nb */,
				7D199D9C212A067700241026 /* pl */,
			);
			name = InfoPlist.strings;
			sourceTree = "<group>";
		};
/* End PBXVariantGroup section */

/* Begin XCBuildConfiguration section */
		432CF87920D8B8380066B889 /* Debug */ = {
			isa = XCBuildConfiguration;
			buildSettings = {
				PRODUCT_NAME = "$(TARGET_NAME)";
			};
			name = Debug;
		};
		432CF87A20D8B8380066B889 /* Release */ = {
			isa = XCBuildConfiguration;
			buildSettings = {
				PRODUCT_NAME = "$(TARGET_NAME)";
			};
			name = Release;
		};
		43776FB41B8022E90074EA36 /* Debug */ = {
			isa = XCBuildConfiguration;
			baseConfigurationReference = 437D9BA11D7B5203007245E8 /* Loop.xcconfig */;
			buildSettings = {
				ALWAYS_SEARCH_USER_PATHS = NO;
				APP_GROUP_IDENTIFIER = "group.$(MAIN_APP_BUNDLE_IDENTIFIER)Group";
				CLANG_ANALYZER_GCD_PERFORMANCE = YES;
				CLANG_ANALYZER_LOCALIZABILITY_EMPTY_CONTEXT = YES;
				CLANG_ANALYZER_LOCALIZABILITY_NONLOCALIZED = YES;
				CLANG_ANALYZER_NONNULL = YES;
				CLANG_ANALYZER_NUMBER_OBJECT_CONVERSION = YES_AGGRESSIVE;
				CLANG_ANALYZER_SECURITY_FLOATLOOPCOUNTER = YES;
				CLANG_ANALYZER_SECURITY_INSECUREAPI_RAND = YES;
				CLANG_ANALYZER_SECURITY_INSECUREAPI_STRCPY = YES;
				CLANG_CXX_LANGUAGE_STANDARD = "gnu++17";
				CLANG_CXX_LIBRARY = "libc++";
				CLANG_ENABLE_MODULES = YES;
				CLANG_ENABLE_OBJC_ARC = YES;
				CLANG_WARN_ASSIGN_ENUM = YES;
				CLANG_WARN_ATOMIC_IMPLICIT_SEQ_CST = YES;
				CLANG_WARN_BLOCK_CAPTURE_AUTORELEASING = YES_ERROR;
				CLANG_WARN_BOOL_CONVERSION = YES_ERROR;
				CLANG_WARN_COMMA = YES_ERROR;
				CLANG_WARN_CONSTANT_CONVERSION = YES_ERROR;
				CLANG_WARN_CXX0X_EXTENSIONS = YES;
				CLANG_WARN_DELETE_NON_VIRTUAL_DTOR = YES_ERROR;
				CLANG_WARN_DEPRECATED_OBJC_IMPLEMENTATIONS = YES;
				CLANG_WARN_DIRECT_OBJC_ISA_USAGE = YES_ERROR;
				CLANG_WARN_DOCUMENTATION_COMMENTS = YES;
				CLANG_WARN_EMPTY_BODY = YES;
				CLANG_WARN_ENUM_CONVERSION = YES_ERROR;
				CLANG_WARN_FLOAT_CONVERSION = YES_ERROR;
				CLANG_WARN_IMPLICIT_SIGN_CONVERSION = YES_ERROR;
				CLANG_WARN_INFINITE_RECURSION = YES;
				CLANG_WARN_INT_CONVERSION = YES_ERROR;
				CLANG_WARN_MISSING_NOESCAPE = YES_ERROR;
				CLANG_WARN_NON_LITERAL_NULL_CONVERSION = YES_ERROR;
				CLANG_WARN_OBJC_EXPLICIT_OWNERSHIP_TYPE = YES;
				CLANG_WARN_OBJC_IMPLICIT_ATOMIC_PROPERTIES = YES;
				CLANG_WARN_OBJC_IMPLICIT_RETAIN_SELF = YES;
				CLANG_WARN_OBJC_INTERFACE_IVARS = YES_ERROR;
				CLANG_WARN_OBJC_LITERAL_CONVERSION = YES_ERROR;
				CLANG_WARN_OBJC_MISSING_PROPERTY_SYNTHESIS = YES;
				CLANG_WARN_OBJC_REPEATED_USE_OF_WEAK = YES_AGGRESSIVE;
				CLANG_WARN_OBJC_ROOT_CLASS = YES_ERROR;
				CLANG_WARN_PRAGMA_PACK = YES_ERROR;
				CLANG_WARN_QUOTED_INCLUDE_IN_FRAMEWORK_HEADER = YES_ERROR;
				CLANG_WARN_RANGE_LOOP_ANALYSIS = YES;
				CLANG_WARN_SEMICOLON_BEFORE_METHOD_BODY = YES;
				CLANG_WARN_STRICT_PROTOTYPES = YES_ERROR;
				CLANG_WARN_SUSPICIOUS_IMPLICIT_CONVERSION = YES_ERROR;
				CLANG_WARN_SUSPICIOUS_MOVE = YES;
				CLANG_WARN_UNGUARDED_AVAILABILITY = YES_AGGRESSIVE;
				CLANG_WARN_UNREACHABLE_CODE = YES_AGGRESSIVE;
				CLANG_WARN_VEXING_PARSE = YES_ERROR;
				CLANG_WARN__DUPLICATE_METHOD_MATCH = YES;
				CLANG_WARN__EXIT_TIME_DESTRUCTORS = YES;
				CODE_SIGN_STYLE = Automatic;
				COPY_PHASE_STRIP = NO;
				DEBUG_INFORMATION_FORMAT = dwarf;
				DEVELOPMENT_TEAM = "";
				DYLIB_COMPATIBILITY_VERSION = 1;
				DYLIB_CURRENT_VERSION = 57;
				ENABLE_STRICT_OBJC_MSGSEND = YES;
				ENABLE_TESTABILITY = YES;
				FRAMEWORK_SEARCH_PATHS = (
					"$(inherited)",
					"$(PROJECT_DIR)/Carthage/Build/iOS",
				);
				GCC_C_LANGUAGE_STANDARD = gnu11;
				GCC_NO_COMMON_BLOCKS = YES;
				GCC_OPTIMIZATION_LEVEL = 0;
				GCC_PREPROCESSOR_DEFINITIONS = (
					"DEBUG=1",
					"$(inherited)",
				);
				GCC_TREAT_IMPLICIT_FUNCTION_DECLARATIONS_AS_ERRORS = YES;
				GCC_TREAT_INCOMPATIBLE_POINTER_TYPE_WARNINGS_AS_ERRORS = YES;
				GCC_WARN_64_TO_32_BIT_CONVERSION = YES_ERROR;
				GCC_WARN_ABOUT_MISSING_FIELD_INITIALIZERS = YES;
				GCC_WARN_ABOUT_MISSING_NEWLINE = YES;
				GCC_WARN_ABOUT_MISSING_PROTOTYPES = YES;
				GCC_WARN_ABOUT_RETURN_TYPE = YES_ERROR;
				GCC_WARN_FOUR_CHARACTER_CONSTANTS = YES;
				GCC_WARN_HIDDEN_VIRTUAL_FUNCTIONS = YES;
				GCC_WARN_INITIALIZER_NOT_FULLY_BRACKETED = YES;
				GCC_WARN_NON_VIRTUAL_DESTRUCTOR = YES;
				GCC_WARN_SHADOW = YES;
				GCC_WARN_SIGN_COMPARE = YES;
				GCC_WARN_STRICT_SELECTOR_MATCH = YES;
				GCC_WARN_UNDECLARED_SELECTOR = YES;
				GCC_WARN_UNINITIALIZED_AUTOS = YES_AGGRESSIVE;
				GCC_WARN_UNKNOWN_PRAGMAS = YES;
				GCC_WARN_UNUSED_FUNCTION = YES;
				GCC_WARN_UNUSED_LABEL = YES;
				GCC_WARN_UNUSED_PARAMETER = YES;
				GCC_WARN_UNUSED_VARIABLE = YES;
				IPHONEOS_DEPLOYMENT_TARGET = 13.0;
				LOCALIZED_STRING_MACRO_NAMES = (
					NSLocalizedString,
					CFLocalizedString,
					LocalizedString,
				);
				MAIN_APP_BUNDLE_IDENTIFIER = "$(inherited).Loop";
				MTL_ENABLE_DEBUG_INFO = INCLUDE_SOURCE;
				MTL_FAST_MATH = YES;
				ONLY_ACTIVE_ARCH = YES;
				PROVISIONING_PROFILE = "";
				PROVISIONING_PROFILE_SPECIFIER = "";
				SDKROOT = iphoneos;
				SWIFT_ACTIVE_COMPILATION_CONDITIONS = "$(inherited) DEBUG";
				SWIFT_OPTIMIZATION_LEVEL = "-Onone";
				SWIFT_VERSION = 5.0;
				TARGETED_DEVICE_FAMILY = "1,2";
				VERSIONING_SYSTEM = "apple-generic";
				WARNING_CFLAGS = "-Wall";
				WATCHOS_DEPLOYMENT_TARGET = 4.1;
			};
			name = Debug;
		};
		43776FB51B8022E90074EA36 /* Release */ = {
			isa = XCBuildConfiguration;
			baseConfigurationReference = 437D9BA11D7B5203007245E8 /* Loop.xcconfig */;
			buildSettings = {
				ALWAYS_SEARCH_USER_PATHS = NO;
				APP_GROUP_IDENTIFIER = "group.$(MAIN_APP_BUNDLE_IDENTIFIER)Group";
				CLANG_ANALYZER_GCD_PERFORMANCE = YES;
				CLANG_ANALYZER_LOCALIZABILITY_EMPTY_CONTEXT = YES;
				CLANG_ANALYZER_LOCALIZABILITY_NONLOCALIZED = YES;
				CLANG_ANALYZER_NONNULL = YES;
				CLANG_ANALYZER_NUMBER_OBJECT_CONVERSION = YES_AGGRESSIVE;
				CLANG_ANALYZER_SECURITY_FLOATLOOPCOUNTER = YES;
				CLANG_ANALYZER_SECURITY_INSECUREAPI_RAND = YES;
				CLANG_ANALYZER_SECURITY_INSECUREAPI_STRCPY = YES;
				CLANG_CXX_LANGUAGE_STANDARD = "gnu++17";
				CLANG_CXX_LIBRARY = "libc++";
				CLANG_ENABLE_MODULES = YES;
				CLANG_ENABLE_OBJC_ARC = YES;
				CLANG_WARN_ASSIGN_ENUM = YES;
				CLANG_WARN_ATOMIC_IMPLICIT_SEQ_CST = YES;
				CLANG_WARN_BLOCK_CAPTURE_AUTORELEASING = YES_ERROR;
				CLANG_WARN_BOOL_CONVERSION = YES_ERROR;
				CLANG_WARN_COMMA = YES_ERROR;
				CLANG_WARN_CONSTANT_CONVERSION = YES_ERROR;
				CLANG_WARN_CXX0X_EXTENSIONS = YES;
				CLANG_WARN_DELETE_NON_VIRTUAL_DTOR = YES_ERROR;
				CLANG_WARN_DEPRECATED_OBJC_IMPLEMENTATIONS = YES;
				CLANG_WARN_DIRECT_OBJC_ISA_USAGE = YES_ERROR;
				CLANG_WARN_DOCUMENTATION_COMMENTS = YES;
				CLANG_WARN_EMPTY_BODY = YES;
				CLANG_WARN_ENUM_CONVERSION = YES_ERROR;
				CLANG_WARN_FLOAT_CONVERSION = YES_ERROR;
				CLANG_WARN_IMPLICIT_SIGN_CONVERSION = YES_ERROR;
				CLANG_WARN_INFINITE_RECURSION = YES;
				CLANG_WARN_INT_CONVERSION = YES_ERROR;
				CLANG_WARN_MISSING_NOESCAPE = YES_ERROR;
				CLANG_WARN_NON_LITERAL_NULL_CONVERSION = YES_ERROR;
				CLANG_WARN_OBJC_EXPLICIT_OWNERSHIP_TYPE = YES;
				CLANG_WARN_OBJC_IMPLICIT_ATOMIC_PROPERTIES = YES;
				CLANG_WARN_OBJC_IMPLICIT_RETAIN_SELF = YES;
				CLANG_WARN_OBJC_INTERFACE_IVARS = YES_ERROR;
				CLANG_WARN_OBJC_LITERAL_CONVERSION = YES_ERROR;
				CLANG_WARN_OBJC_MISSING_PROPERTY_SYNTHESIS = YES;
				CLANG_WARN_OBJC_REPEATED_USE_OF_WEAK = YES_AGGRESSIVE;
				CLANG_WARN_OBJC_ROOT_CLASS = YES_ERROR;
				CLANG_WARN_PRAGMA_PACK = YES_ERROR;
				CLANG_WARN_QUOTED_INCLUDE_IN_FRAMEWORK_HEADER = YES_ERROR;
				CLANG_WARN_RANGE_LOOP_ANALYSIS = YES;
				CLANG_WARN_SEMICOLON_BEFORE_METHOD_BODY = YES;
				CLANG_WARN_STRICT_PROTOTYPES = YES_ERROR;
				CLANG_WARN_SUSPICIOUS_IMPLICIT_CONVERSION = YES_ERROR;
				CLANG_WARN_SUSPICIOUS_MOVE = YES;
				CLANG_WARN_UNGUARDED_AVAILABILITY = YES_AGGRESSIVE;
				CLANG_WARN_UNREACHABLE_CODE = YES_AGGRESSIVE;
				CLANG_WARN_VEXING_PARSE = YES_ERROR;
				CLANG_WARN__DUPLICATE_METHOD_MATCH = YES;
				CLANG_WARN__EXIT_TIME_DESTRUCTORS = YES;
				CODE_SIGN_STYLE = Automatic;
				COPY_PHASE_STRIP = NO;
				DEVELOPMENT_TEAM = "";
				DYLIB_COMPATIBILITY_VERSION = 1;
				DYLIB_CURRENT_VERSION = 57;
				ENABLE_NS_ASSERTIONS = NO;
				ENABLE_STRICT_OBJC_MSGSEND = YES;
				FRAMEWORK_SEARCH_PATHS = (
					"$(inherited)",
					"$(PROJECT_DIR)/Carthage/Build/iOS",
				);
				GCC_C_LANGUAGE_STANDARD = gnu11;
				GCC_NO_COMMON_BLOCKS = YES;
				GCC_TREAT_IMPLICIT_FUNCTION_DECLARATIONS_AS_ERRORS = YES;
				GCC_TREAT_INCOMPATIBLE_POINTER_TYPE_WARNINGS_AS_ERRORS = YES;
				GCC_WARN_64_TO_32_BIT_CONVERSION = YES_ERROR;
				GCC_WARN_ABOUT_MISSING_FIELD_INITIALIZERS = YES;
				GCC_WARN_ABOUT_MISSING_NEWLINE = YES;
				GCC_WARN_ABOUT_MISSING_PROTOTYPES = YES;
				GCC_WARN_ABOUT_RETURN_TYPE = YES_ERROR;
				GCC_WARN_FOUR_CHARACTER_CONSTANTS = YES;
				GCC_WARN_HIDDEN_VIRTUAL_FUNCTIONS = YES;
				GCC_WARN_INITIALIZER_NOT_FULLY_BRACKETED = YES;
				GCC_WARN_NON_VIRTUAL_DESTRUCTOR = YES;
				GCC_WARN_SHADOW = YES;
				GCC_WARN_SIGN_COMPARE = YES;
				GCC_WARN_STRICT_SELECTOR_MATCH = YES;
				GCC_WARN_UNDECLARED_SELECTOR = YES;
				GCC_WARN_UNINITIALIZED_AUTOS = YES_AGGRESSIVE;
				GCC_WARN_UNKNOWN_PRAGMAS = YES;
				GCC_WARN_UNUSED_FUNCTION = YES;
				GCC_WARN_UNUSED_LABEL = YES;
				GCC_WARN_UNUSED_PARAMETER = YES;
				GCC_WARN_UNUSED_VARIABLE = YES;
				IPHONEOS_DEPLOYMENT_TARGET = 13.0;
				LOCALIZED_STRING_MACRO_NAMES = (
					NSLocalizedString,
					CFLocalizedString,
					LocalizedString,
				);
				MAIN_APP_BUNDLE_IDENTIFIER = "$(inherited).Loop";
				MTL_ENABLE_DEBUG_INFO = NO;
				MTL_FAST_MATH = YES;
				PROVISIONING_PROFILE = "";
				PROVISIONING_PROFILE_SPECIFIER = "";
				SDKROOT = iphoneos;
				SWIFT_OPTIMIZATION_LEVEL = "-Owholemodule";
				SWIFT_VERSION = 5.0;
				TARGETED_DEVICE_FAMILY = "1,2";
				VALIDATE_PRODUCT = YES;
				VERSIONING_SYSTEM = "apple-generic";
				WARNING_CFLAGS = "-Wall";
				WATCHOS_DEPLOYMENT_TARGET = 4.1;
			};
			name = Release;
		};
		43776FB71B8022E90074EA36 /* Debug */ = {
			isa = XCBuildConfiguration;
			buildSettings = {
				ALWAYS_EMBED_SWIFT_STANDARD_LIBRARIES = YES;
				ASSETCATALOG_COMPILER_APPICON_NAME = "$(APPICON_NAME)";
				CODE_SIGN_ENTITLEMENTS = "$(LOOP_ENTITLEMENTS)";
				CODE_SIGN_IDENTITY = "$(LOOP_CODE_SIGN_IDENTITY_DEBUG)";
				CODE_SIGN_STYLE = "$(LOOP_CODE_SIGN_STYLE)";
				DEVELOPMENT_TEAM = "$(LOOP_DEVELOPMENT_TEAM)";
				INFOPLIST_FILE = Loop/Info.plist;
				LD_RUNPATH_SEARCH_PATHS = "$(inherited) @executable_path/Frameworks";
				"OTHER_SWIFT_FLAGS[arch=*]" = "-DDEBUG";
				"OTHER_SWIFT_FLAGS[sdk=iphonesimulator*]" = "-D IOS_SIMULATOR -D DEBUG";
				PRODUCT_BUNDLE_IDENTIFIER = "$(MAIN_APP_BUNDLE_IDENTIFIER)";
				PRODUCT_NAME = "$(TARGET_NAME)";
				PROVISIONING_PROFILE_SPECIFIER = "$(LOOP_PROVISIONING_PROFILE_SPECIFIER_DEBUG)";
			};
			name = Debug;
		};
		43776FB81B8022E90074EA36 /* Release */ = {
			isa = XCBuildConfiguration;
			buildSettings = {
				ALWAYS_EMBED_SWIFT_STANDARD_LIBRARIES = YES;
				ASSETCATALOG_COMPILER_APPICON_NAME = "$(APPICON_NAME)";
				CODE_SIGN_ENTITLEMENTS = "$(LOOP_ENTITLEMENTS)";
				CODE_SIGN_IDENTITY = "$(LOOP_CODE_SIGN_IDENTITY_RELEASE)";
				CODE_SIGN_STYLE = "$(LOOP_CODE_SIGN_STYLE)";
				DEVELOPMENT_TEAM = "$(LOOP_DEVELOPMENT_TEAM)";
				INFOPLIST_FILE = Loop/Info.plist;
				LD_RUNPATH_SEARCH_PATHS = "$(inherited) @executable_path/Frameworks";
				PRODUCT_BUNDLE_IDENTIFIER = "$(MAIN_APP_BUNDLE_IDENTIFIER)";
				PRODUCT_NAME = "$(TARGET_NAME)";
				PROVISIONING_PROFILE_SPECIFIER = "$(LOOP_PROVISIONING_PROFILE_SPECIFIER_RELEASE)";
			};
			name = Release;
		};
		43A943961B926B7B0051FA24 /* Debug */ = {
			isa = XCBuildConfiguration;
			buildSettings = {
				ASSETCATALOG_COMPILER_COMPLICATION_NAME = Complication;
				CODE_SIGN_ENTITLEMENTS = "WatchApp Extension/WatchApp Extension.entitlements";
				CODE_SIGN_IDENTITY = "$(LOOP_CODE_SIGN_IDENTITY_DEBUG)";
				CODE_SIGN_STYLE = "$(LOOP_CODE_SIGN_STYLE)";
				DEVELOPMENT_TEAM = "$(LOOP_DEVELOPMENT_TEAM)";
				FRAMEWORK_SEARCH_PATHS = "$(PROJECT_DIR)/Carthage/Build/watchOS";
				INFOPLIST_FILE = "WatchApp Extension/Info.plist";
				LD_RUNPATH_SEARCH_PATHS = "$(inherited) @executable_path/Frameworks @executable_path/../../Frameworks";
				PRODUCT_BUNDLE_IDENTIFIER = "$(MAIN_APP_BUNDLE_IDENTIFIER).LoopWatch.watchkitextension";
				PRODUCT_NAME = "$(TARGET_NAME)";
				PROVISIONING_PROFILE_SPECIFIER = "$(LOOP_PROVISIONING_PROFILE_SPECIFIER_WATCHAPP_EXTENSION_DEBUG)";
				SDKROOT = watchos;
				SKIP_INSTALL = YES;
				SWIFT_OBJC_BRIDGING_HEADER = "WatchApp Extension/Extensions/WatchApp Extension-Bridging-Header.h";
				TARGETED_DEVICE_FAMILY = 4;
				WATCHOS_DEPLOYMENT_TARGET = 6.0;
			};
			name = Debug;
		};
		43A943971B926B7B0051FA24 /* Release */ = {
			isa = XCBuildConfiguration;
			buildSettings = {
				ASSETCATALOG_COMPILER_COMPLICATION_NAME = Complication;
				CODE_SIGN_ENTITLEMENTS = "WatchApp Extension/WatchApp Extension.entitlements";
				CODE_SIGN_IDENTITY = "$(LOOP_CODE_SIGN_IDENTITY_RELEASE)";
				CODE_SIGN_STYLE = "$(LOOP_CODE_SIGN_STYLE)";
				DEVELOPMENT_TEAM = "$(LOOP_DEVELOPMENT_TEAM)";
				FRAMEWORK_SEARCH_PATHS = "$(PROJECT_DIR)/Carthage/Build/watchOS";
				INFOPLIST_FILE = "WatchApp Extension/Info.plist";
				LD_RUNPATH_SEARCH_PATHS = "$(inherited) @executable_path/Frameworks @executable_path/../../Frameworks";
				PRODUCT_BUNDLE_IDENTIFIER = "$(MAIN_APP_BUNDLE_IDENTIFIER).LoopWatch.watchkitextension";
				PRODUCT_NAME = "$(TARGET_NAME)";
				PROVISIONING_PROFILE_SPECIFIER = "$(LOOP_PROVISIONING_PROFILE_SPECIFIER_WATCHAPP_EXTENSION_RELEASE)";
				SDKROOT = watchos;
				SKIP_INSTALL = YES;
				SWIFT_OBJC_BRIDGING_HEADER = "WatchApp Extension/Extensions/WatchApp Extension-Bridging-Header.h";
				TARGETED_DEVICE_FAMILY = 4;
				WATCHOS_DEPLOYMENT_TARGET = 6.0;
			};
			name = Release;
		};
		43A9439A1B926B7B0051FA24 /* Debug */ = {
			isa = XCBuildConfiguration;
			buildSettings = {
				ALWAYS_EMBED_SWIFT_STANDARD_LIBRARIES = YES;
				ASSETCATALOG_COMPILER_APPICON_NAME = "$(APPICON_NAME)";
				CODE_SIGN_IDENTITY = "$(LOOP_CODE_SIGN_IDENTITY_DEBUG)";
				CODE_SIGN_STYLE = "$(LOOP_CODE_SIGN_STYLE)";
				DEVELOPMENT_TEAM = "$(LOOP_DEVELOPMENT_TEAM)";
				FRAMEWORK_SEARCH_PATHS = "$(PROJECT_DIR)/Carthage/Build/watchOS";
				IBSC_MODULE = WatchApp_Extension;
				INFOPLIST_FILE = WatchApp/Info.plist;
				LD_RUNPATH_SEARCH_PATHS = "$(inherited) @executable_path/Frameworks";
				PRODUCT_BUNDLE_IDENTIFIER = "$(MAIN_APP_BUNDLE_IDENTIFIER).LoopWatch";
				PRODUCT_NAME = "$(TARGET_NAME)";
				PROVISIONING_PROFILE_SPECIFIER = "$(LOOP_PROVISIONING_PROFILE_SPECIFIER_WATCHAPP_DEBUG)";
				SDKROOT = watchos;
				SKIP_INSTALL = YES;
				TARGETED_DEVICE_FAMILY = 4;
				WATCHOS_DEPLOYMENT_TARGET = 6.0;
			};
			name = Debug;
		};
		43A9439B1B926B7B0051FA24 /* Release */ = {
			isa = XCBuildConfiguration;
			buildSettings = {
				ALWAYS_EMBED_SWIFT_STANDARD_LIBRARIES = YES;
				ASSETCATALOG_COMPILER_APPICON_NAME = "$(APPICON_NAME)";
				CODE_SIGN_IDENTITY = "$(LOOP_CODE_SIGN_IDENTITY_RELEASE)";
				CODE_SIGN_STYLE = "$(LOOP_CODE_SIGN_STYLE)";
				DEVELOPMENT_TEAM = "$(LOOP_DEVELOPMENT_TEAM)";
				FRAMEWORK_SEARCH_PATHS = "$(PROJECT_DIR)/Carthage/Build/watchOS";
				IBSC_MODULE = WatchApp_Extension;
				INFOPLIST_FILE = WatchApp/Info.plist;
				LD_RUNPATH_SEARCH_PATHS = "$(inherited) @executable_path/Frameworks";
				PRODUCT_BUNDLE_IDENTIFIER = "$(MAIN_APP_BUNDLE_IDENTIFIER).LoopWatch";
				PRODUCT_NAME = "$(TARGET_NAME)";
				PROVISIONING_PROFILE_SPECIFIER = "$(LOOP_PROVISIONING_PROFILE_SPECIFIER_WATCHAPP_RELEASE)";
				SDKROOT = watchos;
				SKIP_INSTALL = YES;
				TARGETED_DEVICE_FAMILY = 4;
				WATCHOS_DEPLOYMENT_TARGET = 6.0;
			};
			name = Release;
		};
		43D9002821EB209400AF44BF /* Debug */ = {
			isa = XCBuildConfiguration;
			buildSettings = {
				APPLICATION_EXTENSION_API_ONLY = YES;
				CLANG_ENABLE_OBJC_WEAK = YES;
				DEFINES_MODULE = YES;
				DYLIB_INSTALL_NAME_BASE = "@rpath";
				FRAMEWORK_SEARCH_PATHS = "$(PROJECT_DIR)/Carthage/Build/watchOS";
				INFOPLIST_FILE = LoopCore/Info.plist;
				INSTALL_PATH = "$(LOCAL_LIBRARY_DIR)/Frameworks";
				LD_RUNPATH_SEARCH_PATHS = "$(inherited) @executable_path/Frameworks @loader_path/Frameworks";
				PRODUCT_BUNDLE_IDENTIFIER = com.loopkit.LoopCore;
				PRODUCT_NAME = LoopCore;
				SDKROOT = watchos;
				SKIP_INSTALL = YES;
				TARGETED_DEVICE_FAMILY = 4;
			};
			name = Debug;
		};
		43D9002921EB209400AF44BF /* Release */ = {
			isa = XCBuildConfiguration;
			buildSettings = {
				APPLICATION_EXTENSION_API_ONLY = YES;
				CLANG_ENABLE_OBJC_WEAK = YES;
				DEFINES_MODULE = YES;
				DYLIB_INSTALL_NAME_BASE = "@rpath";
				FRAMEWORK_SEARCH_PATHS = "$(PROJECT_DIR)/Carthage/Build/watchOS";
				INFOPLIST_FILE = LoopCore/Info.plist;
				INSTALL_PATH = "$(LOCAL_LIBRARY_DIR)/Frameworks";
				LD_RUNPATH_SEARCH_PATHS = "$(inherited) @executable_path/Frameworks @loader_path/Frameworks";
				PRODUCT_BUNDLE_IDENTIFIER = com.loopkit.LoopCore;
				PRODUCT_NAME = LoopCore;
				SDKROOT = watchos;
				SKIP_INSTALL = YES;
				TARGETED_DEVICE_FAMILY = 4;
			};
			name = Release;
		};
		43D9FFB121EA9A0F00AF44BF /* Debug */ = {
			isa = XCBuildConfiguration;
			buildSettings = {
				ALWAYS_EMBED_SWIFT_STANDARD_LIBRARIES = YES;
				ASSETCATALOG_COMPILER_APPICON_NAME = AppIcon;
				CLANG_ENABLE_OBJC_WEAK = YES;
				CODE_SIGN_ENTITLEMENTS = Learn/Learn.entitlements;
				INFOPLIST_FILE = Learn/Info.plist;
				LD_RUNPATH_SEARCH_PATHS = "$(inherited) @executable_path/Frameworks";
				PRODUCT_BUNDLE_IDENTIFIER = "$(MAIN_APP_BUNDLE_IDENTIFIER)Learn";
				PRODUCT_NAME = "$(TARGET_NAME)";
			};
			name = Debug;
		};
		43D9FFB221EA9A0F00AF44BF /* Release */ = {
			isa = XCBuildConfiguration;
			buildSettings = {
				ALWAYS_EMBED_SWIFT_STANDARD_LIBRARIES = YES;
				ASSETCATALOG_COMPILER_APPICON_NAME = AppIcon;
				CLANG_ENABLE_OBJC_WEAK = YES;
				CODE_SIGN_ENTITLEMENTS = Learn/Learn.entitlements;
				INFOPLIST_FILE = Learn/Info.plist;
				LD_RUNPATH_SEARCH_PATHS = "$(inherited) @executable_path/Frameworks";
				PRODUCT_BUNDLE_IDENTIFIER = "$(MAIN_APP_BUNDLE_IDENTIFIER)Learn";
				PRODUCT_NAME = "$(TARGET_NAME)";
			};
			name = Release;
		};
		43D9FFD921EAE05D00AF44BF /* Debug */ = {
			isa = XCBuildConfiguration;
			buildSettings = {
				APPLICATION_EXTENSION_API_ONLY = YES;
				CLANG_ENABLE_OBJC_WEAK = YES;
				DEFINES_MODULE = YES;
				DYLIB_INSTALL_NAME_BASE = "@rpath";
				INFOPLIST_FILE = LoopCore/Info.plist;
				INSTALL_PATH = "$(LOCAL_LIBRARY_DIR)/Frameworks";
				LD_RUNPATH_SEARCH_PATHS = "$(inherited) @executable_path/Frameworks @loader_path/Frameworks";
				PRODUCT_BUNDLE_IDENTIFIER = com.loopkit.LoopCore;
				PRODUCT_NAME = "$(TARGET_NAME:c99extidentifier)";
				SKIP_INSTALL = YES;
			};
			name = Debug;
		};
		43D9FFDA21EAE05D00AF44BF /* Release */ = {
			isa = XCBuildConfiguration;
			buildSettings = {
				APPLICATION_EXTENSION_API_ONLY = YES;
				CLANG_ENABLE_OBJC_WEAK = YES;
				DEFINES_MODULE = YES;
				DYLIB_INSTALL_NAME_BASE = "@rpath";
				INFOPLIST_FILE = LoopCore/Info.plist;
				INSTALL_PATH = "$(LOCAL_LIBRARY_DIR)/Frameworks";
				LD_RUNPATH_SEARCH_PATHS = "$(inherited) @executable_path/Frameworks @loader_path/Frameworks";
				PRODUCT_BUNDLE_IDENTIFIER = com.loopkit.LoopCore;
				PRODUCT_NAME = "$(TARGET_NAME:c99extidentifier)";
				SKIP_INSTALL = YES;
			};
			name = Release;
		};
		43E2D8D71D20BF42004DA55F /* Debug */ = {
			isa = XCBuildConfiguration;
			buildSettings = {
				INFOPLIST_FILE = DoseMathTests/Info.plist;
				LD_RUNPATH_SEARCH_PATHS = "$(inherited) @loader_path/Frameworks";
				PRODUCT_BUNDLE_IDENTIFIER = com.loopkit.DoseMathTests;
				PRODUCT_NAME = "$(TARGET_NAME)";
			};
			name = Debug;
		};
		43E2D8D81D20BF42004DA55F /* Release */ = {
			isa = XCBuildConfiguration;
			buildSettings = {
				INFOPLIST_FILE = DoseMathTests/Info.plist;
				LD_RUNPATH_SEARCH_PATHS = "$(inherited) @loader_path/Frameworks";
				PRODUCT_BUNDLE_IDENTIFIER = com.loopkit.DoseMathTests;
				PRODUCT_NAME = "$(TARGET_NAME)";
			};
			name = Release;
		};
		43E2D9131D20C581004DA55F /* Debug */ = {
			isa = XCBuildConfiguration;
			buildSettings = {
				BUNDLE_LOADER = "$(TEST_HOST)";
				INFOPLIST_FILE = LoopTests/Info.plist;
				LD_RUNPATH_SEARCH_PATHS = "$(inherited) @executable_path/Frameworks @loader_path/Frameworks";
				PRODUCT_BUNDLE_IDENTIFIER = com.loopkit.LoopTests;
				PRODUCT_NAME = "$(TARGET_NAME)";
				TEST_HOST = "$(BUILT_PRODUCTS_DIR)/Loop.app/Loop";
			};
			name = Debug;
		};
		43E2D9141D20C581004DA55F /* Release */ = {
			isa = XCBuildConfiguration;
			buildSettings = {
				BUNDLE_LOADER = "$(TEST_HOST)";
				INFOPLIST_FILE = LoopTests/Info.plist;
				LD_RUNPATH_SEARCH_PATHS = "$(inherited) @executable_path/Frameworks @loader_path/Frameworks";
				PRODUCT_BUNDLE_IDENTIFIER = com.loopkit.LoopTests;
				PRODUCT_NAME = "$(TARGET_NAME)";
				TEST_HOST = "$(BUILT_PRODUCTS_DIR)/Loop.app/Loop";
			};
			name = Release;
		};
		4F70C1E91DE8DCA8006380B7 /* Debug */ = {
			isa = XCBuildConfiguration;
			buildSettings = {
				CODE_SIGN_ENTITLEMENTS = "Loop Status Extension/Loop Status Extension.entitlements";
				CODE_SIGN_IDENTITY = "$(LOOP_CODE_SIGN_IDENTITY_DEBUG)";
				CODE_SIGN_STYLE = "$(LOOP_CODE_SIGN_STYLE)";
				DEVELOPMENT_TEAM = "$(LOOP_DEVELOPMENT_TEAM)";
				ENABLE_BITCODE = NO;
				INFOPLIST_FILE = "Loop Status Extension/Info.plist";
				LD_RUNPATH_SEARCH_PATHS = "$(inherited) @executable_path/Frameworks @executable_path/../../Frameworks";
				PRODUCT_BUNDLE_IDENTIFIER = "$(MAIN_APP_BUNDLE_IDENTIFIER).statuswidget";
				PRODUCT_NAME = "$(TARGET_NAME)";
				PROVISIONING_PROFILE_SPECIFIER = "$(LOOP_PROVISIONING_PROFILE_SPECIFIER_STATUS_EXTENSION_DEBUG)";
				SKIP_INSTALL = YES;
			};
			name = Debug;
		};
		4F70C1EA1DE8DCA8006380B7 /* Release */ = {
			isa = XCBuildConfiguration;
			buildSettings = {
				CODE_SIGN_ENTITLEMENTS = "Loop Status Extension/Loop Status Extension.entitlements";
				CODE_SIGN_IDENTITY = "$(LOOP_CODE_SIGN_IDENTITY_RELEASE)";
				CODE_SIGN_STYLE = "$(LOOP_CODE_SIGN_STYLE)";
				DEVELOPMENT_TEAM = "$(LOOP_DEVELOPMENT_TEAM)";
				ENABLE_BITCODE = NO;
				INFOPLIST_FILE = "Loop Status Extension/Info.plist";
				LD_RUNPATH_SEARCH_PATHS = "$(inherited) @executable_path/Frameworks @executable_path/../../Frameworks";
				PRODUCT_BUNDLE_IDENTIFIER = "$(MAIN_APP_BUNDLE_IDENTIFIER).statuswidget";
				PRODUCT_NAME = "$(TARGET_NAME)";
				PROVISIONING_PROFILE_SPECIFIER = "$(LOOP_PROVISIONING_PROFILE_SPECIFIER_STATUS_EXTENSION_RELEASE)";
				SKIP_INSTALL = YES;
			};
			name = Release;
		};
		4F7528901DFE1DC600C322D6 /* Debug */ = {
			isa = XCBuildConfiguration;
			buildSettings = {
				APPLICATION_EXTENSION_API_ONLY = NO;
				DEFINES_MODULE = YES;
				DYLIB_INSTALL_NAME_BASE = "@rpath";
				INFOPLIST_FILE = LoopUI/Info.plist;
				INSTALL_PATH = "$(LOCAL_LIBRARY_DIR)/Frameworks";
				LD_RUNPATH_SEARCH_PATHS = "$(inherited) @executable_path/Frameworks @loader_path/Frameworks";
				PRODUCT_BUNDLE_IDENTIFIER = "$(MAIN_APP_BUNDLE_IDENTIFIER).LoopUI";
				PRODUCT_NAME = "$(TARGET_NAME)";
				SKIP_INSTALL = YES;
			};
			name = Debug;
		};
		4F7528911DFE1DC600C322D6 /* Release */ = {
			isa = XCBuildConfiguration;
			buildSettings = {
				APPLICATION_EXTENSION_API_ONLY = NO;
				DEFINES_MODULE = YES;
				DYLIB_INSTALL_NAME_BASE = "@rpath";
				INFOPLIST_FILE = LoopUI/Info.plist;
				INSTALL_PATH = "$(LOCAL_LIBRARY_DIR)/Frameworks";
				LD_RUNPATH_SEARCH_PATHS = "$(inherited) @executable_path/Frameworks @loader_path/Frameworks";
				PRODUCT_BUNDLE_IDENTIFIER = "$(MAIN_APP_BUNDLE_IDENTIFIER).LoopUI";
				PRODUCT_NAME = "$(TARGET_NAME)";
				SKIP_INSTALL = YES;
			};
			name = Release;
		};
/* End XCBuildConfiguration section */

/* Begin XCConfigurationList section */
		432CF87820D8B8380066B889 /* Build configuration list for PBXAggregateTarget "Cartfile" */ = {
			isa = XCConfigurationList;
			buildConfigurations = (
				432CF87920D8B8380066B889 /* Debug */,
				432CF87A20D8B8380066B889 /* Release */,
			);
			defaultConfigurationIsVisible = 0;
			defaultConfigurationName = Release;
		};
		43776F871B8022E90074EA36 /* Build configuration list for PBXProject "Loop" */ = {
			isa = XCConfigurationList;
			buildConfigurations = (
				43776FB41B8022E90074EA36 /* Debug */,
				43776FB51B8022E90074EA36 /* Release */,
			);
			defaultConfigurationIsVisible = 0;
			defaultConfigurationName = Release;
		};
		43776FB61B8022E90074EA36 /* Build configuration list for PBXNativeTarget "Loop" */ = {
			isa = XCConfigurationList;
			buildConfigurations = (
				43776FB71B8022E90074EA36 /* Debug */,
				43776FB81B8022E90074EA36 /* Release */,
			);
			defaultConfigurationIsVisible = 0;
			defaultConfigurationName = Release;
		};
		43A943951B926B7B0051FA24 /* Build configuration list for PBXNativeTarget "WatchApp Extension" */ = {
			isa = XCConfigurationList;
			buildConfigurations = (
				43A943961B926B7B0051FA24 /* Debug */,
				43A943971B926B7B0051FA24 /* Release */,
			);
			defaultConfigurationIsVisible = 0;
			defaultConfigurationName = Release;
		};
		43A943991B926B7B0051FA24 /* Build configuration list for PBXNativeTarget "WatchApp" */ = {
			isa = XCConfigurationList;
			buildConfigurations = (
				43A9439A1B926B7B0051FA24 /* Debug */,
				43A9439B1B926B7B0051FA24 /* Release */,
			);
			defaultConfigurationIsVisible = 0;
			defaultConfigurationName = Release;
		};
		43D9002721EB209400AF44BF /* Build configuration list for PBXNativeTarget "LoopCore-watchOS" */ = {
			isa = XCConfigurationList;
			buildConfigurations = (
				43D9002821EB209400AF44BF /* Debug */,
				43D9002921EB209400AF44BF /* Release */,
			);
			defaultConfigurationIsVisible = 0;
			defaultConfigurationName = Release;
		};
		43D9FFB321EA9A0F00AF44BF /* Build configuration list for PBXNativeTarget "Learn" */ = {
			isa = XCConfigurationList;
			buildConfigurations = (
				43D9FFB121EA9A0F00AF44BF /* Debug */,
				43D9FFB221EA9A0F00AF44BF /* Release */,
			);
			defaultConfigurationIsVisible = 0;
			defaultConfigurationName = Release;
		};
		43D9FFD821EAE05D00AF44BF /* Build configuration list for PBXNativeTarget "LoopCore" */ = {
			isa = XCConfigurationList;
			buildConfigurations = (
				43D9FFD921EAE05D00AF44BF /* Debug */,
				43D9FFDA21EAE05D00AF44BF /* Release */,
			);
			defaultConfigurationIsVisible = 0;
			defaultConfigurationName = Release;
		};
		43E2D8D61D20BF42004DA55F /* Build configuration list for PBXNativeTarget "DoseMathTests" */ = {
			isa = XCConfigurationList;
			buildConfigurations = (
				43E2D8D71D20BF42004DA55F /* Debug */,
				43E2D8D81D20BF42004DA55F /* Release */,
			);
			defaultConfigurationIsVisible = 0;
			defaultConfigurationName = Release;
		};
		43E2D9121D20C581004DA55F /* Build configuration list for PBXNativeTarget "LoopTests" */ = {
			isa = XCConfigurationList;
			buildConfigurations = (
				43E2D9131D20C581004DA55F /* Debug */,
				43E2D9141D20C581004DA55F /* Release */,
			);
			defaultConfigurationIsVisible = 0;
			defaultConfigurationName = Release;
		};
		4F70C1EB1DE8DCA8006380B7 /* Build configuration list for PBXNativeTarget "Loop Status Extension" */ = {
			isa = XCConfigurationList;
			buildConfigurations = (
				4F70C1E91DE8DCA8006380B7 /* Debug */,
				4F70C1EA1DE8DCA8006380B7 /* Release */,
			);
			defaultConfigurationIsVisible = 0;
			defaultConfigurationName = Release;
		};
		4F7528921DFE1DC600C322D6 /* Build configuration list for PBXNativeTarget "LoopUI" */ = {
			isa = XCConfigurationList;
			buildConfigurations = (
				4F7528901DFE1DC600C322D6 /* Debug */,
				4F7528911DFE1DC600C322D6 /* Release */,
			);
			defaultConfigurationIsVisible = 0;
			defaultConfigurationName = Release;
		};
/* End XCConfigurationList section */

/* Begin XCVersionGroup section */
		1D080CBB2473214A00356610 /* AlertStore.xcdatamodeld */ = {
			isa = XCVersionGroup;
			children = (
				1D080CBC2473214A00356610 /* AlertStore.xcdatamodel */,
			);
			currentVersion = 1D080CBC2473214A00356610 /* AlertStore.xcdatamodel */;
			path = AlertStore.xcdatamodeld;
			sourceTree = "<group>";
			versionGroupType = wrapper.xcdatamodel;
		};
/* End XCVersionGroup section */
	};
	rootObject = 43776F841B8022E90074EA36 /* Project object */;
}<|MERGE_RESOLUTION|>--- conflicted
+++ resolved
@@ -421,7 +421,9 @@
 		A9E6DFEC246A0453005B1A1C /* SetBolusErrorTests.swift in Sources */ = {isa = PBXBuildFile; fileRef = A9E6DFEB246A0453005B1A1C /* SetBolusErrorTests.swift */; };
 		A9E6DFEF246A0474005B1A1C /* LoopErrorTests.swift in Sources */ = {isa = PBXBuildFile; fileRef = A9E6DFEE246A0474005B1A1C /* LoopErrorTests.swift */; };
 		A9F66FC3247F451500096EA7 /* UIDevice+Loop.swift in Sources */ = {isa = PBXBuildFile; fileRef = A9F66FC2247F451500096EA7 /* UIDevice+Loop.swift */; };
-<<<<<<< HEAD
+		A9F703732489BC8500C98AD8 /* CarbStore+SimulatedCoreData.swift in Sources */ = {isa = PBXBuildFile; fileRef = A9F703722489BC8500C98AD8 /* CarbStore+SimulatedCoreData.swift */; };
+		A9F703752489C9A000C98AD8 /* GlucoseStore+SimulatedCoreData.swift in Sources */ = {isa = PBXBuildFile; fileRef = A9F703742489C9A000C98AD8 /* GlucoseStore+SimulatedCoreData.swift */; };
+		A9F703772489D8AA00C98AD8 /* PersistentDeviceLog+SimulatedCoreData.swift in Sources */ = {isa = PBXBuildFile; fileRef = A9F703762489D8AA00C98AD8 /* PersistentDeviceLog+SimulatedCoreData.swift */; };
 		B48B0BAC24900093009A48DE /* PumpStatusHUDView.swift in Sources */ = {isa = PBXBuildFile; fileRef = B48B0BAB24900093009A48DE /* PumpStatusHUDView.swift */; };
 		B4E96D4B248A6B6E002DABAD /* DeviceStatusHUDView.swift in Sources */ = {isa = PBXBuildFile; fileRef = B4E96D4A248A6B6E002DABAD /* DeviceStatusHUDView.swift */; };
 		B4E96D4F248A6E20002DABAD /* CGMStatusHUDView.swift in Sources */ = {isa = PBXBuildFile; fileRef = B4E96D4E248A6E20002DABAD /* CGMStatusHUDView.swift */; };
@@ -431,11 +433,6 @@
 		B4E96D59248A7F9A002DABAD /* AlertStatusHUDView.xib in Resources */ = {isa = PBXBuildFile; fileRef = B4E96D58248A7F9A002DABAD /* AlertStatusHUDView.xib */; };
 		B4E96D5B248A8229002DABAD /* StatusBarHUDView.swift in Sources */ = {isa = PBXBuildFile; fileRef = B4E96D5A248A8229002DABAD /* StatusBarHUDView.swift */; };
 		B4E96D5D248A82A2002DABAD /* StatusBarHUDView.xib in Resources */ = {isa = PBXBuildFile; fileRef = B4E96D5C248A82A2002DABAD /* StatusBarHUDView.xib */; };
-=======
-		A9F703732489BC8500C98AD8 /* CarbStore+SimulatedCoreData.swift in Sources */ = {isa = PBXBuildFile; fileRef = A9F703722489BC8500C98AD8 /* CarbStore+SimulatedCoreData.swift */; };
-		A9F703752489C9A000C98AD8 /* GlucoseStore+SimulatedCoreData.swift in Sources */ = {isa = PBXBuildFile; fileRef = A9F703742489C9A000C98AD8 /* GlucoseStore+SimulatedCoreData.swift */; };
-		A9F703772489D8AA00C98AD8 /* PersistentDeviceLog+SimulatedCoreData.swift in Sources */ = {isa = PBXBuildFile; fileRef = A9F703762489D8AA00C98AD8 /* PersistentDeviceLog+SimulatedCoreData.swift */; };
->>>>>>> d693f471
 		C10B28461EA9BA5E006EA1FC /* far_future_high_bg_forecast.json in Resources */ = {isa = PBXBuildFile; fileRef = C10B28451EA9BA5E006EA1FC /* far_future_high_bg_forecast.json */; };
 		C11C87DE1E21EAAD00BB71D3 /* HKUnit.swift in Sources */ = {isa = PBXBuildFile; fileRef = 4F526D5E1DF2459000A04910 /* HKUnit.swift */; };
 		C1201E2C23ECDBD0002DA84A /* WatchContextRequestUserInfo.swift in Sources */ = {isa = PBXBuildFile; fileRef = C1201E2B23ECDBD0002DA84A /* WatchContextRequestUserInfo.swift */; };
@@ -1150,7 +1147,9 @@
 		A9E6DFEB246A0453005B1A1C /* SetBolusErrorTests.swift */ = {isa = PBXFileReference; lastKnownFileType = sourcecode.swift; path = SetBolusErrorTests.swift; sourceTree = "<group>"; };
 		A9E6DFEE246A0474005B1A1C /* LoopErrorTests.swift */ = {isa = PBXFileReference; lastKnownFileType = sourcecode.swift; path = LoopErrorTests.swift; sourceTree = "<group>"; };
 		A9F66FC2247F451500096EA7 /* UIDevice+Loop.swift */ = {isa = PBXFileReference; lastKnownFileType = sourcecode.swift; path = "UIDevice+Loop.swift"; sourceTree = "<group>"; };
-<<<<<<< HEAD
+		A9F703722489BC8500C98AD8 /* CarbStore+SimulatedCoreData.swift */ = {isa = PBXFileReference; lastKnownFileType = sourcecode.swift; path = "CarbStore+SimulatedCoreData.swift"; sourceTree = "<group>"; };
+		A9F703742489C9A000C98AD8 /* GlucoseStore+SimulatedCoreData.swift */ = {isa = PBXFileReference; lastKnownFileType = sourcecode.swift; path = "GlucoseStore+SimulatedCoreData.swift"; sourceTree = "<group>"; };
+		A9F703762489D8AA00C98AD8 /* PersistentDeviceLog+SimulatedCoreData.swift */ = {isa = PBXFileReference; lastKnownFileType = sourcecode.swift; path = "PersistentDeviceLog+SimulatedCoreData.swift"; sourceTree = "<group>"; };
 		B48B0BAB24900093009A48DE /* PumpStatusHUDView.swift */ = {isa = PBXFileReference; lastKnownFileType = sourcecode.swift; path = PumpStatusHUDView.swift; sourceTree = "<group>"; };
 		B4E96D4A248A6B6E002DABAD /* DeviceStatusHUDView.swift */ = {isa = PBXFileReference; lastKnownFileType = sourcecode.swift; path = DeviceStatusHUDView.swift; sourceTree = "<group>"; };
 		B4E96D4E248A6E20002DABAD /* CGMStatusHUDView.swift */ = {isa = PBXFileReference; lastKnownFileType = sourcecode.swift; path = CGMStatusHUDView.swift; sourceTree = "<group>"; };
@@ -1160,11 +1159,6 @@
 		B4E96D58248A7F9A002DABAD /* AlertStatusHUDView.xib */ = {isa = PBXFileReference; lastKnownFileType = file.xib; path = AlertStatusHUDView.xib; sourceTree = "<group>"; };
 		B4E96D5A248A8229002DABAD /* StatusBarHUDView.swift */ = {isa = PBXFileReference; lastKnownFileType = sourcecode.swift; path = StatusBarHUDView.swift; sourceTree = "<group>"; };
 		B4E96D5C248A82A2002DABAD /* StatusBarHUDView.xib */ = {isa = PBXFileReference; lastKnownFileType = file.xib; path = StatusBarHUDView.xib; sourceTree = "<group>"; };
-=======
-		A9F703722489BC8500C98AD8 /* CarbStore+SimulatedCoreData.swift */ = {isa = PBXFileReference; lastKnownFileType = sourcecode.swift; path = "CarbStore+SimulatedCoreData.swift"; sourceTree = "<group>"; };
-		A9F703742489C9A000C98AD8 /* GlucoseStore+SimulatedCoreData.swift */ = {isa = PBXFileReference; lastKnownFileType = sourcecode.swift; path = "GlucoseStore+SimulatedCoreData.swift"; sourceTree = "<group>"; };
-		A9F703762489D8AA00C98AD8 /* PersistentDeviceLog+SimulatedCoreData.swift */ = {isa = PBXFileReference; lastKnownFileType = sourcecode.swift; path = "PersistentDeviceLog+SimulatedCoreData.swift"; sourceTree = "<group>"; };
->>>>>>> d693f471
 		C10B28451EA9BA5E006EA1FC /* far_future_high_bg_forecast.json */ = {isa = PBXFileReference; fileEncoding = 4; lastKnownFileType = text.json; path = far_future_high_bg_forecast.json; sourceTree = "<group>"; };
 		C1201E2B23ECDBD0002DA84A /* WatchContextRequestUserInfo.swift */ = {isa = PBXFileReference; lastKnownFileType = sourcecode.swift; path = WatchContextRequestUserInfo.swift; sourceTree = "<group>"; };
 		C125F31A22FE7CE200FD0545 /* copy-frameworks.sh */ = {isa = PBXFileReference; fileEncoding = 4; lastKnownFileType = text.script.sh; path = "copy-frameworks.sh"; sourceTree = "<group>"; };
@@ -1843,7 +1837,8 @@
 				1D8E1F962492DC4E00F3D1EB /* LoopNotificationsView.swift */,
 				1D8E1F972492DC4E00F3D1EB /* LoopNotificationsViewModel.swift */,
 				438DADC71CDE8F8B007697A5 /* LoopStateView.swift */,
-<<<<<<< HEAD
+				1DA46B5F2492E2E300D71A63 /* NotificationsCriticalAlertPermissionsView.swift */,
+				1DA46B612492E37A00D71A63 /* NotificationsCriticalAlertPermissionsViewModel.swift */,
 				B4E96D4A248A6B6E002DABAD /* DeviceStatusHUDView.swift */,
 				B4E96D4E248A6E20002DABAD /* CGMStatusHUDView.swift */,
 				B4E96D52248A7386002DABAD /* GlucoseValueHUDView.swift */,
@@ -1851,10 +1846,6 @@
 				B4E96D56248A7B0F002DABAD /* AlertStatusHUDView.swift */,
 				B4E96D5A248A8229002DABAD /* StatusBarHUDView.swift */,
 				B48B0BAB24900093009A48DE /* PumpStatusHUDView.swift */,
-=======
-				1DA46B5F2492E2E300D71A63 /* NotificationsCriticalAlertPermissionsView.swift */,
-				1DA46B612492E37A00D71A63 /* NotificationsCriticalAlertPermissionsViewModel.swift */,
->>>>>>> d693f471
 			);
 			path = Views;
 			sourceTree = "<group>";
@@ -3220,11 +3211,8 @@
 				43FCEEB7221BCD160013DD30 /* InsulinModelChart.swift in Sources */,
 				43FCEEBB22211C860013DD30 /* CarbEffectChart.swift in Sources */,
 				4F7528A01DFE1F9D00C322D6 /* LoopStateView.swift in Sources */,
-<<<<<<< HEAD
+				1D8E1F982492DC4E00F3D1EB /* LoopNotificationsView.swift in Sources */,
 				B48B0BAC24900093009A48DE /* PumpStatusHUDView.swift in Sources */,
-=======
-				1D8E1F982492DC4E00F3D1EB /* LoopNotificationsView.swift in Sources */,
->>>>>>> d693f471
 				4FB76FCE1E8C835D00B39636 /* ChartColorPalette.swift in Sources */,
 				43FCEEAD221A66780013DD30 /* DateFormatter.swift in Sources */,
 				B4E96D55248A7509002DABAD /* GlucoseTrendHUDView.swift in Sources */,
