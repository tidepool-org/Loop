--- conflicted
+++ resolved
@@ -1601,12 +1601,9 @@
 				B41B2BB22514E9C4006F7014 /* ManualGlucoseDisplayable.swift */,
 				438D42F81D7C88BC003244B0 /* PredictionInputEffect.swift */,
 				C165B8CD23302C5D0004112E /* RemoteCommand.swift */,
-<<<<<<< HEAD
 				4328E0311CFC068900E199AA /* WatchContext+LoopKit.swift */,
-=======
 				E9C00EF424C623EF00628F35 /* LoopSettings+Loop.swift */,
 				A987CD4824A58A0100439ADC /* ZipArchive.swift */,
->>>>>>> 51d43ae4
 			);
 			path = Models;
 			sourceTree = "<group>";
@@ -1983,11 +1980,8 @@
 				A9DAE7CF2332D77F006AE942 /* LoopTests.swift */,
 				8968B113240C55F10074BB48 /* LoopSettingsTests.swift */,
 				E9C58A7124DB489100487A17 /* LoopDataManagerTests.swift */,
-<<<<<<< HEAD
-=======
 				A9DF02CC24F72BC800B7C988 /* PersistenceControllerTestCase.swift */,
 				E93E86AC24DDE02C00FF40C8 /* Mock Stores */,
->>>>>>> 51d43ae4
 			);
 			path = LoopTests;
 			sourceTree = "<group>";
