--- conflicted
+++ resolved
@@ -26,10 +26,10 @@
 		1D05219D2469F1F5000EBBDE /* AlertStore.swift in Sources */ = {isa = PBXBuildFile; fileRef = 1D05219C2469F1F5000EBBDE /* AlertStore.swift */; };
 		1D080CBD2473214A00356610 /* AlertStore.xcdatamodeld in Sources */ = {isa = PBXBuildFile; fileRef = 1D080CBB2473214A00356610 /* AlertStore.xcdatamodeld */; };
 		1D2609AD248EEB9900A6F258 /* LoopAlertsManager.swift in Sources */ = {isa = PBXBuildFile; fileRef = 1D2609AC248EEB9900A6F258 /* LoopAlertsManager.swift */; };
+		1D4990E424A16C04005CC357 /* NotificationsCriticalAlertPermissionsViewModel.swift in Sources */ = {isa = PBXBuildFile; fileRef = 1D4990E324A16C04005CC357 /* NotificationsCriticalAlertPermissionsViewModel.swift */; };
 		1D4A3E2D2478628500FD601B /* StoredAlert+CoreDataClass.swift in Sources */ = {isa = PBXBuildFile; fileRef = 1D4A3E2B2478628500FD601B /* StoredAlert+CoreDataClass.swift */; };
 		1D4A3E2E2478628500FD601B /* StoredAlert+CoreDataProperties.swift in Sources */ = {isa = PBXBuildFile; fileRef = 1D4A3E2C2478628500FD601B /* StoredAlert+CoreDataProperties.swift */; };
 		1D80313D24746274002810DF /* AlertStoreTests.swift in Sources */ = {isa = PBXBuildFile; fileRef = 1D80313C24746274002810DF /* AlertStoreTests.swift */; };
-		1D8E1F992492DC4E00F3D1EB /* NotificationsCriticalAlertPermissionsViewModel.swift in Sources */ = {isa = PBXBuildFile; fileRef = 1D8E1F972492DC4E00F3D1EB /* NotificationsCriticalAlertPermissionsViewModel.swift */; };
 		1DA46B602492E2E300D71A63 /* NotificationsCriticalAlertPermissionsView.swift in Sources */ = {isa = PBXBuildFile; fileRef = 1DA46B5F2492E2E300D71A63 /* NotificationsCriticalAlertPermissionsView.swift */; };
 		1DA649A7244126CD00F61E75 /* UserNotificationAlertPresenter.swift in Sources */ = {isa = PBXBuildFile; fileRef = 1DA649A6244126CD00F61E75 /* UserNotificationAlertPresenter.swift */; };
 		1DA649A9244126DA00F61E75 /* InAppModalAlertPresenter.swift in Sources */ = {isa = PBXBuildFile; fileRef = 1DA649A8244126DA00F61E75 /* InAppModalAlertPresenter.swift */; };
@@ -642,10 +642,10 @@
 		1D05219C2469F1F5000EBBDE /* AlertStore.swift */ = {isa = PBXFileReference; lastKnownFileType = sourcecode.swift; path = AlertStore.swift; sourceTree = "<group>"; };
 		1D080CBC2473214A00356610 /* AlertStore.xcdatamodel */ = {isa = PBXFileReference; lastKnownFileType = wrapper.xcdatamodel; path = AlertStore.xcdatamodel; sourceTree = "<group>"; };
 		1D2609AC248EEB9900A6F258 /* LoopAlertsManager.swift */ = {isa = PBXFileReference; lastKnownFileType = sourcecode.swift; path = LoopAlertsManager.swift; sourceTree = "<group>"; };
+		1D4990E324A16C04005CC357 /* NotificationsCriticalAlertPermissionsViewModel.swift */ = {isa = PBXFileReference; fileEncoding = 4; lastKnownFileType = sourcecode.swift; path = NotificationsCriticalAlertPermissionsViewModel.swift; sourceTree = "<group>"; };
 		1D4A3E2B2478628500FD601B /* StoredAlert+CoreDataClass.swift */ = {isa = PBXFileReference; lastKnownFileType = sourcecode.swift; path = "StoredAlert+CoreDataClass.swift"; sourceTree = "<group>"; };
 		1D4A3E2C2478628500FD601B /* StoredAlert+CoreDataProperties.swift */ = {isa = PBXFileReference; lastKnownFileType = sourcecode.swift; path = "StoredAlert+CoreDataProperties.swift"; sourceTree = "<group>"; };
 		1D80313C24746274002810DF /* AlertStoreTests.swift */ = {isa = PBXFileReference; lastKnownFileType = sourcecode.swift; path = AlertStoreTests.swift; sourceTree = "<group>"; };
-		1D8E1F972492DC4E00F3D1EB /* NotificationsCriticalAlertPermissionsViewModel.swift */ = {isa = PBXFileReference; fileEncoding = 4; lastKnownFileType = sourcecode.swift; path = NotificationsCriticalAlertPermissionsViewModel.swift; sourceTree = "<group>"; };
 		1DA46B5F2492E2E300D71A63 /* NotificationsCriticalAlertPermissionsView.swift */ = {isa = PBXFileReference; lastKnownFileType = sourcecode.swift; path = NotificationsCriticalAlertPermissionsView.swift; sourceTree = "<group>"; };
 		1DA649A6244126CD00F61E75 /* UserNotificationAlertPresenter.swift */ = {isa = PBXFileReference; fileEncoding = 4; lastKnownFileType = sourcecode.swift; path = UserNotificationAlertPresenter.swift; sourceTree = "<group>"; };
 		1DA649A8244126DA00F61E75 /* InAppModalAlertPresenter.swift */ = {isa = PBXFileReference; fileEncoding = 4; lastKnownFileType = sourcecode.swift; path = InAppModalAlertPresenter.swift; sourceTree = "<group>"; };
@@ -1298,6 +1298,13 @@
 /* End PBXFrameworksBuildPhase section */
 
 /* Begin PBXGroup section */
+		1D4990E224A16BBA005CC357 /* Recovered References */ = {
+			isa = PBXGroup;
+			children = (
+			);
+			name = "Recovered References";
+			sourceTree = "<group>";
+		};
 		1DA6499D2441266400F61E75 /* Alerts */ = {
 			isa = PBXGroup;
 			children = (
@@ -1424,6 +1431,7 @@
 				43776F8D1B8022E90074EA36 /* Products */,
 				437D9BA11D7B5203007245E8 /* Loop.xcconfig */,
 				A951C5FF23E8AB51003E26DC /* Version.xcconfig */,
+				1D4990E224A16BBA005CC357 /* Recovered References */,
 			);
 			sourceTree = "<group>";
 		};
@@ -1821,29 +1829,25 @@
 		4F7528931DFE1E1600C322D6 /* Views */ = {
 			isa = PBXGroup;
 			children = (
+				B4E96D56248A7B0F002DABAD /* AlertStatusHUDView.swift */,
 				437CEEBF1CD6FCD8003C8C80 /* BasalRateHUDView.swift */,
 				43B371851CE583890013C5A6 /* BasalStateView.swift */,
+				B4E96D4E248A6E20002DABAD /* CGMStatusHUDView.swift */,
 				4313EDDF1D8A6BF90060FA79 /* ChartContainerView.swift */,
 				4369618F1F19C86400447E89 /* ChartPointsContextFillLayer.swift */,
 				4F08DE831E7BB70B006741EA /* ChartPointsScatterDownTrianglesLayer.swift */,
 				4F08DE841E7BB70B006741EA /* ChartPointsTouchHighlightLayerViewCache.swift */,
+				B4E96D4A248A6B6E002DABAD /* DeviceStatusHUDView.swift */,
 				4337615E1D52F487004A3647 /* GlucoseHUDView.swift */,
+				B4E96D54248A7509002DABAD /* GlucoseTrendHUDView.swift */,
+				B4E96D52248A7386002DABAD /* GlucoseValueHUDView.swift */,
 				4F2C15921E09BF2C00E160D4 /* HUDView.swift */,
 				437CEEBD1CD6E0CB003C8C80 /* LoopCompletionHUDView.swift */,
 				438DADC71CDE8F8B007697A5 /* LoopStateView.swift */,
 				1DA46B5F2492E2E300D71A63 /* NotificationsCriticalAlertPermissionsView.swift */,
-<<<<<<< HEAD
-				1D8E1F972492DC4E00F3D1EB /* NotificationsCriticalAlertPermissionsViewModel.swift */,
-=======
-				1DA46B612492E37A00D71A63 /* NotificationsCriticalAlertPermissionsViewModel.swift */,
-				B4E96D4A248A6B6E002DABAD /* DeviceStatusHUDView.swift */,
-				B4E96D4E248A6E20002DABAD /* CGMStatusHUDView.swift */,
-				B4E96D52248A7386002DABAD /* GlucoseValueHUDView.swift */,
-				B4E96D54248A7509002DABAD /* GlucoseTrendHUDView.swift */,
-				B4E96D56248A7B0F002DABAD /* AlertStatusHUDView.swift */,
+				1D4990E324A16C04005CC357 /* NotificationsCriticalAlertPermissionsViewModel.swift */,
+				B48B0BAB24900093009A48DE /* PumpStatusHUDView.swift */,
 				B4E96D5A248A8229002DABAD /* StatusBarHUDView.swift */,
-				B48B0BAB24900093009A48DE /* PumpStatusHUDView.swift */,
->>>>>>> f7a4d17f
 			);
 			path = Views;
 			sourceTree = "<group>";
@@ -3193,10 +3197,10 @@
 				4F2C15931E09BF2C00E160D4 /* HUDView.swift in Sources */,
 				43BFF0B71E45C20C00FF19A9 /* NumberFormatter.swift in Sources */,
 				4FB76FB71E8C428600B39636 /* UIColor.swift in Sources */,
-				1D8E1F992492DC4E00F3D1EB /* NotificationsCriticalAlertPermissionsViewModel.swift in Sources */,
 				4F7528A51DFE208C00C322D6 /* NSTimeInterval.swift in Sources */,
 				A9C62D8E2331708700535612 /* AuthenticationTableViewCell+NibLoadable.swift in Sources */,
 				4FB76FC61E8C57B100B39636 /* ChartsManager.swift in Sources */,
+				1D4990E424A16C04005CC357 /* NotificationsCriticalAlertPermissionsViewModel.swift in Sources */,
 				4FB76FB41E8C3F7C00B39636 /* ChartAxisValueDoubleUnit.swift in Sources */,
 				4FB76FB31E8C3EE400B39636 /* ChartAxisValueDoubleLog.swift in Sources */,
 				43F1C31A1F5DC87700395429 /* ChartPoint.swift in Sources */,
@@ -3208,11 +3212,7 @@
 				43FCEEB7221BCD160013DD30 /* InsulinModelChart.swift in Sources */,
 				43FCEEBB22211C860013DD30 /* CarbEffectChart.swift in Sources */,
 				4F7528A01DFE1F9D00C322D6 /* LoopStateView.swift in Sources */,
-<<<<<<< HEAD
-=======
-				1D8E1F982492DC4E00F3D1EB /* LoopNotificationsView.swift in Sources */,
 				B48B0BAC24900093009A48DE /* PumpStatusHUDView.swift in Sources */,
->>>>>>> f7a4d17f
 				4FB76FCE1E8C835D00B39636 /* ChartColorPalette.swift in Sources */,
 				43FCEEAD221A66780013DD30 /* DateFormatter.swift in Sources */,
 				B4E96D55248A7509002DABAD /* GlucoseTrendHUDView.swift in Sources */,
