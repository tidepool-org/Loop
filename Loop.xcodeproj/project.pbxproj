// !$*UTF8*$!
{
	archiveVersion = 1;
	classes = {
	};
	objectVersion = 48;
	objects = {

/* Begin PBXAggregateTarget section */
		432CF87720D8B8380066B889 /* Cartfile */ = {
			isa = PBXAggregateTarget;
			buildConfigurationList = 432CF87820D8B8380066B889 /* Build configuration list for PBXAggregateTarget "Cartfile" */;
			buildPhases = (
				432CF88220D8BCD90066B889 /* Homebrew & Carthage Setup */,
				432CF87B20D8B8490066B889 /* Build Carthage Dependencies */,
			);
			dependencies = (
			);
			name = Cartfile;
			productName = Cartfile;
		};
/* End PBXAggregateTarget section */

/* Begin PBXBuildFile section */
		43027F0F1DFE0EC900C51989 /* HKUnit.swift in Sources */ = {isa = PBXBuildFile; fileRef = 4F526D5E1DF2459000A04910 /* HKUnit.swift */; };
		4302F4E11D4E9C8900F0FCAF /* TextFieldTableViewController.swift in Sources */ = {isa = PBXBuildFile; fileRef = 4302F4E01D4E9C8900F0FCAF /* TextFieldTableViewController.swift */; };
		4302F4E31D4EA54200F0FCAF /* InsulinDeliveryTableViewController.swift in Sources */ = {isa = PBXBuildFile; fileRef = 4302F4E21D4EA54200F0FCAF /* InsulinDeliveryTableViewController.swift */; };
		430B29932041F5B300BA9F93 /* UserDefaults+Loop.swift in Sources */ = {isa = PBXBuildFile; fileRef = 430B29922041F5B200BA9F93 /* UserDefaults+Loop.swift */; };
		430B29952041F5CB00BA9F93 /* LoopSettings+Loop.swift in Sources */ = {isa = PBXBuildFile; fileRef = 430B29942041F5CB00BA9F93 /* LoopSettings+Loop.swift */; };
		430D85891F44037000AF2D4F /* HUDViewTableViewCell.swift in Sources */ = {isa = PBXBuildFile; fileRef = 430D85881F44037000AF2D4F /* HUDViewTableViewCell.swift */; };
		4311FB9B1F37FE1B00D4C0A7 /* TitleSubtitleTextFieldTableViewCell.swift in Sources */ = {isa = PBXBuildFile; fileRef = 4311FB9A1F37FE1B00D4C0A7 /* TitleSubtitleTextFieldTableViewCell.swift */; };
		431A8C401EC6E8AB00823B9C /* CircleMaskView.swift in Sources */ = {isa = PBXBuildFile; fileRef = 431A8C3F1EC6E8AB00823B9C /* CircleMaskView.swift */; };
		431EA87021EB29120076EC1A /* ExponentialInsulinModelPreset.swift in Sources */ = {isa = PBXBuildFile; fileRef = 435CB6241F37ABFC00C320C7 /* ExponentialInsulinModelPreset.swift */; };
		431EA87121EB29120076EC1A /* ExponentialInsulinModelPreset.swift in Sources */ = {isa = PBXBuildFile; fileRef = 435CB6241F37ABFC00C320C7 /* ExponentialInsulinModelPreset.swift */; };
		431EA87221EB29150076EC1A /* InsulinModelSettings.swift in Sources */ = {isa = PBXBuildFile; fileRef = 435CB6281F37B01300C320C7 /* InsulinModelSettings.swift */; };
		431EA87321EB29160076EC1A /* InsulinModelSettings.swift in Sources */ = {isa = PBXBuildFile; fileRef = 435CB6281F37B01300C320C7 /* InsulinModelSettings.swift */; };
		431EA87421EB291A0076EC1A /* WalshInsulinModel.swift in Sources */ = {isa = PBXBuildFile; fileRef = 435CB6261F37AE5600C320C7 /* WalshInsulinModel.swift */; };
		431EA87521EB291B0076EC1A /* WalshInsulinModel.swift in Sources */ = {isa = PBXBuildFile; fileRef = 435CB6261F37AE5600C320C7 /* WalshInsulinModel.swift */; };
		4326BA641F3A44D9007CCAD4 /* ChartLineModel.swift in Sources */ = {isa = PBXBuildFile; fileRef = 4326BA631F3A44D9007CCAD4 /* ChartLineModel.swift */; };
		4328E01A1CFBE1DA00E199AA /* ActionHUDController.swift in Sources */ = {isa = PBXBuildFile; fileRef = 4328E0151CFBE1DA00E199AA /* ActionHUDController.swift */; };
		4328E01B1CFBE1DA00E199AA /* BolusInterfaceController.swift in Sources */ = {isa = PBXBuildFile; fileRef = 4328E0161CFBE1DA00E199AA /* BolusInterfaceController.swift */; };
		4328E01E1CFBE25F00E199AA /* AddCarbsInterfaceController.swift in Sources */ = {isa = PBXBuildFile; fileRef = 4328E01D1CFBE25F00E199AA /* AddCarbsInterfaceController.swift */; };
		4328E0281CFBE2C500E199AA /* CLKComplicationTemplate.swift in Sources */ = {isa = PBXBuildFile; fileRef = 4328E0221CFBE2C500E199AA /* CLKComplicationTemplate.swift */; };
		4328E02A1CFBE2C500E199AA /* UIColor.swift in Sources */ = {isa = PBXBuildFile; fileRef = 4328E0241CFBE2C500E199AA /* UIColor.swift */; };
		4328E02B1CFBE2C500E199AA /* WKAlertAction.swift in Sources */ = {isa = PBXBuildFile; fileRef = 4328E0251CFBE2C500E199AA /* WKAlertAction.swift */; };
		4328E02F1CFBF81800E199AA /* WKInterfaceImage.swift in Sources */ = {isa = PBXBuildFile; fileRef = 4328E02E1CFBF81800E199AA /* WKInterfaceImage.swift */; };
		4328E0331CFC091100E199AA /* WatchContext+LoopKit.swift in Sources */ = {isa = PBXBuildFile; fileRef = 4328E0311CFC068900E199AA /* WatchContext+LoopKit.swift */; };
		4328E0351CFC0AE100E199AA /* WatchDataManager.swift in Sources */ = {isa = PBXBuildFile; fileRef = 4328E0341CFC0AE100E199AA /* WatchDataManager.swift */; };
		432CF87520D8AC950066B889 /* NSUserDefaults+WatchApp.swift in Sources */ = {isa = PBXBuildFile; fileRef = 4328E0231CFBE2C500E199AA /* NSUserDefaults+WatchApp.swift */; };
		432E73CB1D24B3D6009AD15D /* RemoteDataServicesManager.swift in Sources */ = {isa = PBXBuildFile; fileRef = 432E73CA1D24B3D6009AD15D /* RemoteDataServicesManager.swift */; };
		433EA4C41D9F71C800CD78FB /* CommandResponseViewController.swift in Sources */ = {isa = PBXBuildFile; fileRef = 433EA4C31D9F71C800CD78FB /* CommandResponseViewController.swift */; };
		4344628220A7A37F00C4BE6F /* CoreBluetooth.framework in Frameworks */ = {isa = PBXBuildFile; fileRef = 4344628120A7A37E00C4BE6F /* CoreBluetooth.framework */; };
		4344628520A7A3BE00C4BE6F /* LoopKit.framework in Frameworks */ = {isa = PBXBuildFile; fileRef = 4344628320A7A3BE00C4BE6F /* LoopKit.framework */; };
		4344628E20A7ADD100C4BE6F /* UserDefaults+CGM.swift in Sources */ = {isa = PBXBuildFile; fileRef = 4344628D20A7ADD100C4BE6F /* UserDefaults+CGM.swift */; };
		4344628F20A7ADD500C4BE6F /* UserDefaults+CGM.swift in Sources */ = {isa = PBXBuildFile; fileRef = 4344628D20A7ADD100C4BE6F /* UserDefaults+CGM.swift */; };
		4344629220A7C19800C4BE6F /* ButtonGroup.swift in Sources */ = {isa = PBXBuildFile; fileRef = 4344629120A7C19800C4BE6F /* ButtonGroup.swift */; };
		4344629820A8B2D700C4BE6F /* OSLog.swift in Sources */ = {isa = PBXBuildFile; fileRef = 4374B5EE209D84BE00D17AA8 /* OSLog.swift */; };
		4345E3F421F036FC009E00E5 /* Result.swift in Sources */ = {isa = PBXBuildFile; fileRef = 43D848AF1E7DCBE100DADCBC /* Result.swift */; };
		4345E3F521F036FC009E00E5 /* Result.swift in Sources */ = {isa = PBXBuildFile; fileRef = 43D848AF1E7DCBE100DADCBC /* Result.swift */; };
		4345E3F821F03D2A009E00E5 /* DatesAndNumberCell.swift in Sources */ = {isa = PBXBuildFile; fileRef = 4345E3F721F03D2A009E00E5 /* DatesAndNumberCell.swift */; };
		4345E3FA21F0473B009E00E5 /* TextCell.swift in Sources */ = {isa = PBXBuildFile; fileRef = 4345E3F921F0473B009E00E5 /* TextCell.swift */; };
		4345E3FB21F04911009E00E5 /* UIColor+HIG.swift in Sources */ = {isa = PBXBuildFile; fileRef = 43BFF0C31E4659E700FF19A9 /* UIColor+HIG.swift */; };
		4345E3FC21F04911009E00E5 /* UIColor+HIG.swift in Sources */ = {isa = PBXBuildFile; fileRef = 43BFF0C31E4659E700FF19A9 /* UIColor+HIG.swift */; };
		4345E3FE21F04A50009E00E5 /* DateIntervalFormatter.swift in Sources */ = {isa = PBXBuildFile; fileRef = 4345E3FD21F04A50009E00E5 /* DateIntervalFormatter.swift */; };
		4345E3FF21F051C6009E00E5 /* LoopCore.framework in Frameworks */ = {isa = PBXBuildFile; fileRef = 43D9FFCF21EAE05D00AF44BF /* LoopCore.framework */; };
		4345E40021F051DD009E00E5 /* LoopCore.framework in CopyFiles */ = {isa = PBXBuildFile; fileRef = 43D9FFCF21EAE05D00AF44BF /* LoopCore.framework */; settings = {ATTRIBUTES = (CodeSignOnCopy, RemoveHeadersOnCopy, ); }; };
		4345E40121F67300009E00E5 /* CarbEntryUserInfo.swift in Sources */ = {isa = PBXBuildFile; fileRef = 43DE92581C5479E4001FFDE1 /* CarbEntryUserInfo.swift */; };
		4345E40221F67300009E00E5 /* CarbEntryUserInfo.swift in Sources */ = {isa = PBXBuildFile; fileRef = 43DE92581C5479E4001FFDE1 /* CarbEntryUserInfo.swift */; };
		4345E40421F68AD9009E00E5 /* TextRowController.swift in Sources */ = {isa = PBXBuildFile; fileRef = 4345E40321F68AD9009E00E5 /* TextRowController.swift */; };
		4345E40621F68E18009E00E5 /* CarbEntryListController.swift in Sources */ = {isa = PBXBuildFile; fileRef = 4345E40521F68E18009E00E5 /* CarbEntryListController.swift */; };
		4346D1E71C77F5FE00ABAFE3 /* ChartTableViewCell.swift in Sources */ = {isa = PBXBuildFile; fileRef = 4346D1E61C77F5FE00ABAFE3 /* ChartTableViewCell.swift */; };
		434A9F9923124B210047C077 /* BolusConfirmationScene.swift in Sources */ = {isa = PBXBuildFile; fileRef = 434A9F9823124B210047C077 /* BolusConfirmationScene.swift */; };
		434FF1EE1CF27EEF000DB779 /* UITableViewCell.swift in Sources */ = {isa = PBXBuildFile; fileRef = 434FF1ED1CF27EEF000DB779 /* UITableViewCell.swift */; };
		43511CE221FD80E400566C63 /* RetrospectiveCorrection.swift in Sources */ = {isa = PBXBuildFile; fileRef = 43511CDF21FD80E400566C63 /* RetrospectiveCorrection.swift */; };
		43511CE321FD80E400566C63 /* StandardRetrospectiveCorrection.swift in Sources */ = {isa = PBXBuildFile; fileRef = 43511CE021FD80E400566C63 /* StandardRetrospectiveCorrection.swift */; };
		43511CEE220FC61700566C63 /* HUDRowController.swift in Sources */ = {isa = PBXBuildFile; fileRef = 43511CED220FC61700566C63 /* HUDRowController.swift */; };
		43517915230A07100072ECC0 /* NumberFormatter+WatchApp.swift in Sources */ = {isa = PBXBuildFile; fileRef = 43517914230A07100072ECC0 /* NumberFormatter+WatchApp.swift */; };
		43517917230A0E1A0072ECC0 /* WKInterfaceLabel.swift in Sources */ = {isa = PBXBuildFile; fileRef = 43517916230A0E1A0072ECC0 /* WKInterfaceLabel.swift */; };
		435400341C9F878D00D5819C /* SetBolusUserInfo.swift in Sources */ = {isa = PBXBuildFile; fileRef = 435400331C9F878D00D5819C /* SetBolusUserInfo.swift */; };
		435400351C9F878D00D5819C /* SetBolusUserInfo.swift in Sources */ = {isa = PBXBuildFile; fileRef = 435400331C9F878D00D5819C /* SetBolusUserInfo.swift */; };
		435CB6231F37967800C320C7 /* InsulinModelSettingsViewController.swift in Sources */ = {isa = PBXBuildFile; fileRef = 435CB6221F37967800C320C7 /* InsulinModelSettingsViewController.swift */; };
		436961911F19D11E00447E89 /* ChartPointsContextFillLayer.swift in Sources */ = {isa = PBXBuildFile; fileRef = 4369618F1F19C86400447E89 /* ChartPointsContextFillLayer.swift */; };
		436A0DA51D236A2A00104B24 /* LoopError.swift in Sources */ = {isa = PBXBuildFile; fileRef = 436A0DA41D236A2A00104B24 /* LoopError.swift */; };
		436D9BF81F6F4EA100CFA75F /* recommended_temp_start_low_end_just_above_range.json in Resources */ = {isa = PBXBuildFile; fileRef = 436D9BF71F6F4EA100CFA75F /* recommended_temp_start_low_end_just_above_range.json */; };
		4372E484213A63FB0068E043 /* ChartHUDController.swift in Sources */ = {isa = PBXBuildFile; fileRef = 4FFEDFBE20E5CF22000BFC58 /* ChartHUDController.swift */; };
		4372E487213C86240068E043 /* SampleValue.swift in Sources */ = {isa = PBXBuildFile; fileRef = 4372E486213C86240068E043 /* SampleValue.swift */; };
		4372E488213C862B0068E043 /* SampleValue.swift in Sources */ = {isa = PBXBuildFile; fileRef = 4372E486213C86240068E043 /* SampleValue.swift */; };
		4372E48B213CB5F00068E043 /* Double.swift in Sources */ = {isa = PBXBuildFile; fileRef = 4372E48A213CB5F00068E043 /* Double.swift */; };
		4372E48C213CB6750068E043 /* Double.swift in Sources */ = {isa = PBXBuildFile; fileRef = 4372E48A213CB5F00068E043 /* Double.swift */; };
		4372E490213CFCE70068E043 /* LoopSettingsUserInfo.swift in Sources */ = {isa = PBXBuildFile; fileRef = 4372E48F213CFCE70068E043 /* LoopSettingsUserInfo.swift */; };
		4372E491213D05F90068E043 /* LoopSettingsUserInfo.swift in Sources */ = {isa = PBXBuildFile; fileRef = 4372E48F213CFCE70068E043 /* LoopSettingsUserInfo.swift */; };
		4372E492213D956C0068E043 /* GlucoseRangeSchedule.swift in Sources */ = {isa = PBXBuildFile; fileRef = 43C513181E864C4E001547C7 /* GlucoseRangeSchedule.swift */; };
		4372E496213DCDD30068E043 /* GlucoseChartValueHashable.swift in Sources */ = {isa = PBXBuildFile; fileRef = 4372E495213DCDD30068E043 /* GlucoseChartValueHashable.swift */; };
		4374B5EF209D84BF00D17AA8 /* OSLog.swift in Sources */ = {isa = PBXBuildFile; fileRef = 4374B5EE209D84BE00D17AA8 /* OSLog.swift */; };
		4374B5F0209D857E00D17AA8 /* OSLog.swift in Sources */ = {isa = PBXBuildFile; fileRef = 4374B5EE209D84BE00D17AA8 /* OSLog.swift */; };
		43776F901B8022E90074EA36 /* AppDelegate.swift in Sources */ = {isa = PBXBuildFile; fileRef = 43776F8F1B8022E90074EA36 /* AppDelegate.swift */; };
		43776F971B8022E90074EA36 /* Main.storyboard in Resources */ = {isa = PBXBuildFile; fileRef = 43776F951B8022E90074EA36 /* Main.storyboard */; };
		43785E932120A01B0057DED1 /* NewCarbEntryIntent+Loop.swift in Sources */ = {isa = PBXBuildFile; fileRef = 43785E922120A01B0057DED1 /* NewCarbEntryIntent+Loop.swift */; };
		43785E972120E4500057DED1 /* INRelevantShortcutStore+Loop.swift in Sources */ = {isa = PBXBuildFile; fileRef = 43785E952120E4010057DED1 /* INRelevantShortcutStore+Loop.swift */; };
		43785E982120E7060057DED1 /* Intents.intentdefinition in Sources */ = {isa = PBXBuildFile; fileRef = 43785E9B2120E7060057DED1 /* Intents.intentdefinition */; };
		437AFEE520352591008C4892 /* NotificationCenter.framework in Frameworks */ = {isa = PBXBuildFile; fileRef = 4F70C1DD1DE8DCA7006380B7 /* NotificationCenter.framework */; };
		437AFEE8203689FE008C4892 /* LoopKit.framework in Frameworks */ = {isa = PBXBuildFile; fileRef = 43F78D4B1C914197002152D1 /* LoopKit.framework */; };
		437CEEE41CDE5C0A003C8C80 /* UIImage.swift in Sources */ = {isa = PBXBuildFile; fileRef = 437CEEE31CDE5C0A003C8C80 /* UIImage.swift */; };
		437D9BA31D7BC977007245E8 /* PredictionTableViewController.swift in Sources */ = {isa = PBXBuildFile; fileRef = 437D9BA21D7BC977007245E8 /* PredictionTableViewController.swift */; };
		438172D91F4E9E37003C3328 /* NewPumpEvent.swift in Sources */ = {isa = PBXBuildFile; fileRef = 438172D81F4E9E37003C3328 /* NewPumpEvent.swift */; };
		4389916B1E91B689000EEF90 /* ChartSettings+Loop.swift in Sources */ = {isa = PBXBuildFile; fileRef = 4389916A1E91B689000EEF90 /* ChartSettings+Loop.swift */; };
		438D42F91D7C88BC003244B0 /* PredictionInputEffect.swift in Sources */ = {isa = PBXBuildFile; fileRef = 438D42F81D7C88BC003244B0 /* PredictionInputEffect.swift */; };
		438D42FB1D7D11A4003244B0 /* PredictionInputEffectTableViewCell.swift in Sources */ = {isa = PBXBuildFile; fileRef = 438D42FA1D7D11A4003244B0 /* PredictionInputEffectTableViewCell.swift */; };
		43947D731F529FAA00A07D31 /* GlucoseRangeSchedule.swift in Sources */ = {isa = PBXBuildFile; fileRef = 43C513181E864C4E001547C7 /* GlucoseRangeSchedule.swift */; };
		4396BD50225159C0005AA4D3 /* HealthKit.framework in Frameworks */ = {isa = PBXBuildFile; fileRef = 43D9002C21EB225D00AF44BF /* HealthKit.framework */; };
		439706E622D2E84900C81566 /* PredictionSettingTableViewCell.swift in Sources */ = {isa = PBXBuildFile; fileRef = 439706E522D2E84900C81566 /* PredictionSettingTableViewCell.swift */; };
		439897371CD2F80600223065 /* AnalyticsServicesManager.swift in Sources */ = {isa = PBXBuildFile; fileRef = 439897361CD2F80600223065 /* AnalyticsServicesManager.swift */; };
		439A7942211F631C0041B75F /* RootNavigationController.swift in Sources */ = {isa = PBXBuildFile; fileRef = 439A7941211F631C0041B75F /* RootNavigationController.swift */; };
		439A7944211FE22F0041B75F /* NSUserActivity.swift in Sources */ = {isa = PBXBuildFile; fileRef = 439A7943211FE22F0041B75F /* NSUserActivity.swift */; };
		439A7945211FE23A0041B75F /* NSUserActivity.swift in Sources */ = {isa = PBXBuildFile; fileRef = 439A7943211FE22F0041B75F /* NSUserActivity.swift */; };
		439BED2A1E76093C00B0AED5 /* CGMManager.swift in Sources */ = {isa = PBXBuildFile; fileRef = 439BED291E76093C00B0AED5 /* CGMManager.swift */; };
		43A51E1F1EB6D62A000736CC /* CarbAbsorptionViewController.swift in Sources */ = {isa = PBXBuildFile; fileRef = 43A51E1E1EB6D62A000736CC /* CarbAbsorptionViewController.swift */; };
		43A51E211EB6DBDD000736CC /* ChartsTableViewController.swift in Sources */ = {isa = PBXBuildFile; fileRef = 43A51E201EB6DBDD000736CC /* ChartsTableViewController.swift */; };
		43A567691C94880B00334FAC /* LoopDataManager.swift in Sources */ = {isa = PBXBuildFile; fileRef = 43A567681C94880B00334FAC /* LoopDataManager.swift */; };
		43A943761B926B7B0051FA24 /* Interface.storyboard in Resources */ = {isa = PBXBuildFile; fileRef = 43A943741B926B7B0051FA24 /* Interface.storyboard */; };
		43A9437F1B926B7B0051FA24 /* WatchApp Extension.appex in Embed App Extensions */ = {isa = PBXBuildFile; fileRef = 43A9437E1B926B7B0051FA24 /* WatchApp Extension.appex */; settings = {ATTRIBUTES = (RemoveHeadersOnCopy, ); }; };
		43A943881B926B7B0051FA24 /* ExtensionDelegate.swift in Sources */ = {isa = PBXBuildFile; fileRef = 43A943871B926B7B0051FA24 /* ExtensionDelegate.swift */; };
		43A9438A1B926B7B0051FA24 /* NotificationController.swift in Sources */ = {isa = PBXBuildFile; fileRef = 43A943891B926B7B0051FA24 /* NotificationController.swift */; };
		43A9438E1B926B7B0051FA24 /* ComplicationController.swift in Sources */ = {isa = PBXBuildFile; fileRef = 43A9438D1B926B7B0051FA24 /* ComplicationController.swift */; };
		43A943901B926B7B0051FA24 /* Assets.xcassets in Resources */ = {isa = PBXBuildFile; fileRef = 43A9438F1B926B7B0051FA24 /* Assets.xcassets */; };
		43A943941B926B7B0051FA24 /* WatchApp.app in Embed Watch Content */ = {isa = PBXBuildFile; fileRef = 43A943721B926B7B0051FA24 /* WatchApp.app */; };
		43B260491ED248FB008CAA77 /* CarbEntryTableViewCell.swift in Sources */ = {isa = PBXBuildFile; fileRef = 43B260481ED248FB008CAA77 /* CarbEntryTableViewCell.swift */; };
		43BFF0B51E45C1E700FF19A9 /* NumberFormatter.swift in Sources */ = {isa = PBXBuildFile; fileRef = 43BFF0B31E45C1BE00FF19A9 /* NumberFormatter.swift */; };
		43BFF0B71E45C20C00FF19A9 /* NumberFormatter.swift in Sources */ = {isa = PBXBuildFile; fileRef = 43BFF0B31E45C1BE00FF19A9 /* NumberFormatter.swift */; };
		43BFF0BC1E45C80600FF19A9 /* UIColor+Loop.swift in Sources */ = {isa = PBXBuildFile; fileRef = 43BFF0BB1E45C80600FF19A9 /* UIColor+Loop.swift */; };
		43BFF0BF1E45C8EA00FF19A9 /* UIColor+Widget.swift in Sources */ = {isa = PBXBuildFile; fileRef = 43BFF0BE1E45C8EA00FF19A9 /* UIColor+Widget.swift */; };
		43BFF0C61E465A4400FF19A9 /* UIColor+HIG.swift in Sources */ = {isa = PBXBuildFile; fileRef = 43BFF0C31E4659E700FF19A9 /* UIColor+HIG.swift */; };
		43BFF0CD1E466C8400FF19A9 /* StateColorPalette.swift in Sources */ = {isa = PBXBuildFile; fileRef = 43BFF0CC1E466C8400FF19A9 /* StateColorPalette.swift */; };
		43C05CA821EB2B26006FB252 /* PersistenceController.swift in Sources */ = {isa = PBXBuildFile; fileRef = 431E73471FF95A900069B5F7 /* PersistenceController.swift */; };
		43C05CA921EB2B26006FB252 /* PersistenceController.swift in Sources */ = {isa = PBXBuildFile; fileRef = 431E73471FF95A900069B5F7 /* PersistenceController.swift */; };
		43C05CAA21EB2B49006FB252 /* NSBundle.swift in Sources */ = {isa = PBXBuildFile; fileRef = 430DA58D1D4AEC230097D1CA /* NSBundle.swift */; };
		43C05CAB21EB2B4A006FB252 /* NSBundle.swift in Sources */ = {isa = PBXBuildFile; fileRef = 430DA58D1D4AEC230097D1CA /* NSBundle.swift */; };
		43C05CAC21EB2B8B006FB252 /* NSBundle.swift in Sources */ = {isa = PBXBuildFile; fileRef = 430DA58D1D4AEC230097D1CA /* NSBundle.swift */; };
		43C05CAD21EB2BBF006FB252 /* NSUserDefaults.swift in Sources */ = {isa = PBXBuildFile; fileRef = 430B29892041F54A00BA9F93 /* NSUserDefaults.swift */; };
		43C05CAE21EB2BBF006FB252 /* NSUserDefaults.swift in Sources */ = {isa = PBXBuildFile; fileRef = 430B29892041F54A00BA9F93 /* NSUserDefaults.swift */; };
		43C05CAF21EB2C24006FB252 /* NSBundle.swift in Sources */ = {isa = PBXBuildFile; fileRef = 430DA58D1D4AEC230097D1CA /* NSBundle.swift */; };
		43C05CB121EBBDB9006FB252 /* TimeInRangeLesson.swift in Sources */ = {isa = PBXBuildFile; fileRef = 43C05CB021EBBDB9006FB252 /* TimeInRangeLesson.swift */; };
		43C05CB221EBD88A006FB252 /* LoopCore.framework in Embed Frameworks */ = {isa = PBXBuildFile; fileRef = 43D9002A21EB209400AF44BF /* LoopCore.framework */; settings = {ATTRIBUTES = (CodeSignOnCopy, RemoveHeadersOnCopy, ); }; };
		43C05CB521EBE274006FB252 /* Date.swift in Sources */ = {isa = PBXBuildFile; fileRef = 43C05CB421EBE274006FB252 /* Date.swift */; };
		43C05CB621EBE321006FB252 /* NSTimeInterval.swift in Sources */ = {isa = PBXBuildFile; fileRef = 439897341CD2F7DE00223065 /* NSTimeInterval.swift */; };
		43C05CB821EBEA54006FB252 /* HKUnit.swift in Sources */ = {isa = PBXBuildFile; fileRef = 43C05CB721EBEA54006FB252 /* HKUnit.swift */; };
		43C05CB921EBEA54006FB252 /* HKUnit.swift in Sources */ = {isa = PBXBuildFile; fileRef = 43C05CB721EBEA54006FB252 /* HKUnit.swift */; };
		43C05CBA21EBEAD8006FB252 /* LoopCore.framework in Frameworks */ = {isa = PBXBuildFile; fileRef = 43D9FFCF21EAE05D00AF44BF /* LoopCore.framework */; };
		43C05CBD21EBF77D006FB252 /* LessonsViewController.swift in Sources */ = {isa = PBXBuildFile; fileRef = 43C05CBC21EBF77D006FB252 /* LessonsViewController.swift */; };
		43C05CC021EBFFA4006FB252 /* Lesson.swift in Sources */ = {isa = PBXBuildFile; fileRef = 43C05CBF21EBFFA4006FB252 /* Lesson.swift */; };
		43C05CC221EC06E4006FB252 /* LessonConfigurationViewController.swift in Sources */ = {isa = PBXBuildFile; fileRef = 43C05CC121EC06E4006FB252 /* LessonConfigurationViewController.swift */; };
		43C05CC521EC29E3006FB252 /* TextFieldTableViewCell.swift in Sources */ = {isa = PBXBuildFile; fileRef = 4374B5F3209D89A900D17AA8 /* TextFieldTableViewCell.swift */; };
		43C05CC621EC29E7006FB252 /* TextFieldTableViewCell.swift in Sources */ = {isa = PBXBuildFile; fileRef = 4374B5F3209D89A900D17AA8 /* TextFieldTableViewCell.swift */; };
		43C05CC721EC2ABC006FB252 /* IdentifiableClass.swift in Sources */ = {isa = PBXBuildFile; fileRef = 434FF1E91CF26C29000DB779 /* IdentifiableClass.swift */; };
		43C05CC821EC2ABC006FB252 /* IdentifiableClass.swift in Sources */ = {isa = PBXBuildFile; fileRef = 434FF1E91CF26C29000DB779 /* IdentifiableClass.swift */; };
		43C05CCA21EC382B006FB252 /* NumberEntry.swift in Sources */ = {isa = PBXBuildFile; fileRef = 43C05CC921EC382B006FB252 /* NumberEntry.swift */; };
		43C0944A1CACCC73001F6403 /* NotificationManager.swift in Sources */ = {isa = PBXBuildFile; fileRef = 43C094491CACCC73001F6403 /* NotificationManager.swift */; };
		43C2FAE11EB656A500364AFF /* GlucoseEffectVelocity.swift in Sources */ = {isa = PBXBuildFile; fileRef = 43C2FAE01EB656A500364AFF /* GlucoseEffectVelocity.swift */; };
		43C3B6EC20B650A80026CAFA /* SettingsImageTableViewCell.swift in Sources */ = {isa = PBXBuildFile; fileRef = 43C3B6EB20B650A80026CAFA /* SettingsImageTableViewCell.swift */; };
		43C513191E864C4E001547C7 /* GlucoseRangeSchedule.swift in Sources */ = {isa = PBXBuildFile; fileRef = 43C513181E864C4E001547C7 /* GlucoseRangeSchedule.swift */; };
		43C5F257222C7B7200905D10 /* TimeComponents.swift in Sources */ = {isa = PBXBuildFile; fileRef = 43C5F256222C7B7200905D10 /* TimeComponents.swift */; };
		43C5F258222C7BD400905D10 /* AppDelegate.swift in Sources */ = {isa = PBXBuildFile; fileRef = 43D9FFA421EA9A0C00AF44BF /* AppDelegate.swift */; };
		43C5F25A222C921B00905D10 /* OSLog.swift in Sources */ = {isa = PBXBuildFile; fileRef = 43C5F259222C921B00905D10 /* OSLog.swift */; };
		43C728F5222266F000C62969 /* ModalDayLesson.swift in Sources */ = {isa = PBXBuildFile; fileRef = 43C728F4222266F000C62969 /* ModalDayLesson.swift */; };
		43C728F72222700000C62969 /* DateIntervalEntry.swift in Sources */ = {isa = PBXBuildFile; fileRef = 43C728F62222700000C62969 /* DateIntervalEntry.swift */; };
		43C728F9222A448700C62969 /* DayCalculator.swift in Sources */ = {isa = PBXBuildFile; fileRef = 43C728F8222A448700C62969 /* DayCalculator.swift */; };
		43CB2B2B1D924D450079823D /* WCSession.swift in Sources */ = {isa = PBXBuildFile; fileRef = 43CB2B2A1D924D450079823D /* WCSession.swift */; };
		43CE7CDE1CA8B63E003CC1B0 /* Data.swift in Sources */ = {isa = PBXBuildFile; fileRef = 43CE7CDD1CA8B63E003CC1B0 /* Data.swift */; };
		43D381621EBD9759007F8C8F /* HeaderValuesTableViewCell.swift in Sources */ = {isa = PBXBuildFile; fileRef = 43D381611EBD9759007F8C8F /* HeaderValuesTableViewCell.swift */; };
		43D9000B21EB0BE000AF44BF /* LoopCore.framework in Frameworks */ = {isa = PBXBuildFile; fileRef = 43D9FFCF21EAE05D00AF44BF /* LoopCore.framework */; };
		43D9001E21EB209400AF44BF /* LoopCore.h in Headers */ = {isa = PBXBuildFile; fileRef = 43D9FFD121EAE05D00AF44BF /* LoopCore.h */; settings = {ATTRIBUTES = (Public, ); }; };
		43D9002021EB209400AF44BF /* NSTimeInterval.swift in Sources */ = {isa = PBXBuildFile; fileRef = 439897341CD2F7DE00223065 /* NSTimeInterval.swift */; };
		43D9002221EB209400AF44BF /* LoopSettings.swift in Sources */ = {isa = PBXBuildFile; fileRef = 430B298C2041F56500BA9F93 /* LoopSettings.swift */; };
		43D9002D21EB225D00AF44BF /* HealthKit.framework in Frameworks */ = {isa = PBXBuildFile; fileRef = 43D9002C21EB225D00AF44BF /* HealthKit.framework */; };
		43D9002E21EB226F00AF44BF /* LoopKit.framework in Frameworks */ = {isa = PBXBuildFile; fileRef = 4344628320A7A3BE00C4BE6F /* LoopKit.framework */; };
		43D9002F21EB234400AF44BF /* LoopCore.framework in Frameworks */ = {isa = PBXBuildFile; fileRef = 43D9002A21EB209400AF44BF /* LoopCore.framework */; };
		43D9003321EB258C00AF44BF /* InsulinModelSettings+Loop.swift in Sources */ = {isa = PBXBuildFile; fileRef = 43D9003221EB258C00AF44BF /* InsulinModelSettings+Loop.swift */; };
		43D9F81821EC51CC000578CD /* DateEntry.swift in Sources */ = {isa = PBXBuildFile; fileRef = 43D9F81721EC51CC000578CD /* DateEntry.swift */; };
		43D9F81A21EC593C000578CD /* UITableViewCell.swift in Sources */ = {isa = PBXBuildFile; fileRef = 43D9F81921EC593C000578CD /* UITableViewCell.swift */; };
		43D9F81E21EF0609000578CD /* NumberRangeEntry.swift in Sources */ = {isa = PBXBuildFile; fileRef = 43D9F81D21EF0609000578CD /* NumberRangeEntry.swift */; };
		43D9F82021EF0906000578CD /* NSNumber.swift in Sources */ = {isa = PBXBuildFile; fileRef = 43D9F81F21EF0906000578CD /* NSNumber.swift */; };
		43D9F82221EF0A7A000578CD /* QuantityRangeEntry.swift in Sources */ = {isa = PBXBuildFile; fileRef = 43D9F82121EF0A7A000578CD /* QuantityRangeEntry.swift */; };
		43D9F82421EFF1AB000578CD /* LessonResultsViewController.swift in Sources */ = {isa = PBXBuildFile; fileRef = 43D9F82321EFF1AB000578CD /* LessonResultsViewController.swift */; };
		43D9FFAA21EA9A0C00AF44BF /* Main.storyboard in Resources */ = {isa = PBXBuildFile; fileRef = 43D9FFA821EA9A0C00AF44BF /* Main.storyboard */; };
		43D9FFAC21EA9A0F00AF44BF /* Assets.xcassets in Resources */ = {isa = PBXBuildFile; fileRef = 43D9FFAB21EA9A0F00AF44BF /* Assets.xcassets */; };
		43D9FFAF21EA9A0F00AF44BF /* LaunchScreen.storyboard in Resources */ = {isa = PBXBuildFile; fileRef = 43D9FFAD21EA9A0F00AF44BF /* LaunchScreen.storyboard */; };
		43D9FFB421EA9AD800AF44BF /* LoopUI.framework in Frameworks */ = {isa = PBXBuildFile; fileRef = 4F75288B1DFE1DC600C322D6 /* LoopUI.framework */; };
		43D9FFB621EA9B2F00AF44BF /* HealthKit.framework in Frameworks */ = {isa = PBXBuildFile; fileRef = 43F5C2C81B929C09003EB13D /* HealthKit.framework */; };
		43D9FFBB21EA9CC900AF44BF /* LoopKit.framework in Frameworks */ = {isa = PBXBuildFile; fileRef = 43F78D4B1C914197002152D1 /* LoopKit.framework */; };
		43D9FFBC21EA9CCD00AF44BF /* LoopKitUI.framework in Frameworks */ = {isa = PBXBuildFile; fileRef = 437AFEE6203688CF008C4892 /* LoopKitUI.framework */; };
		43D9FFBD21EA9CD700AF44BF /* SwiftCharts.framework in Frameworks */ = {isa = PBXBuildFile; fileRef = 4346D1EF1C781BEA00ABAFE3 /* SwiftCharts.framework */; };
		43D9FFC021EAB22E00AF44BF /* DataManager.swift in Sources */ = {isa = PBXBuildFile; fileRef = 43D9FFBF21EAB22E00AF44BF /* DataManager.swift */; };
		43D9FFD321EAE05D00AF44BF /* LoopCore.h in Headers */ = {isa = PBXBuildFile; fileRef = 43D9FFD121EAE05D00AF44BF /* LoopCore.h */; settings = {ATTRIBUTES = (Public, ); }; };
		43D9FFD621EAE05D00AF44BF /* LoopCore.framework in Frameworks */ = {isa = PBXBuildFile; fileRef = 43D9FFCF21EAE05D00AF44BF /* LoopCore.framework */; };
		43D9FFD721EAE05D00AF44BF /* LoopCore.framework in Embed Frameworks */ = {isa = PBXBuildFile; fileRef = 43D9FFCF21EAE05D00AF44BF /* LoopCore.framework */; settings = {ATTRIBUTES = (CodeSignOnCopy, RemoveHeadersOnCopy, ); }; };
		43D9FFDE21EAE3AE00AF44BF /* LoopCore.framework in Frameworks */ = {isa = PBXBuildFile; fileRef = 43D9FFCF21EAE05D00AF44BF /* LoopCore.framework */; };
		43D9FFE021EAE3E500AF44BF /* LoopUI.framework in Embed Frameworks */ = {isa = PBXBuildFile; fileRef = 4F75288B1DFE1DC600C322D6 /* LoopUI.framework */; settings = {ATTRIBUTES = (CodeSignOnCopy, RemoveHeadersOnCopy, ); }; };
		43D9FFE121EAE3E500AF44BF /* LoopCore.framework in Embed Frameworks */ = {isa = PBXBuildFile; fileRef = 43D9FFCF21EAE05D00AF44BF /* LoopCore.framework */; settings = {ATTRIBUTES = (CodeSignOnCopy, RemoveHeadersOnCopy, ); }; };
		43D9FFF521EAF27200AF44BF /* LoopSettings.swift in Sources */ = {isa = PBXBuildFile; fileRef = 430B298C2041F56500BA9F93 /* LoopSettings.swift */; };
		43D9FFF821EAF2EF00AF44BF /* LoopKit.framework in Frameworks */ = {isa = PBXBuildFile; fileRef = 43F78D4B1C914197002152D1 /* LoopKit.framework */; };
		43D9FFFA21EAF35900AF44BF /* HealthKit.framework in Frameworks */ = {isa = PBXBuildFile; fileRef = 43F5C2C81B929C09003EB13D /* HealthKit.framework */; };
		43D9FFFB21EAF3D300AF44BF /* NSTimeInterval.swift in Sources */ = {isa = PBXBuildFile; fileRef = 439897341CD2F7DE00223065 /* NSTimeInterval.swift */; };
		43DBF04C1C93B8D700B3C386 /* BolusViewController.swift in Sources */ = {isa = PBXBuildFile; fileRef = 43DBF04B1C93B8D700B3C386 /* BolusViewController.swift */; };
		43DBF0531C93EC8200B3C386 /* DeviceDataManager.swift in Sources */ = {isa = PBXBuildFile; fileRef = 43DBF0521C93EC8200B3C386 /* DeviceDataManager.swift */; };
		43DBF0591C93F73800B3C386 /* CarbEntryTableViewController.swift in Sources */ = {isa = PBXBuildFile; fileRef = 43DBF0581C93F73800B3C386 /* CarbEntryTableViewController.swift */; };
		43DFB62320D4CAE7008A7BAE /* PumpManager.swift in Sources */ = {isa = PBXBuildFile; fileRef = 43C3B6F620BBCAA30026CAFA /* PumpManager.swift */; };
		43E2D8D41D20BF42004DA55F /* DoseMathTests.swift in Sources */ = {isa = PBXBuildFile; fileRef = 43E2D8D31D20BF42004DA55F /* DoseMathTests.swift */; };
		43E2D8DB1D20C03B004DA55F /* NSTimeInterval.swift in Sources */ = {isa = PBXBuildFile; fileRef = 439897341CD2F7DE00223065 /* NSTimeInterval.swift */; };
		43E2D8DC1D20C049004DA55F /* DoseMath.swift in Sources */ = {isa = PBXBuildFile; fileRef = 43F78D251C8FC000002152D1 /* DoseMath.swift */; };
		43E2D8EC1D20C0DB004DA55F /* read_selected_basal_profile.json in Resources */ = {isa = PBXBuildFile; fileRef = 43E2D8E11D20C0DB004DA55F /* read_selected_basal_profile.json */; };
		43E2D8ED1D20C0DB004DA55F /* recommend_temp_basal_correct_low_at_min.json in Resources */ = {isa = PBXBuildFile; fileRef = 43E2D8E21D20C0DB004DA55F /* recommend_temp_basal_correct_low_at_min.json */; };
		43E2D8EE1D20C0DB004DA55F /* recommend_temp_basal_flat_and_high.json in Resources */ = {isa = PBXBuildFile; fileRef = 43E2D8E31D20C0DB004DA55F /* recommend_temp_basal_flat_and_high.json */; };
		43E2D8EF1D20C0DB004DA55F /* recommend_temp_basal_high_and_falling.json in Resources */ = {isa = PBXBuildFile; fileRef = 43E2D8E41D20C0DB004DA55F /* recommend_temp_basal_high_and_falling.json */; };
		43E2D8F01D20C0DB004DA55F /* recommend_temp_basal_high_and_rising.json in Resources */ = {isa = PBXBuildFile; fileRef = 43E2D8E51D20C0DB004DA55F /* recommend_temp_basal_high_and_rising.json */; };
		43E2D8F11D20C0DB004DA55F /* recommend_temp_basal_in_range_and_rising.json in Resources */ = {isa = PBXBuildFile; fileRef = 43E2D8E61D20C0DB004DA55F /* recommend_temp_basal_in_range_and_rising.json */; };
		43E2D8F21D20C0DB004DA55F /* recommend_temp_basal_no_change_glucose.json in Resources */ = {isa = PBXBuildFile; fileRef = 43E2D8E71D20C0DB004DA55F /* recommend_temp_basal_no_change_glucose.json */; };
		43E2D8F31D20C0DB004DA55F /* recommend_temp_basal_start_high_end_in_range.json in Resources */ = {isa = PBXBuildFile; fileRef = 43E2D8E81D20C0DB004DA55F /* recommend_temp_basal_start_high_end_in_range.json */; };
		43E2D8F41D20C0DB004DA55F /* recommend_temp_basal_start_high_end_low.json in Resources */ = {isa = PBXBuildFile; fileRef = 43E2D8E91D20C0DB004DA55F /* recommend_temp_basal_start_high_end_low.json */; };
		43E2D8F51D20C0DB004DA55F /* recommend_temp_basal_start_low_end_high.json in Resources */ = {isa = PBXBuildFile; fileRef = 43E2D8EA1D20C0DB004DA55F /* recommend_temp_basal_start_low_end_high.json */; };
		43E2D8F61D20C0DB004DA55F /* recommend_temp_basal_start_low_end_in_range.json in Resources */ = {isa = PBXBuildFile; fileRef = 43E2D8EB1D20C0DB004DA55F /* recommend_temp_basal_start_low_end_in_range.json */; };
		43E2D9191D222759004DA55F /* LoopKit.framework in Frameworks */ = {isa = PBXBuildFile; fileRef = 43F78D4B1C914197002152D1 /* LoopKit.framework */; };
		43E3449F1B9D68E900C85C07 /* StatusTableViewController.swift in Sources */ = {isa = PBXBuildFile; fileRef = 43E3449E1B9D68E900C85C07 /* StatusTableViewController.swift */; };
		43E93FB51E4675E800EAB8DB /* NumberFormatter.swift in Sources */ = {isa = PBXBuildFile; fileRef = 43BFF0B31E45C1BE00FF19A9 /* NumberFormatter.swift */; };
		43E93FB61E469A4000EAB8DB /* NumberFormatter.swift in Sources */ = {isa = PBXBuildFile; fileRef = 43BFF0B31E45C1BE00FF19A9 /* NumberFormatter.swift */; };
		43E93FB71E469A5100EAB8DB /* HKUnit.swift in Sources */ = {isa = PBXBuildFile; fileRef = 4F526D5E1DF2459000A04910 /* HKUnit.swift */; };
		43F1C31A1F5DC87700395429 /* ChartPoint.swift in Sources */ = {isa = PBXBuildFile; fileRef = 438991661E91B563000EEF90 /* ChartPoint.swift */; };
		43F41C371D3BF32400C11ED6 /* UIAlertController.swift in Sources */ = {isa = PBXBuildFile; fileRef = 43F41C361D3BF32400C11ED6 /* UIAlertController.swift */; };
		43F5C2C91B929C09003EB13D /* HealthKit.framework in Frameworks */ = {isa = PBXBuildFile; fileRef = 43F5C2C81B929C09003EB13D /* HealthKit.framework */; };
		43F5C2DB1B92A5E1003EB13D /* SettingsTableViewController.swift in Sources */ = {isa = PBXBuildFile; fileRef = 43F5C2DA1B92A5E1003EB13D /* SettingsTableViewController.swift */; };
		43F64DD91D9C92C900D24DC6 /* TitleSubtitleTableViewCell.swift in Sources */ = {isa = PBXBuildFile; fileRef = 43F64DD81D9C92C900D24DC6 /* TitleSubtitleTableViewCell.swift */; };
		43F78D261C8FC000002152D1 /* DoseMath.swift in Sources */ = {isa = PBXBuildFile; fileRef = 43F78D251C8FC000002152D1 /* DoseMath.swift */; };
		43F78D4F1C914197002152D1 /* LoopKit.framework in Frameworks */ = {isa = PBXBuildFile; fileRef = 43F78D4B1C914197002152D1 /* LoopKit.framework */; };
		43F89CA322BDFBBD006BB54E /* UIActivityIndicatorView.swift in Sources */ = {isa = PBXBuildFile; fileRef = 43F89CA222BDFBBC006BB54E /* UIActivityIndicatorView.swift */; };
		43FCBBC21E51710B00343C1B /* LaunchScreen.storyboard in Resources */ = {isa = PBXBuildFile; fileRef = 43776F9A1B8022E90074EA36 /* LaunchScreen.storyboard */; };
		43FCEEA9221A615B0013DD30 /* StatusChartsManager.swift in Sources */ = {isa = PBXBuildFile; fileRef = 43FCEEA8221A615B0013DD30 /* StatusChartsManager.swift */; };
		43FCEEAB221A61B40013DD30 /* IOBChart.swift in Sources */ = {isa = PBXBuildFile; fileRef = 43FCEEAA221A61B40013DD30 /* IOBChart.swift */; };
		43FCEEAD221A66780013DD30 /* DateFormatter.swift in Sources */ = {isa = PBXBuildFile; fileRef = 43FCEEAC221A66780013DD30 /* DateFormatter.swift */; };
		43FCEEAF221A67A70013DD30 /* NumberFormatter+Charts.swift in Sources */ = {isa = PBXBuildFile; fileRef = 43FCEEAE221A67A70013DD30 /* NumberFormatter+Charts.swift */; };
		43FCEEB1221A863E0013DD30 /* StatusChartsManager.swift in Sources */ = {isa = PBXBuildFile; fileRef = 43FCEEB0221A863E0013DD30 /* StatusChartsManager.swift */; };
		43FCEEB3221BC3B60013DD30 /* DoseChart.swift in Sources */ = {isa = PBXBuildFile; fileRef = 43FCEEB2221BC3B60013DD30 /* DoseChart.swift */; };
		43FCEEB5221BCA020013DD30 /* COBChart.swift in Sources */ = {isa = PBXBuildFile; fileRef = 43FCEEB4221BCA020013DD30 /* COBChart.swift */; };
		43FCEEB7221BCD160013DD30 /* InsulinModelChart.swift in Sources */ = {isa = PBXBuildFile; fileRef = 43FCEEB6221BCD160013DD30 /* InsulinModelChart.swift */; };
		43FCEEB9221BCF790013DD30 /* GlucoseChart.swift in Sources */ = {isa = PBXBuildFile; fileRef = 43FCEEB8221BCF790013DD30 /* GlucoseChart.swift */; };
		43FCEEBB22211C860013DD30 /* CarbEffectChart.swift in Sources */ = {isa = PBXBuildFile; fileRef = 43FCEEBA22211C860013DD30 /* CarbEffectChart.swift */; };
		43FCEEBD22212DD50013DD30 /* PredictedGlucoseChart.swift in Sources */ = {isa = PBXBuildFile; fileRef = 43FCEEBC22212DD50013DD30 /* PredictedGlucoseChart.swift */; };
		43FCEEBE22220CE70013DD30 /* LoopKitUI.framework in Frameworks */ = {isa = PBXBuildFile; fileRef = 437AFEE6203688CF008C4892 /* LoopKitUI.framework */; };
		43FCEEBF22220CF30013DD30 /* LoopKitUI.framework in Frameworks */ = {isa = PBXBuildFile; fileRef = 437AFEE6203688CF008C4892 /* LoopKitUI.framework */; };
		43FCEEC022220D1F0013DD30 /* LoopKit.framework in Frameworks */ = {isa = PBXBuildFile; fileRef = 43F78D4B1C914197002152D1 /* LoopKit.framework */; };
		4F08DE8F1E7BB871006741EA /* CollectionType+Loop.swift in Sources */ = {isa = PBXBuildFile; fileRef = 4F08DE8E1E7BB871006741EA /* CollectionType+Loop.swift */; };
		4F08DE9B1E7BC4ED006741EA /* SwiftCharts.framework in Frameworks */ = {isa = PBXBuildFile; fileRef = 4346D1EF1C781BEA00ABAFE3 /* SwiftCharts.framework */; };
		4F11D3C020DCBEEC006E072C /* GlucoseBackfillRequestUserInfo.swift in Sources */ = {isa = PBXBuildFile; fileRef = 4F11D3BF20DCBEEC006E072C /* GlucoseBackfillRequestUserInfo.swift */; };
		4F11D3C220DD80B3006E072C /* WatchHistoricalGlucose.swift in Sources */ = {isa = PBXBuildFile; fileRef = 4F11D3C120DD80B3006E072C /* WatchHistoricalGlucose.swift */; };
		4F11D3C320DD84DB006E072C /* GlucoseBackfillRequestUserInfo.swift in Sources */ = {isa = PBXBuildFile; fileRef = 4F11D3BF20DCBEEC006E072C /* GlucoseBackfillRequestUserInfo.swift */; };
		4F11D3C420DD881A006E072C /* WatchHistoricalGlucose.swift in Sources */ = {isa = PBXBuildFile; fileRef = 4F11D3C120DD80B3006E072C /* WatchHistoricalGlucose.swift */; };
		4F20AE631E6B87B100D07A06 /* ChartContainerView.swift in Sources */ = {isa = PBXBuildFile; fileRef = 4313EDDF1D8A6BF90060FA79 /* ChartContainerView.swift */; };
		4F2C15741E0209F500E160D4 /* NSTimeInterval.swift in Sources */ = {isa = PBXBuildFile; fileRef = 439897341CD2F7DE00223065 /* NSTimeInterval.swift */; };
		4F2C15811E0495B200E160D4 /* WatchContext+WatchApp.swift in Sources */ = {isa = PBXBuildFile; fileRef = 4F2C15801E0495B200E160D4 /* WatchContext+WatchApp.swift */; };
		4F2C15821E074FC600E160D4 /* NSTimeInterval.swift in Sources */ = {isa = PBXBuildFile; fileRef = 439897341CD2F7DE00223065 /* NSTimeInterval.swift */; };
		4F2C15831E0757E600E160D4 /* HKUnit.swift in Sources */ = {isa = PBXBuildFile; fileRef = 4F526D5E1DF2459000A04910 /* HKUnit.swift */; };
		4F2C15851E075B8700E160D4 /* LoopUI.h in Headers */ = {isa = PBXBuildFile; fileRef = 4F75288D1DFE1DC600C322D6 /* LoopUI.h */; settings = {ATTRIBUTES = (Public, ); }; };
		4F2C15931E09BF2C00E160D4 /* HUDView.swift in Sources */ = {isa = PBXBuildFile; fileRef = 4F2C15921E09BF2C00E160D4 /* HUDView.swift */; };
		4F2C15951E09BF3C00E160D4 /* HUDView.xib in Resources */ = {isa = PBXBuildFile; fileRef = 4F2C15941E09BF3C00E160D4 /* HUDView.xib */; };
		4F2C15971E09E94E00E160D4 /* HUDAssets.xcassets in Resources */ = {isa = PBXBuildFile; fileRef = 4F2C15961E09E94E00E160D4 /* HUDAssets.xcassets */; };
		4F2C159A1E0C9E5600E160D4 /* LoopUI.framework in Embed Frameworks */ = {isa = PBXBuildFile; fileRef = 4F75288B1DFE1DC600C322D6 /* LoopUI.framework */; settings = {ATTRIBUTES = (CodeSignOnCopy, RemoveHeadersOnCopy, ); }; };
		4F526D611DF8D9A900A04910 /* NetBasal.swift in Sources */ = {isa = PBXBuildFile; fileRef = 4F526D601DF8D9A900A04910 /* NetBasal.swift */; };
		4F6663941E905FD2009E74FC /* ChartColorPalette+Loop.swift in Sources */ = {isa = PBXBuildFile; fileRef = 4F6663931E905FD2009E74FC /* ChartColorPalette+Loop.swift */; };
		4F70C1E11DE8DCA7006380B7 /* StatusViewController.swift in Sources */ = {isa = PBXBuildFile; fileRef = 4F70C1E01DE8DCA7006380B7 /* StatusViewController.swift */; };
		4F70C1E41DE8DCA7006380B7 /* MainInterface.storyboard in Resources */ = {isa = PBXBuildFile; fileRef = 4F70C1E21DE8DCA7006380B7 /* MainInterface.storyboard */; };
		4F70C1E81DE8DCA7006380B7 /* Loop Status Extension.appex in Embed App Extensions */ = {isa = PBXBuildFile; fileRef = 4F70C1DC1DE8DCA7006380B7 /* Loop Status Extension.appex */; settings = {ATTRIBUTES = (RemoveHeadersOnCopy, ); }; };
		4F70C2101DE8FAC5006380B7 /* StatusExtensionDataManager.swift in Sources */ = {isa = PBXBuildFile; fileRef = 4F70C20F1DE8FAC5006380B7 /* StatusExtensionDataManager.swift */; };
		4F70C2121DE900EA006380B7 /* StatusExtensionContext.swift in Sources */ = {isa = PBXBuildFile; fileRef = 4F70C2111DE900EA006380B7 /* StatusExtensionContext.swift */; };
		4F70C2131DE90339006380B7 /* StatusExtensionContext.swift in Sources */ = {isa = PBXBuildFile; fileRef = 4F70C2111DE900EA006380B7 /* StatusExtensionContext.swift */; };
		4F73F5FC20E2E7FA00E8D82C /* GlucoseStore.swift in Sources */ = {isa = PBXBuildFile; fileRef = 4F73F5FB20E2E7FA00E8D82C /* GlucoseStore.swift */; };
		4F7528941DFE1E9500C322D6 /* LoopUI.framework in Frameworks */ = {isa = PBXBuildFile; fileRef = 4F75288B1DFE1DC600C322D6 /* LoopUI.framework */; };
		4F7528951DFE1E9B00C322D6 /* LoopUI.framework in Frameworks */ = {isa = PBXBuildFile; fileRef = 4F75288B1DFE1DC600C322D6 /* LoopUI.framework */; };
		4F75289A1DFE1F6000C322D6 /* BasalRateHUDView.swift in Sources */ = {isa = PBXBuildFile; fileRef = 437CEEBF1CD6FCD8003C8C80 /* BasalRateHUDView.swift */; };
		4F75289C1DFE1F6000C322D6 /* GlucoseHUDView.swift in Sources */ = {isa = PBXBuildFile; fileRef = 4337615E1D52F487004A3647 /* GlucoseHUDView.swift */; };
		4F75289E1DFE1F6000C322D6 /* LoopCompletionHUDView.swift in Sources */ = {isa = PBXBuildFile; fileRef = 437CEEBD1CD6E0CB003C8C80 /* LoopCompletionHUDView.swift */; };
		4F7528A01DFE1F9D00C322D6 /* LoopStateView.swift in Sources */ = {isa = PBXBuildFile; fileRef = 438DADC71CDE8F8B007697A5 /* LoopStateView.swift */; };
		4F7528A11DFE200B00C322D6 /* BasalStateView.swift in Sources */ = {isa = PBXBuildFile; fileRef = 43B371851CE583890013C5A6 /* BasalStateView.swift */; };
		4F7528A51DFE208C00C322D6 /* NSTimeInterval.swift in Sources */ = {isa = PBXBuildFile; fileRef = 439897341CD2F7DE00223065 /* NSTimeInterval.swift */; };
		4F7528AA1DFE215100C322D6 /* HKUnit.swift in Sources */ = {isa = PBXBuildFile; fileRef = 4F526D5E1DF2459000A04910 /* HKUnit.swift */; };
		4F75F00220FCFE8C00B5570E /* GlucoseChartScene.swift in Sources */ = {isa = PBXBuildFile; fileRef = 4F75F00120FCFE8C00B5570E /* GlucoseChartScene.swift */; };
		4F7E8AC520E2AB9600AEA65E /* Date.swift in Sources */ = {isa = PBXBuildFile; fileRef = 4F7E8AC420E2AB9600AEA65E /* Date.swift */; };
		4F7E8AC720E2AC0300AEA65E /* WatchPredictedGlucose.swift in Sources */ = {isa = PBXBuildFile; fileRef = 4F7E8AC620E2AC0300AEA65E /* WatchPredictedGlucose.swift */; };
		4F7E8ACB20E2ACB500AEA65E /* WatchPredictedGlucose.swift in Sources */ = {isa = PBXBuildFile; fileRef = 4F7E8AC620E2AC0300AEA65E /* WatchPredictedGlucose.swift */; };
		4F82655020E69F9A0031A8F5 /* HUDInterfaceController.swift in Sources */ = {isa = PBXBuildFile; fileRef = 4F82654F20E69F9A0031A8F5 /* HUDInterfaceController.swift */; };
		4FAC02541E22F6B20087A773 /* NSTimeInterval.swift in Sources */ = {isa = PBXBuildFile; fileRef = 439897341CD2F7DE00223065 /* NSTimeInterval.swift */; };
		4FB76FB01E8C3E8000B39636 /* SwiftCharts.framework in Frameworks */ = {isa = PBXBuildFile; fileRef = 4346D1EF1C781BEA00ABAFE3 /* SwiftCharts.framework */; };
		4FB76FB31E8C3EE400B39636 /* ChartAxisValueDoubleLog.swift in Sources */ = {isa = PBXBuildFile; fileRef = 4F08DE7C1E7BB6E5006741EA /* ChartAxisValueDoubleLog.swift */; };
		4FB76FB41E8C3F7C00B39636 /* ChartAxisValueDoubleUnit.swift in Sources */ = {isa = PBXBuildFile; fileRef = 4F08DE7D1E7BB6E5006741EA /* ChartAxisValueDoubleUnit.swift */; };
		4FB76FB51E8C41E200B39636 /* ChartPointsScatterDownTrianglesLayer.swift in Sources */ = {isa = PBXBuildFile; fileRef = 4F08DE831E7BB70B006741EA /* ChartPointsScatterDownTrianglesLayer.swift */; };
		4FB76FB61E8C426900B39636 /* ChartPointsTouchHighlightLayerViewCache.swift in Sources */ = {isa = PBXBuildFile; fileRef = 4F08DE841E7BB70B006741EA /* ChartPointsTouchHighlightLayerViewCache.swift */; };
		4FB76FB71E8C428600B39636 /* UIColor.swift in Sources */ = {isa = PBXBuildFile; fileRef = 43BFF0B11E45C18400FF19A9 /* UIColor.swift */; };
		4FB76FB81E8C429D00B39636 /* CGPoint.swift in Sources */ = {isa = PBXBuildFile; fileRef = 4F08DE801E7BB6F1006741EA /* CGPoint.swift */; };
		4FB76FB91E8C42B000B39636 /* CollectionType.swift in Sources */ = {isa = PBXBuildFile; fileRef = 43649A621C7A347F00523D7F /* CollectionType.swift */; };
		4FB76FBA1E8C42CE00B39636 /* UIColor.swift in Sources */ = {isa = PBXBuildFile; fileRef = 43BFF0B11E45C18400FF19A9 /* UIColor.swift */; };
		4FB76FBB1E8C42CF00B39636 /* UIColor.swift in Sources */ = {isa = PBXBuildFile; fileRef = 43BFF0B11E45C18400FF19A9 /* UIColor.swift */; };
		4FB76FC61E8C57B100B39636 /* ChartsManager.swift in Sources */ = {isa = PBXBuildFile; fileRef = 4FB76FC51E8C57B100B39636 /* ChartsManager.swift */; };
		4FB76FCE1E8C835D00B39636 /* ChartColorPalette.swift in Sources */ = {isa = PBXBuildFile; fileRef = 4FB76FCD1E8C835D00B39636 /* ChartColorPalette.swift */; };
		4FC8C8011DEB93E400A1452E /* NSUserDefaults+StatusExtension.swift in Sources */ = {isa = PBXBuildFile; fileRef = 4FC8C8001DEB93E400A1452E /* NSUserDefaults+StatusExtension.swift */; };
		4FC8C8021DEB943800A1452E /* NSUserDefaults+StatusExtension.swift in Sources */ = {isa = PBXBuildFile; fileRef = 4FC8C8001DEB93E400A1452E /* NSUserDefaults+StatusExtension.swift */; };
		4FDDD23720DC51DF00D04B16 /* LoopDataManager.swift in Sources */ = {isa = PBXBuildFile; fileRef = 4FDDD23620DC51DF00D04B16 /* LoopDataManager.swift */; };
		4FF4D0F81E1725B000846527 /* NibLoadable.swift in Sources */ = {isa = PBXBuildFile; fileRef = 434F54561D287FDB002A9274 /* NibLoadable.swift */; };
		4FF4D1001E18374700846527 /* WatchContext.swift in Sources */ = {isa = PBXBuildFile; fileRef = 4FF4D0FF1E18374700846527 /* WatchContext.swift */; };
		4FF4D1011E18375000846527 /* WatchContext.swift in Sources */ = {isa = PBXBuildFile; fileRef = 4FF4D0FF1E18374700846527 /* WatchContext.swift */; };
		7D23667D21250C7E0028B67D /* LocalizedString.swift in Sources */ = {isa = PBXBuildFile; fileRef = 7D23667C21250C7E0028B67D /* LocalizedString.swift */; };
		7D2366E621250E0A0028B67D /* InfoPlist.strings in Resources */ = {isa = PBXBuildFile; fileRef = 7D2366E421250E0A0028B67D /* InfoPlist.strings */; };
		7D7076351FE06EDE004AC8EA /* Localizable.strings in Resources */ = {isa = PBXBuildFile; fileRef = 7D7076371FE06EDE004AC8EA /* Localizable.strings */; };
		7D70763A1FE06EDF004AC8EA /* InfoPlist.strings in Resources */ = {isa = PBXBuildFile; fileRef = 7D70763C1FE06EDF004AC8EA /* InfoPlist.strings */; };
		7D70763F1FE06EDF004AC8EA /* ckcomplication.strings in Resources */ = {isa = PBXBuildFile; fileRef = 7D7076411FE06EDF004AC8EA /* ckcomplication.strings */; };
		7D7076451FE06EE0004AC8EA /* InfoPlist.strings in Resources */ = {isa = PBXBuildFile; fileRef = 7D7076471FE06EE0004AC8EA /* InfoPlist.strings */; };
		7D70764A1FE06EE1004AC8EA /* Localizable.strings in Resources */ = {isa = PBXBuildFile; fileRef = 7D70764C1FE06EE1004AC8EA /* Localizable.strings */; };
		7D70764F1FE06EE1004AC8EA /* InfoPlist.strings in Resources */ = {isa = PBXBuildFile; fileRef = 7D7076511FE06EE1004AC8EA /* InfoPlist.strings */; };
		7D7076541FE06EE2004AC8EA /* InfoPlist.strings in Resources */ = {isa = PBXBuildFile; fileRef = 7D7076561FE06EE2004AC8EA /* InfoPlist.strings */; };
		7D7076591FE06EE2004AC8EA /* Localizable.strings in Resources */ = {isa = PBXBuildFile; fileRef = 7D70765B1FE06EE2004AC8EA /* Localizable.strings */; };
		7D70765E1FE06EE3004AC8EA /* Localizable.strings in Resources */ = {isa = PBXBuildFile; fileRef = 7D7076601FE06EE3004AC8EA /* Localizable.strings */; };
		7D7076631FE06EE4004AC8EA /* Localizable.strings in Resources */ = {isa = PBXBuildFile; fileRef = 7D7076651FE06EE4004AC8EA /* Localizable.strings */; };
		7D7076681FE0702F004AC8EA /* InfoPlist.strings in Resources */ = {isa = PBXBuildFile; fileRef = 7D70766A1FE0702F004AC8EA /* InfoPlist.strings */; };
		892A5D2A222EF60A008961AB /* MockKit.framework in Frameworks */ = {isa = PBXBuildFile; fileRef = 892A5D29222EF60A008961AB /* MockKit.framework */; };
		892A5D2C222EF60A008961AB /* MockKitUI.framework in Frameworks */ = {isa = PBXBuildFile; fileRef = 892A5D2B222EF60A008961AB /* MockKitUI.framework */; };
		892A5D59222F0A27008961AB /* Debug.swift in Sources */ = {isa = PBXBuildFile; fileRef = 892A5D58222F0A27008961AB /* Debug.swift */; };
		892A5D5B222F0D7C008961AB /* LoopTestingKit.framework in Frameworks */ = {isa = PBXBuildFile; fileRef = 892A5D5A222F0D7C008961AB /* LoopTestingKit.framework */; };
		892A5D692230C41D008961AB /* RangeReplaceableCollection.swift in Sources */ = {isa = PBXBuildFile; fileRef = 892A5D682230C41D008961AB /* RangeReplaceableCollection.swift */; };
		892D7C5123B54A15008A9656 /* CarbEntryViewController.swift in Sources */ = {isa = PBXBuildFile; fileRef = 892D7C5023B54A14008A9656 /* CarbEntryViewController.swift */; };
		892FB4CD22040104005293EC /* OverridePresetRow.swift in Sources */ = {isa = PBXBuildFile; fileRef = 892FB4CC22040104005293EC /* OverridePresetRow.swift */; };
		892FB4CF220402C0005293EC /* OverrideSelectionController.swift in Sources */ = {isa = PBXBuildFile; fileRef = 892FB4CE220402C0005293EC /* OverrideSelectionController.swift */; };
		895FE0952201234000FCF18A /* OverrideSelectionViewController.swift in Sources */ = {isa = PBXBuildFile; fileRef = 895FE0942201234000FCF18A /* OverrideSelectionViewController.swift */; };
<<<<<<< HEAD
		8968B114240C55F10074BB48 /* LoopSettingsTests.swift in Sources */ = {isa = PBXBuildFile; fileRef = 8968B113240C55F10074BB48 /* LoopSettingsTests.swift */; };
=======
		8968B1122408B3520074BB48 /* UIFont.swift in Sources */ = {isa = PBXBuildFile; fileRef = 8968B1112408B3520074BB48 /* UIFont.swift */; };
>>>>>>> 521b8292
		898ECA60218ABD17001E9D35 /* GlucoseChartScaler.swift in Sources */ = {isa = PBXBuildFile; fileRef = 898ECA5E218ABD17001E9D35 /* GlucoseChartScaler.swift */; };
		898ECA61218ABD17001E9D35 /* GlucoseChartData.swift in Sources */ = {isa = PBXBuildFile; fileRef = 898ECA5F218ABD17001E9D35 /* GlucoseChartData.swift */; };
		898ECA63218ABD21001E9D35 /* ComplicationChartManager.swift in Sources */ = {isa = PBXBuildFile; fileRef = 898ECA62218ABD21001E9D35 /* ComplicationChartManager.swift */; };
		898ECA65218ABD9B001E9D35 /* CGRect.swift in Sources */ = {isa = PBXBuildFile; fileRef = 898ECA64218ABD9A001E9D35 /* CGRect.swift */; };
		898ECA69218ABDA9001E9D35 /* CLKTextProvider+Compound.m in Sources */ = {isa = PBXBuildFile; fileRef = 898ECA67218ABDA8001E9D35 /* CLKTextProvider+Compound.m */; };
		899433B823FE129800FA4BEA /* OverrideBadgeView.swift in Sources */ = {isa = PBXBuildFile; fileRef = 899433B723FE129700FA4BEA /* OverrideBadgeView.swift */; };
		89ADE13B226BFA0F0067222B /* TestingScenariosManager.swift in Sources */ = {isa = PBXBuildFile; fileRef = 89ADE13A226BFA0F0067222B /* TestingScenariosManager.swift */; };
		89CA2B30226C0161004D9350 /* DirectoryObserver.swift in Sources */ = {isa = PBXBuildFile; fileRef = 89CA2B2F226C0161004D9350 /* DirectoryObserver.swift */; };
		89CA2B32226C18B8004D9350 /* TestingScenariosTableViewController.swift in Sources */ = {isa = PBXBuildFile; fileRef = 89CA2B31226C18B8004D9350 /* TestingScenariosTableViewController.swift */; };
		89CA2B3D226E6B13004D9350 /* LocalTestingScenariosManager.swift in Sources */ = {isa = PBXBuildFile; fileRef = 89CA2B3C226E6B13004D9350 /* LocalTestingScenariosManager.swift */; };
		89D6953E23B6DF8A002B3066 /* PotentialCarbEntryTableViewCell.swift in Sources */ = {isa = PBXBuildFile; fileRef = 89D6953D23B6DF8A002B3066 /* PotentialCarbEntryTableViewCell.swift */; };
		89E267FC2292456700A3F2AF /* FeatureFlags.swift in Sources */ = {isa = PBXBuildFile; fileRef = 89E267FB2292456700A3F2AF /* FeatureFlags.swift */; };
		89E267FD2292456700A3F2AF /* FeatureFlags.swift in Sources */ = {isa = PBXBuildFile; fileRef = 89E267FB2292456700A3F2AF /* FeatureFlags.swift */; };
		89E267FF229267DF00A3F2AF /* Optional.swift in Sources */ = {isa = PBXBuildFile; fileRef = 89E267FE229267DF00A3F2AF /* Optional.swift */; };
		89E26800229267DF00A3F2AF /* Optional.swift in Sources */ = {isa = PBXBuildFile; fileRef = 89E267FE229267DF00A3F2AF /* Optional.swift */; };
		A966152623EA5A26005D8B29 /* DefaultAssets.xcassets in Resources */ = {isa = PBXBuildFile; fileRef = A966152423EA5A25005D8B29 /* DefaultAssets.xcassets */; };
		A966152723EA5A26005D8B29 /* DerivedAssets.xcassets in Resources */ = {isa = PBXBuildFile; fileRef = A966152523EA5A25005D8B29 /* DerivedAssets.xcassets */; };
		A966152A23EA5A37005D8B29 /* DefaultAssets.xcassets in Resources */ = {isa = PBXBuildFile; fileRef = A966152823EA5A37005D8B29 /* DefaultAssets.xcassets */; };
		A966152B23EA5A37005D8B29 /* DerivedAssets.xcassets in Resources */ = {isa = PBXBuildFile; fileRef = A966152923EA5A37005D8B29 /* DerivedAssets.xcassets */; };
		A9C62D8223316FF600535612 /* UserDefaults+Services.swift in Sources */ = {isa = PBXBuildFile; fileRef = A9C62D8123316FF500535612 /* UserDefaults+Services.swift */; };
		A9C62D842331700E00535612 /* DiagnosticLog+Subsystem.swift in Sources */ = {isa = PBXBuildFile; fileRef = A9C62D832331700D00535612 /* DiagnosticLog+Subsystem.swift */; };
		A9C62D882331703100535612 /* Service.swift in Sources */ = {isa = PBXBuildFile; fileRef = A9C62D852331703000535612 /* Service.swift */; };
		A9C62D892331703100535612 /* LoggingServicesManager.swift in Sources */ = {isa = PBXBuildFile; fileRef = A9C62D862331703000535612 /* LoggingServicesManager.swift */; };
		A9C62D8A2331703100535612 /* ServicesManager.swift in Sources */ = {isa = PBXBuildFile; fileRef = A9C62D872331703000535612 /* ServicesManager.swift */; };
		A9C62D8E2331708700535612 /* AuthenticationTableViewCell+NibLoadable.swift in Sources */ = {isa = PBXBuildFile; fileRef = A9C62D8D2331708700535612 /* AuthenticationTableViewCell+NibLoadable.swift */; };
		A9DAE7D02332D77F006AE942 /* LoopTests.swift in Sources */ = {isa = PBXBuildFile; fileRef = A9DAE7CF2332D77F006AE942 /* LoopTests.swift */; };
		C10B28461EA9BA5E006EA1FC /* far_future_high_bg_forecast.json in Resources */ = {isa = PBXBuildFile; fileRef = C10B28451EA9BA5E006EA1FC /* far_future_high_bg_forecast.json */; };
		C11C87DE1E21EAAD00BB71D3 /* HKUnit.swift in Sources */ = {isa = PBXBuildFile; fileRef = 4F526D5E1DF2459000A04910 /* HKUnit.swift */; };
		C1201E2C23ECDBD0002DA84A /* WatchContextRequestUserInfo.swift in Sources */ = {isa = PBXBuildFile; fileRef = C1201E2B23ECDBD0002DA84A /* WatchContextRequestUserInfo.swift */; };
		C1201E2D23ECDF3D002DA84A /* WatchContextRequestUserInfo.swift in Sources */ = {isa = PBXBuildFile; fileRef = C1201E2B23ECDBD0002DA84A /* WatchContextRequestUserInfo.swift */; };
		C12F21A71DFA79CB00748193 /* recommend_temp_basal_very_low_end_in_range.json in Resources */ = {isa = PBXBuildFile; fileRef = C12F21A61DFA79CB00748193 /* recommend_temp_basal_very_low_end_in_range.json */; };
		C13255D6223E7BE2008AF50C /* BolusProgressTableViewCell.xib in Resources */ = {isa = PBXBuildFile; fileRef = C1F8B1DB223862D500DD66CF /* BolusProgressTableViewCell.xib */; };
		C136AA2423109CC6008A320D /* LoopPlugins.swift in Sources */ = {isa = PBXBuildFile; fileRef = C16DA84122E8E112008624C2 /* LoopPlugins.swift */; };
		C13BAD941E8009B000050CB5 /* NumberFormatter.swift in Sources */ = {isa = PBXBuildFile; fileRef = 43BFF0B31E45C1BE00FF19A9 /* NumberFormatter.swift */; };
		C165B8CE23302C5D0004112E /* RemoteCommand.swift in Sources */ = {isa = PBXBuildFile; fileRef = C165B8CD23302C5D0004112E /* RemoteCommand.swift */; };
		C16DA84222E8E112008624C2 /* LoopPlugins.swift in Sources */ = {isa = PBXBuildFile; fileRef = C16DA84122E8E112008624C2 /* LoopPlugins.swift */; };
		C178249A1E1999FA00D9D25C /* CaseCountable.swift in Sources */ = {isa = PBXBuildFile; fileRef = C17824991E1999FA00D9D25C /* CaseCountable.swift */; };
		C17824A01E19CF9800D9D25C /* GlucoseThresholdTableViewController.swift in Sources */ = {isa = PBXBuildFile; fileRef = C178249F1E19CF9800D9D25C /* GlucoseThresholdTableViewController.swift */; };
		C17824A31E19EAB600D9D25C /* recommend_temp_basal_start_very_low_end_high.json in Resources */ = {isa = PBXBuildFile; fileRef = C17824A21E19EAB600D9D25C /* recommend_temp_basal_start_very_low_end_high.json */; };
		C17824A51E1AD4D100D9D25C /* BolusRecommendation.swift in Sources */ = {isa = PBXBuildFile; fileRef = C17824A41E1AD4D100D9D25C /* BolusRecommendation.swift */; };
		C17824A61E1AF91F00D9D25C /* BolusRecommendation.swift in Sources */ = {isa = PBXBuildFile; fileRef = C17824A41E1AD4D100D9D25C /* BolusRecommendation.swift */; };
		C1814B86225E507C008D2D8E /* Sequence.swift in Sources */ = {isa = PBXBuildFile; fileRef = C1814B85225E507C008D2D8E /* Sequence.swift */; };
		C19E96DF23D275F8003F79B0 /* LoopCompletionFreshness.swift in Sources */ = {isa = PBXBuildFile; fileRef = C19E96DD23D2733F003F79B0 /* LoopCompletionFreshness.swift */; };
		C19E96E023D275FA003F79B0 /* LoopCompletionFreshness.swift in Sources */ = {isa = PBXBuildFile; fileRef = C19E96DD23D2733F003F79B0 /* LoopCompletionFreshness.swift */; };
		C1C0BE2A224C0FA000C03B4D /* SwiftCharts.framework in Frameworks */ = {isa = PBXBuildFile; fileRef = 4346D1EF1C781BEA00ABAFE3 /* SwiftCharts.framework */; };
		C1C6591C1E1B1FDA0025CC58 /* recommend_temp_basal_dropping_then_rising.json in Resources */ = {isa = PBXBuildFile; fileRef = C1C6591B1E1B1FDA0025CC58 /* recommend_temp_basal_dropping_then_rising.json */; };
		C1C73F0D1DE3D0270022FC89 /* InfoPlist.strings in Resources */ = {isa = PBXBuildFile; fileRef = C1C73F0F1DE3D0270022FC89 /* InfoPlist.strings */; };
		C1D289B522F90A52003FFBD9 /* BasalDeliveryState.swift in Sources */ = {isa = PBXBuildFile; fileRef = C1D289B422F90A52003FFBD9 /* BasalDeliveryState.swift */; };
		C1E2773E224177C000354103 /* ClockKit.framework in Frameworks */ = {isa = PBXBuildFile; fileRef = C1E2773D224177C000354103 /* ClockKit.framework */; settings = {ATTRIBUTES = (Weak, ); }; };
		C1E2774822433D7A00354103 /* MKRingProgressView.framework in Frameworks */ = {isa = PBXBuildFile; fileRef = C1E2774722433D7A00354103 /* MKRingProgressView.framework */; };
		C1F8B243223E73FD00DD66CF /* BolusProgressTableViewCell.swift in Sources */ = {isa = PBXBuildFile; fileRef = C1F8B1D122375E4200DD66CF /* BolusProgressTableViewCell.swift */; };
		C1FB428C217806A400FAB378 /* StateColorPalette.swift in Sources */ = {isa = PBXBuildFile; fileRef = C1FB428B217806A300FAB378 /* StateColorPalette.swift */; };
		C1FB428D21791D2500FAB378 /* PumpManager.swift in Sources */ = {isa = PBXBuildFile; fileRef = 43C3B6F620BBCAA30026CAFA /* PumpManager.swift */; };
		C1FB428F217921D600FAB378 /* PumpManagerUI.swift in Sources */ = {isa = PBXBuildFile; fileRef = C1FB428E217921D600FAB378 /* PumpManagerUI.swift */; };
		C1FB4290217922A100FAB378 /* PumpManagerUI.swift in Sources */ = {isa = PBXBuildFile; fileRef = C1FB428E217921D600FAB378 /* PumpManagerUI.swift */; };
/* End PBXBuildFile section */

/* Begin PBXContainerItemProxy section */
		43A943801B926B7B0051FA24 /* PBXContainerItemProxy */ = {
			isa = PBXContainerItemProxy;
			containerPortal = 43776F841B8022E90074EA36 /* Project object */;
			proxyType = 1;
			remoteGlobalIDString = 43A9437D1B926B7B0051FA24;
			remoteInfo = "WatchApp Extension";
		};
		43A943921B926B7B0051FA24 /* PBXContainerItemProxy */ = {
			isa = PBXContainerItemProxy;
			containerPortal = 43776F841B8022E90074EA36 /* Project object */;
			proxyType = 1;
			remoteGlobalIDString = 43A943711B926B7B0051FA24;
			remoteInfo = WatchApp;
		};
		43D9000C21EB0BEA00AF44BF /* PBXContainerItemProxy */ = {
			isa = PBXContainerItemProxy;
			containerPortal = 43776F841B8022E90074EA36 /* Project object */;
			proxyType = 1;
			remoteGlobalIDString = 43D9FFCE21EAE05D00AF44BF;
			remoteInfo = LoopCore;
		};
		43D9001221EB137A00AF44BF /* PBXContainerItemProxy */ = {
			isa = PBXContainerItemProxy;
			containerPortal = 43776F841B8022E90074EA36 /* Project object */;
			proxyType = 1;
			remoteGlobalIDString = 43D9FFCE21EAE05D00AF44BF;
			remoteInfo = LoopCore;
		};
		43D9FFB921EA9CA400AF44BF /* PBXContainerItemProxy */ = {
			isa = PBXContainerItemProxy;
			containerPortal = 43776F841B8022E90074EA36 /* Project object */;
			proxyType = 1;
			remoteGlobalIDString = 4F75288A1DFE1DC600C322D6;
			remoteInfo = LoopUI;
		};
		43D9FFD421EAE05D00AF44BF /* PBXContainerItemProxy */ = {
			isa = PBXContainerItemProxy;
			containerPortal = 43776F841B8022E90074EA36 /* Project object */;
			proxyType = 1;
			remoteGlobalIDString = 43D9FFCE21EAE05D00AF44BF;
			remoteInfo = LoopCore;
		};
		43E2D9101D20C581004DA55F /* PBXContainerItemProxy */ = {
			isa = PBXContainerItemProxy;
			containerPortal = 43776F841B8022E90074EA36 /* Project object */;
			proxyType = 1;
			remoteGlobalIDString = 43776F8B1B8022E90074EA36;
			remoteInfo = Loop;
		};
		4F70C1E61DE8DCA7006380B7 /* PBXContainerItemProxy */ = {
			isa = PBXContainerItemProxy;
			containerPortal = 43776F841B8022E90074EA36 /* Project object */;
			proxyType = 1;
			remoteGlobalIDString = 4F70C1DB1DE8DCA7006380B7;
			remoteInfo = "Loop Status Extension";
		};
		4F7528961DFE1ED400C322D6 /* PBXContainerItemProxy */ = {
			isa = PBXContainerItemProxy;
			containerPortal = 43776F841B8022E90074EA36 /* Project object */;
			proxyType = 1;
			remoteGlobalIDString = 4F75288A1DFE1DC600C322D6;
			remoteInfo = LoopUI;
		};
		4F7528981DFE1ED800C322D6 /* PBXContainerItemProxy */ = {
			isa = PBXContainerItemProxy;
			containerPortal = 43776F841B8022E90074EA36 /* Project object */;
			proxyType = 1;
			remoteGlobalIDString = 4F75288A1DFE1DC600C322D6;
			remoteInfo = LoopUI;
		};
		A942E444225FD97F00DD4980 /* PBXContainerItemProxy */ = {
			isa = PBXContainerItemProxy;
			containerPortal = 43776F841B8022E90074EA36 /* Project object */;
			proxyType = 1;
			remoteGlobalIDString = 43D9FFCE21EAE05D00AF44BF;
			remoteInfo = LoopCore;
		};
		A942E446225FD9A300DD4980 /* PBXContainerItemProxy */ = {
			isa = PBXContainerItemProxy;
			containerPortal = 43776F841B8022E90074EA36 /* Project object */;
			proxyType = 1;
			remoteGlobalIDString = 43D9FFCE21EAE05D00AF44BF;
			remoteInfo = LoopCore;
		};
		C117ED70232EDB3200DA57CD /* PBXContainerItemProxy */ = {
			isa = PBXContainerItemProxy;
			containerPortal = 43776F841B8022E90074EA36 /* Project object */;
			proxyType = 1;
			remoteGlobalIDString = 43D9001A21EB209400AF44BF;
			remoteInfo = "LoopCore-watchOS";
		};
/* End PBXContainerItemProxy section */

/* Begin PBXCopyFilesBuildPhase section */
		43A943981B926B7B0051FA24 /* Embed App Extensions */ = {
			isa = PBXCopyFilesBuildPhase;
			buildActionMask = 2147483647;
			dstPath = "";
			dstSubfolderSpec = 13;
			files = (
				43A9437F1B926B7B0051FA24 /* WatchApp Extension.appex in Embed App Extensions */,
			);
			name = "Embed App Extensions";
			runOnlyForDeploymentPostprocessing = 0;
		};
		43A9439C1B926B7B0051FA24 /* Embed Watch Content */ = {
			isa = PBXCopyFilesBuildPhase;
			buildActionMask = 2147483647;
			dstPath = "$(CONTENTS_FOLDER_PATH)/Watch";
			dstSubfolderSpec = 16;
			files = (
				43A943941B926B7B0051FA24 /* WatchApp.app in Embed Watch Content */,
			);
			name = "Embed Watch Content";
			runOnlyForDeploymentPostprocessing = 0;
		};
		43A943AE1B928D400051FA24 /* Embed Frameworks */ = {
			isa = PBXCopyFilesBuildPhase;
			buildActionMask = 2147483647;
			dstPath = "";
			dstSubfolderSpec = 10;
			files = (
				4F2C159A1E0C9E5600E160D4 /* LoopUI.framework in Embed Frameworks */,
				43D9FFD721EAE05D00AF44BF /* LoopCore.framework in Embed Frameworks */,
			);
			name = "Embed Frameworks";
			runOnlyForDeploymentPostprocessing = 0;
		};
		43C667D71C5577280050C674 /* Embed Frameworks */ = {
			isa = PBXCopyFilesBuildPhase;
			buildActionMask = 2147483647;
			dstPath = "";
			dstSubfolderSpec = 10;
			files = (
				43C05CB221EBD88A006FB252 /* LoopCore.framework in Embed Frameworks */,
			);
			name = "Embed Frameworks";
			runOnlyForDeploymentPostprocessing = 0;
		};
		43D9FFDF21EAE3C600AF44BF /* Embed Frameworks */ = {
			isa = PBXCopyFilesBuildPhase;
			buildActionMask = 2147483647;
			dstPath = "";
			dstSubfolderSpec = 10;
			files = (
				43D9FFE021EAE3E500AF44BF /* LoopUI.framework in Embed Frameworks */,
				43D9FFE121EAE3E500AF44BF /* LoopCore.framework in Embed Frameworks */,
			);
			name = "Embed Frameworks";
			runOnlyForDeploymentPostprocessing = 0;
		};
		43E2D8DD1D20C072004DA55F /* CopyFiles */ = {
			isa = PBXCopyFilesBuildPhase;
			buildActionMask = 2147483647;
			dstPath = "";
			dstSubfolderSpec = 10;
			files = (
				4345E40021F051DD009E00E5 /* LoopCore.framework in CopyFiles */,
			);
			runOnlyForDeploymentPostprocessing = 0;
		};
		4F70C1EC1DE8DCA8006380B7 /* Embed App Extensions */ = {
			isa = PBXCopyFilesBuildPhase;
			buildActionMask = 2147483647;
			dstPath = "";
			dstSubfolderSpec = 13;
			files = (
				4F70C1E81DE8DCA7006380B7 /* Loop Status Extension.appex in Embed App Extensions */,
			);
			name = "Embed App Extensions";
			runOnlyForDeploymentPostprocessing = 0;
		};
/* End PBXCopyFilesBuildPhase section */

/* Begin PBXFileReference section */
		4302F4E01D4E9C8900F0FCAF /* TextFieldTableViewController.swift */ = {isa = PBXFileReference; fileEncoding = 4; lastKnownFileType = sourcecode.swift; path = TextFieldTableViewController.swift; sourceTree = "<group>"; };
		4302F4E21D4EA54200F0FCAF /* InsulinDeliveryTableViewController.swift */ = {isa = PBXFileReference; fileEncoding = 4; lastKnownFileType = sourcecode.swift; path = InsulinDeliveryTableViewController.swift; sourceTree = "<group>"; };
		430B29892041F54A00BA9F93 /* NSUserDefaults.swift */ = {isa = PBXFileReference; fileEncoding = 4; lastKnownFileType = sourcecode.swift; path = NSUserDefaults.swift; sourceTree = "<group>"; };
		430B298C2041F56500BA9F93 /* LoopSettings.swift */ = {isa = PBXFileReference; fileEncoding = 4; lastKnownFileType = sourcecode.swift; path = LoopSettings.swift; sourceTree = "<group>"; };
		430B29922041F5B200BA9F93 /* UserDefaults+Loop.swift */ = {isa = PBXFileReference; fileEncoding = 4; lastKnownFileType = sourcecode.swift; path = "UserDefaults+Loop.swift"; sourceTree = "<group>"; };
		430B29942041F5CB00BA9F93 /* LoopSettings+Loop.swift */ = {isa = PBXFileReference; fileEncoding = 4; lastKnownFileType = sourcecode.swift; path = "LoopSettings+Loop.swift"; sourceTree = "<group>"; };
		430D85881F44037000AF2D4F /* HUDViewTableViewCell.swift */ = {isa = PBXFileReference; fileEncoding = 4; lastKnownFileType = sourcecode.swift; path = HUDViewTableViewCell.swift; sourceTree = "<group>"; };
		430DA58D1D4AEC230097D1CA /* NSBundle.swift */ = {isa = PBXFileReference; fileEncoding = 4; lastKnownFileType = sourcecode.swift; path = NSBundle.swift; sourceTree = "<group>"; };
		4311FB9A1F37FE1B00D4C0A7 /* TitleSubtitleTextFieldTableViewCell.swift */ = {isa = PBXFileReference; fileEncoding = 4; lastKnownFileType = sourcecode.swift; path = TitleSubtitleTextFieldTableViewCell.swift; sourceTree = "<group>"; };
		4313EDDF1D8A6BF90060FA79 /* ChartContainerView.swift */ = {isa = PBXFileReference; fileEncoding = 4; lastKnownFileType = sourcecode.swift; lineEnding = 0; path = ChartContainerView.swift; sourceTree = "<group>"; xcLanguageSpecificationIdentifier = xcode.lang.swift; };
		431A8C3F1EC6E8AB00823B9C /* CircleMaskView.swift */ = {isa = PBXFileReference; fileEncoding = 4; lastKnownFileType = sourcecode.swift; path = CircleMaskView.swift; sourceTree = "<group>"; };
		431E73471FF95A900069B5F7 /* PersistenceController.swift */ = {isa = PBXFileReference; lastKnownFileType = sourcecode.swift; path = PersistenceController.swift; sourceTree = "<group>"; };
		4326BA631F3A44D9007CCAD4 /* ChartLineModel.swift */ = {isa = PBXFileReference; fileEncoding = 4; lastKnownFileType = sourcecode.swift; path = ChartLineModel.swift; sourceTree = "<group>"; };
		4328E0151CFBE1DA00E199AA /* ActionHUDController.swift */ = {isa = PBXFileReference; fileEncoding = 4; lastKnownFileType = sourcecode.swift; path = ActionHUDController.swift; sourceTree = "<group>"; };
		4328E0161CFBE1DA00E199AA /* BolusInterfaceController.swift */ = {isa = PBXFileReference; fileEncoding = 4; lastKnownFileType = sourcecode.swift; path = BolusInterfaceController.swift; sourceTree = "<group>"; };
		4328E01D1CFBE25F00E199AA /* AddCarbsInterfaceController.swift */ = {isa = PBXFileReference; fileEncoding = 4; lastKnownFileType = sourcecode.swift; path = AddCarbsInterfaceController.swift; sourceTree = "<group>"; };
		4328E0221CFBE2C500E199AA /* CLKComplicationTemplate.swift */ = {isa = PBXFileReference; fileEncoding = 4; lastKnownFileType = sourcecode.swift; path = CLKComplicationTemplate.swift; sourceTree = "<group>"; };
		4328E0231CFBE2C500E199AA /* NSUserDefaults+WatchApp.swift */ = {isa = PBXFileReference; fileEncoding = 4; lastKnownFileType = sourcecode.swift; path = "NSUserDefaults+WatchApp.swift"; sourceTree = "<group>"; };
		4328E0241CFBE2C500E199AA /* UIColor.swift */ = {isa = PBXFileReference; fileEncoding = 4; lastKnownFileType = sourcecode.swift; path = UIColor.swift; sourceTree = "<group>"; };
		4328E0251CFBE2C500E199AA /* WKAlertAction.swift */ = {isa = PBXFileReference; fileEncoding = 4; lastKnownFileType = sourcecode.swift; path = WKAlertAction.swift; sourceTree = "<group>"; };
		4328E02E1CFBF81800E199AA /* WKInterfaceImage.swift */ = {isa = PBXFileReference; fileEncoding = 4; lastKnownFileType = sourcecode.swift; path = WKInterfaceImage.swift; sourceTree = "<group>"; };
		4328E0311CFC068900E199AA /* WatchContext+LoopKit.swift */ = {isa = PBXFileReference; fileEncoding = 4; lastKnownFileType = sourcecode.swift; path = "WatchContext+LoopKit.swift"; sourceTree = "<group>"; };
		4328E0341CFC0AE100E199AA /* WatchDataManager.swift */ = {isa = PBXFileReference; fileEncoding = 4; lastKnownFileType = sourcecode.swift; lineEnding = 0; path = WatchDataManager.swift; sourceTree = "<group>"; xcLanguageSpecificationIdentifier = xcode.lang.swift; };
		432E73CA1D24B3D6009AD15D /* RemoteDataServicesManager.swift */ = {isa = PBXFileReference; fileEncoding = 4; lastKnownFileType = sourcecode.swift; path = RemoteDataServicesManager.swift; sourceTree = "<group>"; };
		4337615E1D52F487004A3647 /* GlucoseHUDView.swift */ = {isa = PBXFileReference; fileEncoding = 4; lastKnownFileType = sourcecode.swift; path = GlucoseHUDView.swift; sourceTree = "<group>"; };
		433EA4C31D9F71C800CD78FB /* CommandResponseViewController.swift */ = {isa = PBXFileReference; fileEncoding = 4; lastKnownFileType = sourcecode.swift; path = CommandResponseViewController.swift; sourceTree = "<group>"; };
		4344628120A7A37E00C4BE6F /* CoreBluetooth.framework */ = {isa = PBXFileReference; lastKnownFileType = wrapper.framework; name = CoreBluetooth.framework; path = Platforms/WatchOS.platform/Developer/SDKs/WatchOS.sdk/System/Library/Frameworks/CoreBluetooth.framework; sourceTree = DEVELOPER_DIR; };
		4344628320A7A3BE00C4BE6F /* LoopKit.framework */ = {isa = PBXFileReference; explicitFileType = wrapper.framework; path = LoopKit.framework; sourceTree = BUILT_PRODUCTS_DIR; };
		4344628420A7A3BE00C4BE6F /* CGMBLEKit.framework */ = {isa = PBXFileReference; explicitFileType = wrapper.framework; path = CGMBLEKit.framework; sourceTree = BUILT_PRODUCTS_DIR; };
		4344628D20A7ADD100C4BE6F /* UserDefaults+CGM.swift */ = {isa = PBXFileReference; lastKnownFileType = sourcecode.swift; path = "UserDefaults+CGM.swift"; sourceTree = "<group>"; };
		4344629120A7C19800C4BE6F /* ButtonGroup.swift */ = {isa = PBXFileReference; lastKnownFileType = sourcecode.swift; path = ButtonGroup.swift; sourceTree = "<group>"; };
		4345E3F721F03D2A009E00E5 /* DatesAndNumberCell.swift */ = {isa = PBXFileReference; lastKnownFileType = sourcecode.swift; path = DatesAndNumberCell.swift; sourceTree = "<group>"; };
		4345E3F921F0473B009E00E5 /* TextCell.swift */ = {isa = PBXFileReference; lastKnownFileType = sourcecode.swift; path = TextCell.swift; sourceTree = "<group>"; };
		4345E3FD21F04A50009E00E5 /* DateIntervalFormatter.swift */ = {isa = PBXFileReference; lastKnownFileType = sourcecode.swift; path = DateIntervalFormatter.swift; sourceTree = "<group>"; };
		4345E40321F68AD9009E00E5 /* TextRowController.swift */ = {isa = PBXFileReference; lastKnownFileType = sourcecode.swift; path = TextRowController.swift; sourceTree = "<group>"; };
		4345E40521F68E18009E00E5 /* CarbEntryListController.swift */ = {isa = PBXFileReference; lastKnownFileType = sourcecode.swift; path = CarbEntryListController.swift; sourceTree = "<group>"; };
		4346D1E61C77F5FE00ABAFE3 /* ChartTableViewCell.swift */ = {isa = PBXFileReference; fileEncoding = 4; lastKnownFileType = sourcecode.swift; lineEnding = 0; path = ChartTableViewCell.swift; sourceTree = "<group>"; xcLanguageSpecificationIdentifier = xcode.lang.swift; };
		4346D1EF1C781BEA00ABAFE3 /* SwiftCharts.framework */ = {isa = PBXFileReference; explicitFileType = wrapper.framework; path = SwiftCharts.framework; sourceTree = BUILT_PRODUCTS_DIR; };
		434A9F9823124B210047C077 /* BolusConfirmationScene.swift */ = {isa = PBXFileReference; lastKnownFileType = sourcecode.swift; path = BolusConfirmationScene.swift; sourceTree = "<group>"; };
		434F54561D287FDB002A9274 /* NibLoadable.swift */ = {isa = PBXFileReference; fileEncoding = 4; lastKnownFileType = sourcecode.swift; path = NibLoadable.swift; sourceTree = "<group>"; };
		434FF1E91CF26C29000DB779 /* IdentifiableClass.swift */ = {isa = PBXFileReference; fileEncoding = 4; lastKnownFileType = sourcecode.swift; path = IdentifiableClass.swift; sourceTree = "<group>"; };
		434FF1ED1CF27EEF000DB779 /* UITableViewCell.swift */ = {isa = PBXFileReference; fileEncoding = 4; lastKnownFileType = sourcecode.swift; path = UITableViewCell.swift; sourceTree = "<group>"; };
		43511CDF21FD80E400566C63 /* RetrospectiveCorrection.swift */ = {isa = PBXFileReference; fileEncoding = 4; lastKnownFileType = sourcecode.swift; path = RetrospectiveCorrection.swift; sourceTree = "<group>"; };
		43511CE021FD80E400566C63 /* StandardRetrospectiveCorrection.swift */ = {isa = PBXFileReference; fileEncoding = 4; lastKnownFileType = sourcecode.swift; path = StandardRetrospectiveCorrection.swift; sourceTree = "<group>"; };
		43511CED220FC61700566C63 /* HUDRowController.swift */ = {isa = PBXFileReference; lastKnownFileType = sourcecode.swift; path = HUDRowController.swift; sourceTree = "<group>"; };
		43517914230A07100072ECC0 /* NumberFormatter+WatchApp.swift */ = {isa = PBXFileReference; lastKnownFileType = sourcecode.swift; path = "NumberFormatter+WatchApp.swift"; sourceTree = "<group>"; };
		43517916230A0E1A0072ECC0 /* WKInterfaceLabel.swift */ = {isa = PBXFileReference; lastKnownFileType = sourcecode.swift; path = WKInterfaceLabel.swift; sourceTree = "<group>"; };
		435400331C9F878D00D5819C /* SetBolusUserInfo.swift */ = {isa = PBXFileReference; fileEncoding = 4; lastKnownFileType = sourcecode.swift; path = SetBolusUserInfo.swift; sourceTree = "<group>"; };
		435CB6221F37967800C320C7 /* InsulinModelSettingsViewController.swift */ = {isa = PBXFileReference; fileEncoding = 4; lastKnownFileType = sourcecode.swift; path = InsulinModelSettingsViewController.swift; sourceTree = "<group>"; };
		435CB6241F37ABFC00C320C7 /* ExponentialInsulinModelPreset.swift */ = {isa = PBXFileReference; fileEncoding = 4; lastKnownFileType = sourcecode.swift; path = ExponentialInsulinModelPreset.swift; sourceTree = "<group>"; };
		435CB6261F37AE5600C320C7 /* WalshInsulinModel.swift */ = {isa = PBXFileReference; fileEncoding = 4; lastKnownFileType = sourcecode.swift; path = WalshInsulinModel.swift; sourceTree = "<group>"; };
		435CB6281F37B01300C320C7 /* InsulinModelSettings.swift */ = {isa = PBXFileReference; fileEncoding = 4; lastKnownFileType = sourcecode.swift; path = InsulinModelSettings.swift; sourceTree = "<group>"; };
		43649A621C7A347F00523D7F /* CollectionType.swift */ = {isa = PBXFileReference; fileEncoding = 4; lastKnownFileType = sourcecode.swift; path = CollectionType.swift; sourceTree = "<group>"; };
		4369618F1F19C86400447E89 /* ChartPointsContextFillLayer.swift */ = {isa = PBXFileReference; fileEncoding = 4; lastKnownFileType = sourcecode.swift; path = ChartPointsContextFillLayer.swift; sourceTree = "<group>"; };
		436A0DA41D236A2A00104B24 /* LoopError.swift */ = {isa = PBXFileReference; fileEncoding = 4; lastKnownFileType = sourcecode.swift; path = LoopError.swift; sourceTree = "<group>"; };
		436D9BF71F6F4EA100CFA75F /* recommended_temp_start_low_end_just_above_range.json */ = {isa = PBXFileReference; fileEncoding = 4; lastKnownFileType = text.json; path = recommended_temp_start_low_end_just_above_range.json; sourceTree = "<group>"; };
		4372E486213C86240068E043 /* SampleValue.swift */ = {isa = PBXFileReference; lastKnownFileType = sourcecode.swift; path = SampleValue.swift; sourceTree = "<group>"; };
		4372E48A213CB5F00068E043 /* Double.swift */ = {isa = PBXFileReference; lastKnownFileType = sourcecode.swift; path = Double.swift; sourceTree = "<group>"; };
		4372E48F213CFCE70068E043 /* LoopSettingsUserInfo.swift */ = {isa = PBXFileReference; lastKnownFileType = sourcecode.swift; path = LoopSettingsUserInfo.swift; sourceTree = "<group>"; };
		4372E495213DCDD30068E043 /* GlucoseChartValueHashable.swift */ = {isa = PBXFileReference; lastKnownFileType = sourcecode.swift; path = GlucoseChartValueHashable.swift; sourceTree = "<group>"; };
		4374B5EE209D84BE00D17AA8 /* OSLog.swift */ = {isa = PBXFileReference; fileEncoding = 4; lastKnownFileType = sourcecode.swift; path = OSLog.swift; sourceTree = "<group>"; };
		4374B5F3209D89A900D17AA8 /* TextFieldTableViewCell.swift */ = {isa = PBXFileReference; fileEncoding = 4; lastKnownFileType = sourcecode.swift; path = TextFieldTableViewCell.swift; sourceTree = "<group>"; };
		43776F8C1B8022E90074EA36 /* Loop.app */ = {isa = PBXFileReference; explicitFileType = wrapper.application; includeInIndex = 0; path = Loop.app; sourceTree = BUILT_PRODUCTS_DIR; };
		43776F8F1B8022E90074EA36 /* AppDelegate.swift */ = {isa = PBXFileReference; lastKnownFileType = sourcecode.swift; lineEnding = 0; path = AppDelegate.swift; sourceTree = "<group>"; xcLanguageSpecificationIdentifier = xcode.lang.swift; };
		43776F961B8022E90074EA36 /* Base */ = {isa = PBXFileReference; lastKnownFileType = file.storyboard; name = Base; path = Base.lproj/Main.storyboard; sourceTree = "<group>"; };
		43776F9B1B8022E90074EA36 /* Base */ = {isa = PBXFileReference; lastKnownFileType = file.storyboard; name = Base; path = Base.lproj/LaunchScreen.storyboard; sourceTree = "<group>"; };
		43785E922120A01B0057DED1 /* NewCarbEntryIntent+Loop.swift */ = {isa = PBXFileReference; lastKnownFileType = sourcecode.swift; path = "NewCarbEntryIntent+Loop.swift"; sourceTree = "<group>"; };
		43785E952120E4010057DED1 /* INRelevantShortcutStore+Loop.swift */ = {isa = PBXFileReference; lastKnownFileType = sourcecode.swift; path = "INRelevantShortcutStore+Loop.swift"; sourceTree = "<group>"; };
		43785E9A2120E7060057DED1 /* Base */ = {isa = PBXFileReference; lastKnownFileType = file.intentdefinition; name = Base; path = Base.lproj/Intents.intentdefinition; sourceTree = "<group>"; };
		43785E9F2122774A0057DED1 /* es */ = {isa = PBXFileReference; lastKnownFileType = text.plist.strings; name = es; path = es.lproj/Intents.strings; sourceTree = "<group>"; };
		43785EA12122774B0057DED1 /* ru */ = {isa = PBXFileReference; lastKnownFileType = text.plist.strings; name = ru; path = ru.lproj/Intents.strings; sourceTree = "<group>"; };
		4379CFEF21112CF700AADC79 /* ShareClientUI.framework */ = {isa = PBXFileReference; explicitFileType = wrapper.framework; path = ShareClientUI.framework; sourceTree = BUILT_PRODUCTS_DIR; };
		437AFEE6203688CF008C4892 /* LoopKitUI.framework */ = {isa = PBXFileReference; explicitFileType = wrapper.framework; path = LoopKitUI.framework; sourceTree = BUILT_PRODUCTS_DIR; };
		437CEEBD1CD6E0CB003C8C80 /* LoopCompletionHUDView.swift */ = {isa = PBXFileReference; fileEncoding = 4; lastKnownFileType = sourcecode.swift; path = LoopCompletionHUDView.swift; sourceTree = "<group>"; };
		437CEEBF1CD6FCD8003C8C80 /* BasalRateHUDView.swift */ = {isa = PBXFileReference; fileEncoding = 4; lastKnownFileType = sourcecode.swift; path = BasalRateHUDView.swift; sourceTree = "<group>"; };
		437CEEE31CDE5C0A003C8C80 /* UIImage.swift */ = {isa = PBXFileReference; fileEncoding = 4; lastKnownFileType = sourcecode.swift; path = UIImage.swift; sourceTree = "<group>"; };
		437D9BA11D7B5203007245E8 /* Loop.xcconfig */ = {isa = PBXFileReference; lastKnownFileType = text.xcconfig; path = Loop.xcconfig; sourceTree = "<group>"; };
		437D9BA21D7BC977007245E8 /* PredictionTableViewController.swift */ = {isa = PBXFileReference; fileEncoding = 4; lastKnownFileType = sourcecode.swift; path = PredictionTableViewController.swift; sourceTree = "<group>"; };
		438172D81F4E9E37003C3328 /* NewPumpEvent.swift */ = {isa = PBXFileReference; lastKnownFileType = sourcecode.swift; path = NewPumpEvent.swift; sourceTree = "<group>"; };
		438991661E91B563000EEF90 /* ChartPoint.swift */ = {isa = PBXFileReference; fileEncoding = 4; lastKnownFileType = sourcecode.swift; path = ChartPoint.swift; sourceTree = "<group>"; };
		4389916A1E91B689000EEF90 /* ChartSettings+Loop.swift */ = {isa = PBXFileReference; fileEncoding = 4; lastKnownFileType = sourcecode.swift; path = "ChartSettings+Loop.swift"; sourceTree = "<group>"; };
		438A95A71D8B9B24009D12E1 /* CGMBLEKit.framework */ = {isa = PBXFileReference; explicitFileType = wrapper.framework; path = CGMBLEKit.framework; sourceTree = BUILT_PRODUCTS_DIR; };
		438D42F81D7C88BC003244B0 /* PredictionInputEffect.swift */ = {isa = PBXFileReference; fileEncoding = 4; lastKnownFileType = sourcecode.swift; path = PredictionInputEffect.swift; sourceTree = "<group>"; };
		438D42FA1D7D11A4003244B0 /* PredictionInputEffectTableViewCell.swift */ = {isa = PBXFileReference; fileEncoding = 4; lastKnownFileType = sourcecode.swift; path = PredictionInputEffectTableViewCell.swift; sourceTree = "<group>"; };
		438DADC71CDE8F8B007697A5 /* LoopStateView.swift */ = {isa = PBXFileReference; fileEncoding = 4; lastKnownFileType = sourcecode.swift; path = LoopStateView.swift; sourceTree = "<group>"; };
		439706E522D2E84900C81566 /* PredictionSettingTableViewCell.swift */ = {isa = PBXFileReference; lastKnownFileType = sourcecode.swift; path = PredictionSettingTableViewCell.swift; sourceTree = "<group>"; };
		439897341CD2F7DE00223065 /* NSTimeInterval.swift */ = {isa = PBXFileReference; fileEncoding = 4; lastKnownFileType = sourcecode.swift; path = NSTimeInterval.swift; sourceTree = "<group>"; };
		439897361CD2F80600223065 /* AnalyticsServicesManager.swift */ = {isa = PBXFileReference; fileEncoding = 4; lastKnownFileType = sourcecode.swift; lineEnding = 0; path = AnalyticsServicesManager.swift; sourceTree = "<group>"; xcLanguageSpecificationIdentifier = xcode.lang.swift; };
		439A7941211F631C0041B75F /* RootNavigationController.swift */ = {isa = PBXFileReference; lastKnownFileType = sourcecode.swift; path = RootNavigationController.swift; sourceTree = "<group>"; };
		439A7943211FE22F0041B75F /* NSUserActivity.swift */ = {isa = PBXFileReference; lastKnownFileType = sourcecode.swift; path = NSUserActivity.swift; sourceTree = "<group>"; };
		439BED291E76093C00B0AED5 /* CGMManager.swift */ = {isa = PBXFileReference; fileEncoding = 4; lastKnownFileType = sourcecode.swift; path = CGMManager.swift; sourceTree = "<group>"; };
		43A51E1E1EB6D62A000736CC /* CarbAbsorptionViewController.swift */ = {isa = PBXFileReference; fileEncoding = 4; lastKnownFileType = sourcecode.swift; path = CarbAbsorptionViewController.swift; sourceTree = "<group>"; };
		43A51E201EB6DBDD000736CC /* ChartsTableViewController.swift */ = {isa = PBXFileReference; fileEncoding = 4; lastKnownFileType = sourcecode.swift; path = ChartsTableViewController.swift; sourceTree = "<group>"; };
		43A567681C94880B00334FAC /* LoopDataManager.swift */ = {isa = PBXFileReference; fileEncoding = 4; lastKnownFileType = sourcecode.swift; lineEnding = 0; path = LoopDataManager.swift; sourceTree = "<group>"; xcLanguageSpecificationIdentifier = xcode.lang.swift; };
		43A8EC6E210E622600A81379 /* CGMBLEKitUI.framework */ = {isa = PBXFileReference; explicitFileType = wrapper.framework; path = CGMBLEKitUI.framework; sourceTree = BUILT_PRODUCTS_DIR; };
		43A943721B926B7B0051FA24 /* WatchApp.app */ = {isa = PBXFileReference; explicitFileType = wrapper.application; includeInIndex = 0; path = WatchApp.app; sourceTree = BUILT_PRODUCTS_DIR; };
		43A943751B926B7B0051FA24 /* Base */ = {isa = PBXFileReference; lastKnownFileType = file.storyboard; name = Base; path = Base.lproj/Interface.storyboard; sourceTree = "<group>"; };
		43A9437E1B926B7B0051FA24 /* WatchApp Extension.appex */ = {isa = PBXFileReference; explicitFileType = "wrapper.app-extension"; includeInIndex = 0; path = "WatchApp Extension.appex"; sourceTree = BUILT_PRODUCTS_DIR; };
		43A943841B926B7B0051FA24 /* PushNotificationPayload.apns */ = {isa = PBXFileReference; lastKnownFileType = text; path = PushNotificationPayload.apns; sourceTree = "<group>"; };
		43A943871B926B7B0051FA24 /* ExtensionDelegate.swift */ = {isa = PBXFileReference; lastKnownFileType = sourcecode.swift; path = ExtensionDelegate.swift; sourceTree = "<group>"; };
		43A943891B926B7B0051FA24 /* NotificationController.swift */ = {isa = PBXFileReference; lastKnownFileType = sourcecode.swift; path = NotificationController.swift; sourceTree = "<group>"; };
		43A9438D1B926B7B0051FA24 /* ComplicationController.swift */ = {isa = PBXFileReference; lastKnownFileType = sourcecode.swift; path = ComplicationController.swift; sourceTree = "<group>"; };
		43A9438F1B926B7B0051FA24 /* Assets.xcassets */ = {isa = PBXFileReference; lastKnownFileType = folder.assetcatalog; path = Assets.xcassets; sourceTree = "<group>"; };
		43A943911B926B7B0051FA24 /* Info.plist */ = {isa = PBXFileReference; lastKnownFileType = text.plist.xml; path = Info.plist; sourceTree = "<group>"; };
		43B260481ED248FB008CAA77 /* CarbEntryTableViewCell.swift */ = {isa = PBXFileReference; fileEncoding = 4; lastKnownFileType = sourcecode.swift; path = CarbEntryTableViewCell.swift; sourceTree = "<group>"; };
		43B371851CE583890013C5A6 /* BasalStateView.swift */ = {isa = PBXFileReference; fileEncoding = 4; lastKnownFileType = sourcecode.swift; path = BasalStateView.swift; sourceTree = "<group>"; };
		43B371871CE597D10013C5A6 /* ShareClient.framework */ = {isa = PBXFileReference; explicitFileType = wrapper.framework; path = ShareClient.framework; sourceTree = BUILT_PRODUCTS_DIR; };
		43BFF0B11E45C18400FF19A9 /* UIColor.swift */ = {isa = PBXFileReference; fileEncoding = 4; lastKnownFileType = sourcecode.swift; path = UIColor.swift; sourceTree = "<group>"; };
		43BFF0B31E45C1BE00FF19A9 /* NumberFormatter.swift */ = {isa = PBXFileReference; fileEncoding = 4; lastKnownFileType = sourcecode.swift; path = NumberFormatter.swift; sourceTree = "<group>"; };
		43BFF0BB1E45C80600FF19A9 /* UIColor+Loop.swift */ = {isa = PBXFileReference; fileEncoding = 4; lastKnownFileType = sourcecode.swift; path = "UIColor+Loop.swift"; sourceTree = "<group>"; };
		43BFF0BE1E45C8EA00FF19A9 /* UIColor+Widget.swift */ = {isa = PBXFileReference; fileEncoding = 4; lastKnownFileType = sourcecode.swift; path = "UIColor+Widget.swift"; sourceTree = "<group>"; };
		43BFF0C31E4659E700FF19A9 /* UIColor+HIG.swift */ = {isa = PBXFileReference; fileEncoding = 4; lastKnownFileType = sourcecode.swift; path = "UIColor+HIG.swift"; sourceTree = "<group>"; };
		43BFF0CC1E466C8400FF19A9 /* StateColorPalette.swift */ = {isa = PBXFileReference; fileEncoding = 4; lastKnownFileType = sourcecode.swift; path = StateColorPalette.swift; sourceTree = "<group>"; };
		43C05CB021EBBDB9006FB252 /* TimeInRangeLesson.swift */ = {isa = PBXFileReference; lastKnownFileType = sourcecode.swift; path = TimeInRangeLesson.swift; sourceTree = "<group>"; };
		43C05CB421EBE274006FB252 /* Date.swift */ = {isa = PBXFileReference; lastKnownFileType = sourcecode.swift; path = Date.swift; sourceTree = "<group>"; };
		43C05CB721EBEA54006FB252 /* HKUnit.swift */ = {isa = PBXFileReference; lastKnownFileType = sourcecode.swift; path = HKUnit.swift; sourceTree = "<group>"; };
		43C05CBC21EBF77D006FB252 /* LessonsViewController.swift */ = {isa = PBXFileReference; lastKnownFileType = sourcecode.swift; path = LessonsViewController.swift; sourceTree = "<group>"; };
		43C05CBF21EBFFA4006FB252 /* Lesson.swift */ = {isa = PBXFileReference; lastKnownFileType = sourcecode.swift; path = Lesson.swift; sourceTree = "<group>"; };
		43C05CC121EC06E4006FB252 /* LessonConfigurationViewController.swift */ = {isa = PBXFileReference; lastKnownFileType = sourcecode.swift; path = LessonConfigurationViewController.swift; sourceTree = "<group>"; };
		43C05CC921EC382B006FB252 /* NumberEntry.swift */ = {isa = PBXFileReference; lastKnownFileType = sourcecode.swift; path = NumberEntry.swift; sourceTree = "<group>"; };
		43C094491CACCC73001F6403 /* NotificationManager.swift */ = {isa = PBXFileReference; fileEncoding = 4; lastKnownFileType = sourcecode.swift; path = NotificationManager.swift; sourceTree = "<group>"; };
		43C246A71D89990F0031F8D1 /* Crypto.framework */ = {isa = PBXFileReference; explicitFileType = wrapper.framework; path = Crypto.framework; sourceTree = BUILT_PRODUCTS_DIR; };
		43C2FAE01EB656A500364AFF /* GlucoseEffectVelocity.swift */ = {isa = PBXFileReference; fileEncoding = 4; lastKnownFileType = sourcecode.swift; path = GlucoseEffectVelocity.swift; sourceTree = "<group>"; };
		43C3B6EB20B650A80026CAFA /* SettingsImageTableViewCell.swift */ = {isa = PBXFileReference; lastKnownFileType = sourcecode.swift; path = SettingsImageTableViewCell.swift; sourceTree = "<group>"; };
		43C3B6F620BBCAA30026CAFA /* PumpManager.swift */ = {isa = PBXFileReference; lastKnownFileType = sourcecode.swift; path = PumpManager.swift; sourceTree = "<group>"; };
		43C513181E864C4E001547C7 /* GlucoseRangeSchedule.swift */ = {isa = PBXFileReference; fileEncoding = 4; lastKnownFileType = sourcecode.swift; path = GlucoseRangeSchedule.swift; sourceTree = "<group>"; };
		43C5F256222C7B7200905D10 /* TimeComponents.swift */ = {isa = PBXFileReference; lastKnownFileType = sourcecode.swift; path = TimeComponents.swift; sourceTree = "<group>"; };
		43C5F259222C921B00905D10 /* OSLog.swift */ = {isa = PBXFileReference; lastKnownFileType = sourcecode.swift; path = OSLog.swift; sourceTree = "<group>"; };
		43C728F4222266F000C62969 /* ModalDayLesson.swift */ = {isa = PBXFileReference; lastKnownFileType = sourcecode.swift; path = ModalDayLesson.swift; sourceTree = "<group>"; };
		43C728F62222700000C62969 /* DateIntervalEntry.swift */ = {isa = PBXFileReference; lastKnownFileType = sourcecode.swift; path = DateIntervalEntry.swift; sourceTree = "<group>"; };
		43C728F8222A448700C62969 /* DayCalculator.swift */ = {isa = PBXFileReference; lastKnownFileType = sourcecode.swift; path = DayCalculator.swift; sourceTree = "<group>"; };
		43C98058212A799E003B5D17 /* en */ = {isa = PBXFileReference; lastKnownFileType = text.plist.strings; name = en; path = en.lproj/Intents.strings; sourceTree = "<group>"; };
		43CB2B2A1D924D450079823D /* WCSession.swift */ = {isa = PBXFileReference; fileEncoding = 4; lastKnownFileType = sourcecode.swift; path = WCSession.swift; sourceTree = "<group>"; };
		43CE7CDD1CA8B63E003CC1B0 /* Data.swift */ = {isa = PBXFileReference; fileEncoding = 4; lastKnownFileType = sourcecode.swift; path = Data.swift; sourceTree = "<group>"; };
		43D381611EBD9759007F8C8F /* HeaderValuesTableViewCell.swift */ = {isa = PBXFileReference; fileEncoding = 4; lastKnownFileType = sourcecode.swift; path = HeaderValuesTableViewCell.swift; sourceTree = "<group>"; };
		43D533BB1CFD1DD7009E3085 /* WatchApp Extension.entitlements */ = {isa = PBXFileReference; lastKnownFileType = text.xml; path = "WatchApp Extension.entitlements"; sourceTree = "<group>"; };
		43D848AF1E7DCBE100DADCBC /* Result.swift */ = {isa = PBXFileReference; fileEncoding = 4; lastKnownFileType = sourcecode.swift; path = Result.swift; sourceTree = "<group>"; };
		43D9002A21EB209400AF44BF /* LoopCore.framework */ = {isa = PBXFileReference; explicitFileType = wrapper.framework; includeInIndex = 0; path = LoopCore.framework; sourceTree = BUILT_PRODUCTS_DIR; };
		43D9002C21EB225D00AF44BF /* HealthKit.framework */ = {isa = PBXFileReference; lastKnownFileType = wrapper.framework; name = HealthKit.framework; path = Platforms/WatchOS.platform/Developer/SDKs/WatchOS.sdk/System/Library/Frameworks/HealthKit.framework; sourceTree = DEVELOPER_DIR; };
		43D9003221EB258C00AF44BF /* InsulinModelSettings+Loop.swift */ = {isa = PBXFileReference; lastKnownFileType = sourcecode.swift; path = "InsulinModelSettings+Loop.swift"; sourceTree = "<group>"; };
		43D9F81721EC51CC000578CD /* DateEntry.swift */ = {isa = PBXFileReference; lastKnownFileType = sourcecode.swift; path = DateEntry.swift; sourceTree = "<group>"; };
		43D9F81921EC593C000578CD /* UITableViewCell.swift */ = {isa = PBXFileReference; lastKnownFileType = sourcecode.swift; path = UITableViewCell.swift; sourceTree = "<group>"; };
		43D9F81D21EF0609000578CD /* NumberRangeEntry.swift */ = {isa = PBXFileReference; lastKnownFileType = sourcecode.swift; path = NumberRangeEntry.swift; sourceTree = "<group>"; };
		43D9F81F21EF0906000578CD /* NSNumber.swift */ = {isa = PBXFileReference; lastKnownFileType = sourcecode.swift; path = NSNumber.swift; sourceTree = "<group>"; };
		43D9F82121EF0A7A000578CD /* QuantityRangeEntry.swift */ = {isa = PBXFileReference; lastKnownFileType = sourcecode.swift; path = QuantityRangeEntry.swift; sourceTree = "<group>"; };
		43D9F82321EFF1AB000578CD /* LessonResultsViewController.swift */ = {isa = PBXFileReference; lastKnownFileType = sourcecode.swift; path = LessonResultsViewController.swift; sourceTree = "<group>"; };
		43D9FFA221EA9A0C00AF44BF /* Learn.app */ = {isa = PBXFileReference; explicitFileType = wrapper.application; includeInIndex = 0; path = Learn.app; sourceTree = BUILT_PRODUCTS_DIR; };
		43D9FFA421EA9A0C00AF44BF /* AppDelegate.swift */ = {isa = PBXFileReference; lastKnownFileType = sourcecode.swift; path = AppDelegate.swift; sourceTree = "<group>"; };
		43D9FFA921EA9A0C00AF44BF /* Base */ = {isa = PBXFileReference; lastKnownFileType = file.storyboard; name = Base; path = Base.lproj/Main.storyboard; sourceTree = "<group>"; };
		43D9FFAB21EA9A0F00AF44BF /* Assets.xcassets */ = {isa = PBXFileReference; lastKnownFileType = folder.assetcatalog; path = Assets.xcassets; sourceTree = "<group>"; };
		43D9FFAE21EA9A0F00AF44BF /* Base */ = {isa = PBXFileReference; lastKnownFileType = file.storyboard; name = Base; path = Base.lproj/LaunchScreen.storyboard; sourceTree = "<group>"; };
		43D9FFB021EA9A0F00AF44BF /* Info.plist */ = {isa = PBXFileReference; lastKnownFileType = text.plist.xml; path = Info.plist; sourceTree = "<group>"; };
		43D9FFB521EA9B0100AF44BF /* Learn.entitlements */ = {isa = PBXFileReference; lastKnownFileType = text.plist.entitlements; path = Learn.entitlements; sourceTree = "<group>"; };
		43D9FFBF21EAB22E00AF44BF /* DataManager.swift */ = {isa = PBXFileReference; lastKnownFileType = sourcecode.swift; path = DataManager.swift; sourceTree = "<group>"; };
		43D9FFCF21EAE05D00AF44BF /* LoopCore.framework */ = {isa = PBXFileReference; explicitFileType = wrapper.framework; includeInIndex = 0; path = LoopCore.framework; sourceTree = BUILT_PRODUCTS_DIR; };
		43D9FFD121EAE05D00AF44BF /* LoopCore.h */ = {isa = PBXFileReference; lastKnownFileType = sourcecode.c.h; path = LoopCore.h; sourceTree = "<group>"; };
		43D9FFD221EAE05D00AF44BF /* Info.plist */ = {isa = PBXFileReference; lastKnownFileType = text.plist.xml; path = Info.plist; sourceTree = "<group>"; };
		43DBF04B1C93B8D700B3C386 /* BolusViewController.swift */ = {isa = PBXFileReference; fileEncoding = 4; lastKnownFileType = sourcecode.swift; lineEnding = 0; path = BolusViewController.swift; sourceTree = "<group>"; xcLanguageSpecificationIdentifier = xcode.lang.swift; };
		43DBF0521C93EC8200B3C386 /* DeviceDataManager.swift */ = {isa = PBXFileReference; fileEncoding = 4; lastKnownFileType = sourcecode.swift; lineEnding = 0; path = DeviceDataManager.swift; sourceTree = "<group>"; xcLanguageSpecificationIdentifier = xcode.lang.swift; };
		43DBF0581C93F73800B3C386 /* CarbEntryTableViewController.swift */ = {isa = PBXFileReference; fileEncoding = 4; lastKnownFileType = sourcecode.swift; path = CarbEntryTableViewController.swift; sourceTree = "<group>"; };
		43DE92581C5479E4001FFDE1 /* CarbEntryUserInfo.swift */ = {isa = PBXFileReference; fileEncoding = 4; lastKnownFileType = sourcecode.swift; path = CarbEntryUserInfo.swift; sourceTree = "<group>"; };
		43E2D8D11D20BF42004DA55F /* DoseMathTests.xctest */ = {isa = PBXFileReference; explicitFileType = wrapper.cfbundle; includeInIndex = 0; path = DoseMathTests.xctest; sourceTree = BUILT_PRODUCTS_DIR; };
		43E2D8D31D20BF42004DA55F /* DoseMathTests.swift */ = {isa = PBXFileReference; lastKnownFileType = sourcecode.swift; path = DoseMathTests.swift; sourceTree = "<group>"; };
		43E2D8D51D20BF42004DA55F /* Info.plist */ = {isa = PBXFileReference; lastKnownFileType = text.plist.xml; path = Info.plist; sourceTree = "<group>"; };
		43E2D8E11D20C0DB004DA55F /* read_selected_basal_profile.json */ = {isa = PBXFileReference; fileEncoding = 4; lastKnownFileType = text.json; path = read_selected_basal_profile.json; sourceTree = "<group>"; };
		43E2D8E21D20C0DB004DA55F /* recommend_temp_basal_correct_low_at_min.json */ = {isa = PBXFileReference; fileEncoding = 4; lastKnownFileType = text.json; path = recommend_temp_basal_correct_low_at_min.json; sourceTree = "<group>"; };
		43E2D8E31D20C0DB004DA55F /* recommend_temp_basal_flat_and_high.json */ = {isa = PBXFileReference; fileEncoding = 4; lastKnownFileType = text.json; path = recommend_temp_basal_flat_and_high.json; sourceTree = "<group>"; };
		43E2D8E41D20C0DB004DA55F /* recommend_temp_basal_high_and_falling.json */ = {isa = PBXFileReference; fileEncoding = 4; lastKnownFileType = text.json; path = recommend_temp_basal_high_and_falling.json; sourceTree = "<group>"; };
		43E2D8E51D20C0DB004DA55F /* recommend_temp_basal_high_and_rising.json */ = {isa = PBXFileReference; fileEncoding = 4; lastKnownFileType = text.json; path = recommend_temp_basal_high_and_rising.json; sourceTree = "<group>"; };
		43E2D8E61D20C0DB004DA55F /* recommend_temp_basal_in_range_and_rising.json */ = {isa = PBXFileReference; fileEncoding = 4; lastKnownFileType = text.json; path = recommend_temp_basal_in_range_and_rising.json; sourceTree = "<group>"; };
		43E2D8E71D20C0DB004DA55F /* recommend_temp_basal_no_change_glucose.json */ = {isa = PBXFileReference; fileEncoding = 4; lastKnownFileType = text.json; path = recommend_temp_basal_no_change_glucose.json; sourceTree = "<group>"; };
		43E2D8E81D20C0DB004DA55F /* recommend_temp_basal_start_high_end_in_range.json */ = {isa = PBXFileReference; fileEncoding = 4; lastKnownFileType = text.json; path = recommend_temp_basal_start_high_end_in_range.json; sourceTree = "<group>"; };
		43E2D8E91D20C0DB004DA55F /* recommend_temp_basal_start_high_end_low.json */ = {isa = PBXFileReference; fileEncoding = 4; lastKnownFileType = text.json; path = recommend_temp_basal_start_high_end_low.json; sourceTree = "<group>"; };
		43E2D8EA1D20C0DB004DA55F /* recommend_temp_basal_start_low_end_high.json */ = {isa = PBXFileReference; fileEncoding = 4; lastKnownFileType = text.json; path = recommend_temp_basal_start_low_end_high.json; sourceTree = "<group>"; };
		43E2D8EB1D20C0DB004DA55F /* recommend_temp_basal_start_low_end_in_range.json */ = {isa = PBXFileReference; fileEncoding = 4; lastKnownFileType = text.json; path = recommend_temp_basal_start_low_end_in_range.json; sourceTree = "<group>"; };
		43E2D90B1D20C581004DA55F /* LoopTests.xctest */ = {isa = PBXFileReference; explicitFileType = wrapper.cfbundle; includeInIndex = 0; path = LoopTests.xctest; sourceTree = BUILT_PRODUCTS_DIR; };
		43E2D90F1D20C581004DA55F /* Info.plist */ = {isa = PBXFileReference; lastKnownFileType = text.plist.xml; path = Info.plist; sourceTree = "<group>"; };
		43E3449E1B9D68E900C85C07 /* StatusTableViewController.swift */ = {isa = PBXFileReference; fileEncoding = 4; lastKnownFileType = sourcecode.swift; lineEnding = 0; path = StatusTableViewController.swift; sourceTree = "<group>"; xcLanguageSpecificationIdentifier = xcode.lang.swift; };
		43EDEE6B1CF2E12A00393BE3 /* Loop.entitlements */ = {isa = PBXFileReference; fileEncoding = 4; lastKnownFileType = text.xml; path = Loop.entitlements; sourceTree = "<group>"; };
		43F41C361D3BF32400C11ED6 /* UIAlertController.swift */ = {isa = PBXFileReference; fileEncoding = 4; lastKnownFileType = sourcecode.swift; path = UIAlertController.swift; sourceTree = "<group>"; };
		43F5C2C81B929C09003EB13D /* HealthKit.framework */ = {isa = PBXFileReference; lastKnownFileType = wrapper.framework; name = HealthKit.framework; path = System/Library/Frameworks/HealthKit.framework; sourceTree = SDKROOT; };
		43F5C2D41B92A4A6003EB13D /* Info.plist */ = {isa = PBXFileReference; fileEncoding = 4; lastKnownFileType = text.plist.xml; path = Info.plist; sourceTree = "<group>"; };
		43F5C2D61B92A4DC003EB13D /* Info.plist */ = {isa = PBXFileReference; fileEncoding = 4; lastKnownFileType = text.plist.xml; path = Info.plist; sourceTree = "<group>"; };
		43F5C2DA1B92A5E1003EB13D /* SettingsTableViewController.swift */ = {isa = PBXFileReference; fileEncoding = 4; lastKnownFileType = sourcecode.swift; lineEnding = 0; path = SettingsTableViewController.swift; sourceTree = "<group>"; xcLanguageSpecificationIdentifier = xcode.lang.swift; };
		43F64DD81D9C92C900D24DC6 /* TitleSubtitleTableViewCell.swift */ = {isa = PBXFileReference; fileEncoding = 4; lastKnownFileType = sourcecode.swift; path = TitleSubtitleTableViewCell.swift; sourceTree = "<group>"; };
		43F78D251C8FC000002152D1 /* DoseMath.swift */ = {isa = PBXFileReference; fileEncoding = 4; lastKnownFileType = sourcecode.swift; path = DoseMath.swift; sourceTree = "<group>"; };
		43F78D4B1C914197002152D1 /* LoopKit.framework */ = {isa = PBXFileReference; explicitFileType = wrapper.framework; path = LoopKit.framework; sourceTree = BUILT_PRODUCTS_DIR; };
		43F89CA222BDFBBC006BB54E /* UIActivityIndicatorView.swift */ = {isa = PBXFileReference; lastKnownFileType = sourcecode.swift; path = UIActivityIndicatorView.swift; sourceTree = "<group>"; };
		43FCEEA8221A615B0013DD30 /* StatusChartsManager.swift */ = {isa = PBXFileReference; lastKnownFileType = sourcecode.swift; path = StatusChartsManager.swift; sourceTree = "<group>"; };
		43FCEEAA221A61B40013DD30 /* IOBChart.swift */ = {isa = PBXFileReference; lastKnownFileType = sourcecode.swift; path = IOBChart.swift; sourceTree = "<group>"; };
		43FCEEAC221A66780013DD30 /* DateFormatter.swift */ = {isa = PBXFileReference; lastKnownFileType = sourcecode.swift; path = DateFormatter.swift; sourceTree = "<group>"; };
		43FCEEAE221A67A70013DD30 /* NumberFormatter+Charts.swift */ = {isa = PBXFileReference; lastKnownFileType = sourcecode.swift; path = "NumberFormatter+Charts.swift"; sourceTree = "<group>"; };
		43FCEEB0221A863E0013DD30 /* StatusChartsManager.swift */ = {isa = PBXFileReference; lastKnownFileType = sourcecode.swift; path = StatusChartsManager.swift; sourceTree = "<group>"; };
		43FCEEB2221BC3B60013DD30 /* DoseChart.swift */ = {isa = PBXFileReference; lastKnownFileType = sourcecode.swift; path = DoseChart.swift; sourceTree = "<group>"; };
		43FCEEB4221BCA020013DD30 /* COBChart.swift */ = {isa = PBXFileReference; lastKnownFileType = sourcecode.swift; path = COBChart.swift; sourceTree = "<group>"; };
		43FCEEB6221BCD160013DD30 /* InsulinModelChart.swift */ = {isa = PBXFileReference; lastKnownFileType = sourcecode.swift; path = InsulinModelChart.swift; sourceTree = "<group>"; };
		43FCEEB8221BCF790013DD30 /* GlucoseChart.swift */ = {isa = PBXFileReference; lastKnownFileType = sourcecode.swift; path = GlucoseChart.swift; sourceTree = "<group>"; };
		43FCEEBA22211C860013DD30 /* CarbEffectChart.swift */ = {isa = PBXFileReference; lastKnownFileType = sourcecode.swift; path = CarbEffectChart.swift; sourceTree = "<group>"; };
		43FCEEBC22212DD50013DD30 /* PredictedGlucoseChart.swift */ = {isa = PBXFileReference; lastKnownFileType = sourcecode.swift; path = PredictedGlucoseChart.swift; sourceTree = "<group>"; };
		4D3B40021D4A9DFE00BC6334 /* G4ShareSpy.framework */ = {isa = PBXFileReference; explicitFileType = wrapper.framework; path = G4ShareSpy.framework; sourceTree = BUILT_PRODUCTS_DIR; };
		4F08DE7C1E7BB6E5006741EA /* ChartAxisValueDoubleLog.swift */ = {isa = PBXFileReference; fileEncoding = 4; lastKnownFileType = sourcecode.swift; path = ChartAxisValueDoubleLog.swift; sourceTree = "<group>"; };
		4F08DE7D1E7BB6E5006741EA /* ChartAxisValueDoubleUnit.swift */ = {isa = PBXFileReference; fileEncoding = 4; lastKnownFileType = sourcecode.swift; path = ChartAxisValueDoubleUnit.swift; sourceTree = "<group>"; };
		4F08DE801E7BB6F1006741EA /* CGPoint.swift */ = {isa = PBXFileReference; fileEncoding = 4; lastKnownFileType = sourcecode.swift; path = CGPoint.swift; sourceTree = "<group>"; };
		4F08DE831E7BB70B006741EA /* ChartPointsScatterDownTrianglesLayer.swift */ = {isa = PBXFileReference; fileEncoding = 4; lastKnownFileType = sourcecode.swift; path = ChartPointsScatterDownTrianglesLayer.swift; sourceTree = "<group>"; };
		4F08DE841E7BB70B006741EA /* ChartPointsTouchHighlightLayerViewCache.swift */ = {isa = PBXFileReference; fileEncoding = 4; lastKnownFileType = sourcecode.swift; path = ChartPointsTouchHighlightLayerViewCache.swift; sourceTree = "<group>"; };
		4F08DE8E1E7BB871006741EA /* CollectionType+Loop.swift */ = {isa = PBXFileReference; fileEncoding = 4; lastKnownFileType = sourcecode.swift; path = "CollectionType+Loop.swift"; sourceTree = "<group>"; };
		4F11D3BF20DCBEEC006E072C /* GlucoseBackfillRequestUserInfo.swift */ = {isa = PBXFileReference; lastKnownFileType = sourcecode.swift; path = GlucoseBackfillRequestUserInfo.swift; sourceTree = "<group>"; };
		4F11D3C120DD80B3006E072C /* WatchHistoricalGlucose.swift */ = {isa = PBXFileReference; lastKnownFileType = sourcecode.swift; path = WatchHistoricalGlucose.swift; sourceTree = "<group>"; };
		4F2C15801E0495B200E160D4 /* WatchContext+WatchApp.swift */ = {isa = PBXFileReference; fileEncoding = 4; lastKnownFileType = sourcecode.swift; path = "WatchContext+WatchApp.swift"; sourceTree = "<group>"; };
		4F2C15921E09BF2C00E160D4 /* HUDView.swift */ = {isa = PBXFileReference; fileEncoding = 4; lastKnownFileType = sourcecode.swift; path = HUDView.swift; sourceTree = "<group>"; };
		4F2C15941E09BF3C00E160D4 /* HUDView.xib */ = {isa = PBXFileReference; fileEncoding = 4; lastKnownFileType = file.xib; path = HUDView.xib; sourceTree = "<group>"; };
		4F2C15961E09E94E00E160D4 /* HUDAssets.xcassets */ = {isa = PBXFileReference; lastKnownFileType = folder.assetcatalog; path = HUDAssets.xcassets; sourceTree = "<group>"; };
		4F526D5E1DF2459000A04910 /* HKUnit.swift */ = {isa = PBXFileReference; fileEncoding = 4; lastKnownFileType = sourcecode.swift; path = HKUnit.swift; sourceTree = "<group>"; };
		4F526D601DF8D9A900A04910 /* NetBasal.swift */ = {isa = PBXFileReference; fileEncoding = 4; lastKnownFileType = sourcecode.swift; path = NetBasal.swift; sourceTree = "<group>"; };
		4F6663931E905FD2009E74FC /* ChartColorPalette+Loop.swift */ = {isa = PBXFileReference; fileEncoding = 4; lastKnownFileType = sourcecode.swift; path = "ChartColorPalette+Loop.swift"; sourceTree = "<group>"; };
		4F70C1DC1DE8DCA7006380B7 /* Loop Status Extension.appex */ = {isa = PBXFileReference; explicitFileType = "wrapper.app-extension"; includeInIndex = 0; path = "Loop Status Extension.appex"; sourceTree = BUILT_PRODUCTS_DIR; };
		4F70C1DD1DE8DCA7006380B7 /* NotificationCenter.framework */ = {isa = PBXFileReference; lastKnownFileType = wrapper.framework; name = NotificationCenter.framework; path = System/Library/Frameworks/NotificationCenter.framework; sourceTree = SDKROOT; };
		4F70C1E01DE8DCA7006380B7 /* StatusViewController.swift */ = {isa = PBXFileReference; lastKnownFileType = sourcecode.swift; lineEnding = 0; path = StatusViewController.swift; sourceTree = "<group>"; xcLanguageSpecificationIdentifier = xcode.lang.swift; };
		4F70C1E31DE8DCA7006380B7 /* Base */ = {isa = PBXFileReference; lastKnownFileType = file.storyboard; name = Base; path = Base.lproj/MainInterface.storyboard; sourceTree = "<group>"; };
		4F70C1E51DE8DCA7006380B7 /* Info.plist */ = {isa = PBXFileReference; lastKnownFileType = text.plist.xml; path = Info.plist; sourceTree = "<group>"; };
		4F70C1FD1DE8E662006380B7 /* Loop Status Extension.entitlements */ = {isa = PBXFileReference; lastKnownFileType = text.plist.entitlements; path = "Loop Status Extension.entitlements"; sourceTree = "<group>"; };
		4F70C20F1DE8FAC5006380B7 /* StatusExtensionDataManager.swift */ = {isa = PBXFileReference; fileEncoding = 4; lastKnownFileType = sourcecode.swift; path = StatusExtensionDataManager.swift; sourceTree = "<group>"; };
		4F70C2111DE900EA006380B7 /* StatusExtensionContext.swift */ = {isa = PBXFileReference; fileEncoding = 4; lastKnownFileType = sourcecode.swift; path = StatusExtensionContext.swift; sourceTree = "<group>"; };
		4F73F5FB20E2E7FA00E8D82C /* GlucoseStore.swift */ = {isa = PBXFileReference; lastKnownFileType = sourcecode.swift; path = GlucoseStore.swift; sourceTree = "<group>"; };
		4F75288B1DFE1DC600C322D6 /* LoopUI.framework */ = {isa = PBXFileReference; explicitFileType = wrapper.framework; includeInIndex = 0; path = LoopUI.framework; sourceTree = BUILT_PRODUCTS_DIR; };
		4F75288D1DFE1DC600C322D6 /* LoopUI.h */ = {isa = PBXFileReference; lastKnownFileType = sourcecode.c.h; path = LoopUI.h; sourceTree = "<group>"; };
		4F75288E1DFE1DC600C322D6 /* Info.plist */ = {isa = PBXFileReference; lastKnownFileType = text.plist.xml; path = Info.plist; sourceTree = "<group>"; };
		4F75F00120FCFE8C00B5570E /* GlucoseChartScene.swift */ = {isa = PBXFileReference; lastKnownFileType = sourcecode.swift; path = GlucoseChartScene.swift; sourceTree = "<group>"; };
		4F7E8AC420E2AB9600AEA65E /* Date.swift */ = {isa = PBXFileReference; lastKnownFileType = sourcecode.swift; path = Date.swift; sourceTree = "<group>"; };
		4F7E8AC620E2AC0300AEA65E /* WatchPredictedGlucose.swift */ = {isa = PBXFileReference; lastKnownFileType = sourcecode.swift; path = WatchPredictedGlucose.swift; sourceTree = "<group>"; };
		4F82654F20E69F9A0031A8F5 /* HUDInterfaceController.swift */ = {isa = PBXFileReference; lastKnownFileType = sourcecode.swift; path = HUDInterfaceController.swift; sourceTree = "<group>"; };
		4FB76FC51E8C57B100B39636 /* ChartsManager.swift */ = {isa = PBXFileReference; fileEncoding = 4; lastKnownFileType = sourcecode.swift; path = ChartsManager.swift; sourceTree = "<group>"; };
		4FB76FCD1E8C835D00B39636 /* ChartColorPalette.swift */ = {isa = PBXFileReference; fileEncoding = 4; lastKnownFileType = sourcecode.swift; path = ChartColorPalette.swift; sourceTree = "<group>"; };
		4FC8C8001DEB93E400A1452E /* NSUserDefaults+StatusExtension.swift */ = {isa = PBXFileReference; fileEncoding = 4; lastKnownFileType = sourcecode.swift; path = "NSUserDefaults+StatusExtension.swift"; sourceTree = "<group>"; };
		4FDDD23620DC51DF00D04B16 /* LoopDataManager.swift */ = {isa = PBXFileReference; lastKnownFileType = sourcecode.swift; path = LoopDataManager.swift; sourceTree = "<group>"; };
		4FF4D0FF1E18374700846527 /* WatchContext.swift */ = {isa = PBXFileReference; fileEncoding = 4; lastKnownFileType = sourcecode.swift; path = WatchContext.swift; sourceTree = "<group>"; };
		4FFEDFBE20E5CF22000BFC58 /* ChartHUDController.swift */ = {isa = PBXFileReference; fileEncoding = 4; lastKnownFileType = sourcecode.swift; path = ChartHUDController.swift; sourceTree = "<group>"; };
		7D199D92212A067600241026 /* pl */ = {isa = PBXFileReference; lastKnownFileType = text.plist.strings; name = pl; path = pl.lproj/LaunchScreen.strings; sourceTree = "<group>"; };
		7D199D93212A067600241026 /* pl */ = {isa = PBXFileReference; lastKnownFileType = text.plist.strings; name = pl; path = pl.lproj/Main.strings; sourceTree = "<group>"; };
		7D199D94212A067600241026 /* pl */ = {isa = PBXFileReference; lastKnownFileType = text.plist.strings; name = pl; path = pl.lproj/MainInterface.strings; sourceTree = "<group>"; };
		7D199D95212A067600241026 /* pl */ = {isa = PBXFileReference; lastKnownFileType = text.plist.strings; name = pl; path = pl.lproj/Interface.strings; sourceTree = "<group>"; };
		7D199D96212A067600241026 /* pl */ = {isa = PBXFileReference; lastKnownFileType = text.plist.strings; name = pl; path = pl.lproj/Localizable.strings; sourceTree = "<group>"; };
		7D199D97212A067600241026 /* pl */ = {isa = PBXFileReference; lastKnownFileType = text.plist.strings; name = pl; path = pl.lproj/InfoPlist.strings; sourceTree = "<group>"; };
		7D199D98212A067600241026 /* pl */ = {isa = PBXFileReference; lastKnownFileType = text.plist.strings; name = pl; path = pl.lproj/InfoPlist.strings; sourceTree = "<group>"; };
		7D199D99212A067600241026 /* pl */ = {isa = PBXFileReference; lastKnownFileType = text.plist.strings; name = pl; path = pl.lproj/Localizable.strings; sourceTree = "<group>"; };
		7D199D9A212A067600241026 /* pl */ = {isa = PBXFileReference; lastKnownFileType = text.plist.strings; name = pl; path = pl.lproj/Localizable.strings; sourceTree = "<group>"; };
		7D199D9B212A067600241026 /* pl */ = {isa = PBXFileReference; lastKnownFileType = text.plist.strings; name = pl; path = pl.lproj/InfoPlist.strings; sourceTree = "<group>"; };
		7D199D9C212A067700241026 /* pl */ = {isa = PBXFileReference; lastKnownFileType = text.plist.strings; name = pl; path = pl.lproj/InfoPlist.strings; sourceTree = "<group>"; };
		7D199D9D212A067700241026 /* pl */ = {isa = PBXFileReference; lastKnownFileType = text.plist.strings; name = pl; path = pl.lproj/Localizable.strings; sourceTree = "<group>"; };
		7D199D9E212A067700241026 /* pl */ = {isa = PBXFileReference; lastKnownFileType = text.plist.strings; name = pl; path = pl.lproj/ckcomplication.strings; sourceTree = "<group>"; };
		7D199D9F212A067700241026 /* pl */ = {isa = PBXFileReference; lastKnownFileType = text.plist.strings; name = pl; path = pl.lproj/InfoPlist.strings; sourceTree = "<group>"; };
		7D199DA0212A067700241026 /* pl */ = {isa = PBXFileReference; lastKnownFileType = text.plist.strings; name = pl; path = pl.lproj/InfoPlist.strings; sourceTree = "<group>"; };
		7D199DA1212A067700241026 /* pl */ = {isa = PBXFileReference; lastKnownFileType = text.plist.strings; name = pl; path = pl.lproj/InfoPlist.strings; sourceTree = "<group>"; };
		7D199DA2212A067700241026 /* pl */ = {isa = PBXFileReference; lastKnownFileType = text.plist.strings; name = pl; path = pl.lproj/Localizable.strings; sourceTree = "<group>"; };
		7D23667521250BE30028B67D /* Base */ = {isa = PBXFileReference; lastKnownFileType = text.plist.strings; name = Base; path = Base.lproj/Localizable.strings; sourceTree = "<group>"; };
		7D23667621250BF70028B67D /* Base */ = {isa = PBXFileReference; lastKnownFileType = text.plist.strings; name = Base; path = Base.lproj/InfoPlist.strings; sourceTree = "<group>"; };
		7D23667721250C280028B67D /* Base */ = {isa = PBXFileReference; lastKnownFileType = text.plist.strings; name = Base; path = Base.lproj/InfoPlist.strings; sourceTree = "<group>"; };
		7D23667821250C2D0028B67D /* Base */ = {isa = PBXFileReference; lastKnownFileType = text.plist.strings; name = Base; path = Base.lproj/Localizable.strings; sourceTree = "<group>"; };
		7D23667921250C440028B67D /* Base */ = {isa = PBXFileReference; lastKnownFileType = text.plist.strings; name = Base; path = Base.lproj/Localizable.strings; sourceTree = "<group>"; };
		7D23667A21250C480028B67D /* Base */ = {isa = PBXFileReference; lastKnownFileType = text.plist.strings; name = Base; path = Base.lproj/InfoPlist.strings; sourceTree = "<group>"; };
		7D23667C21250C7E0028B67D /* LocalizedString.swift */ = {isa = PBXFileReference; fileEncoding = 4; lastKnownFileType = sourcecode.swift; name = LocalizedString.swift; path = LoopUI/Common/LocalizedString.swift; sourceTree = SOURCE_ROOT; };
		7D23667E21250CAC0028B67D /* Base */ = {isa = PBXFileReference; lastKnownFileType = text.plist.strings; name = Base; path = Base.lproj/InfoPlist.strings; sourceTree = "<group>"; };
		7D23667F21250CB80028B67D /* Base */ = {isa = PBXFileReference; lastKnownFileType = text.plist.strings; name = Base; path = Base.lproj/Localizable.strings; sourceTree = "<group>"; };
		7D23668021250CBE0028B67D /* Base */ = {isa = PBXFileReference; lastKnownFileType = text.plist.strings; name = Base; path = Base.lproj/InfoPlist.strings; sourceTree = "<group>"; };
		7D23668121250CC50028B67D /* Base */ = {isa = PBXFileReference; lastKnownFileType = text.plist.strings; name = Base; path = Base.lproj/ckcomplication.strings; sourceTree = "<group>"; };
		7D23668221250CF60028B67D /* Base */ = {isa = PBXFileReference; lastKnownFileType = text.plist.strings; name = Base; path = Base.lproj/InfoPlist.strings; sourceTree = "<group>"; };
		7D23668321250CFB0028B67D /* Base */ = {isa = PBXFileReference; lastKnownFileType = text.plist.strings; name = Base; path = Base.lproj/Localizable.strings; sourceTree = "<group>"; };
		7D23668421250D180028B67D /* fr */ = {isa = PBXFileReference; lastKnownFileType = text.plist.strings; name = fr; path = fr.lproj/LaunchScreen.strings; sourceTree = "<group>"; };
		7D23668521250D180028B67D /* fr */ = {isa = PBXFileReference; lastKnownFileType = text.plist.strings; name = fr; path = fr.lproj/Main.strings; sourceTree = "<group>"; };
		7D23668621250D180028B67D /* fr */ = {isa = PBXFileReference; lastKnownFileType = text.plist.strings; name = fr; path = fr.lproj/MainInterface.strings; sourceTree = "<group>"; };
		7D23668721250D180028B67D /* fr */ = {isa = PBXFileReference; lastKnownFileType = text.plist.strings; name = fr; path = fr.lproj/Interface.strings; sourceTree = "<group>"; };
		7D23668821250D180028B67D /* fr */ = {isa = PBXFileReference; lastKnownFileType = text.plist.strings; name = fr; path = fr.lproj/Localizable.strings; sourceTree = "<group>"; };
		7D23668921250D180028B67D /* fr */ = {isa = PBXFileReference; lastKnownFileType = text.plist.strings; name = fr; path = fr.lproj/InfoPlist.strings; sourceTree = "<group>"; };
		7D23668A21250D180028B67D /* fr */ = {isa = PBXFileReference; lastKnownFileType = text.plist.strings; name = fr; path = fr.lproj/InfoPlist.strings; sourceTree = "<group>"; };
		7D23668B21250D180028B67D /* fr */ = {isa = PBXFileReference; lastKnownFileType = text.plist.strings; name = fr; path = fr.lproj/Localizable.strings; sourceTree = "<group>"; };
		7D23668C21250D190028B67D /* fr */ = {isa = PBXFileReference; lastKnownFileType = text.plist.strings; name = fr; path = fr.lproj/Localizable.strings; sourceTree = "<group>"; };
		7D23668D21250D190028B67D /* fr */ = {isa = PBXFileReference; lastKnownFileType = text.plist.strings; name = fr; path = fr.lproj/InfoPlist.strings; sourceTree = "<group>"; };
		7D23668E21250D190028B67D /* fr */ = {isa = PBXFileReference; lastKnownFileType = text.plist.strings; name = fr; path = fr.lproj/InfoPlist.strings; sourceTree = "<group>"; };
		7D23668F21250D190028B67D /* fr */ = {isa = PBXFileReference; lastKnownFileType = text.plist.strings; name = fr; path = fr.lproj/Localizable.strings; sourceTree = "<group>"; };
		7D23669021250D190028B67D /* fr */ = {isa = PBXFileReference; lastKnownFileType = text.plist.strings; name = fr; path = fr.lproj/ckcomplication.strings; sourceTree = "<group>"; };
		7D23669121250D190028B67D /* fr */ = {isa = PBXFileReference; lastKnownFileType = text.plist.strings; name = fr; path = fr.lproj/InfoPlist.strings; sourceTree = "<group>"; };
		7D23669221250D190028B67D /* fr */ = {isa = PBXFileReference; lastKnownFileType = text.plist.strings; name = fr; path = fr.lproj/InfoPlist.strings; sourceTree = "<group>"; };
		7D23669321250D190028B67D /* fr */ = {isa = PBXFileReference; lastKnownFileType = text.plist.strings; name = fr; path = fr.lproj/Localizable.strings; sourceTree = "<group>"; };
		7D23669421250D220028B67D /* de */ = {isa = PBXFileReference; lastKnownFileType = text.plist.strings; name = de; path = de.lproj/LaunchScreen.strings; sourceTree = "<group>"; };
		7D23669521250D220028B67D /* de */ = {isa = PBXFileReference; lastKnownFileType = text.plist.strings; name = de; path = de.lproj/Main.strings; sourceTree = "<group>"; };
		7D23669621250D230028B67D /* de */ = {isa = PBXFileReference; lastKnownFileType = text.plist.strings; name = de; path = de.lproj/MainInterface.strings; sourceTree = "<group>"; };
		7D23669721250D230028B67D /* de */ = {isa = PBXFileReference; lastKnownFileType = text.plist.strings; name = de; path = de.lproj/Interface.strings; sourceTree = "<group>"; };
		7D23669821250D230028B67D /* de */ = {isa = PBXFileReference; lastKnownFileType = text.plist.strings; name = de; path = de.lproj/Localizable.strings; sourceTree = "<group>"; };
		7D23669921250D230028B67D /* de */ = {isa = PBXFileReference; lastKnownFileType = text.plist.strings; name = de; path = de.lproj/InfoPlist.strings; sourceTree = "<group>"; };
		7D23669A21250D230028B67D /* de */ = {isa = PBXFileReference; lastKnownFileType = text.plist.strings; name = de; path = de.lproj/InfoPlist.strings; sourceTree = "<group>"; };
		7D23669B21250D230028B67D /* de */ = {isa = PBXFileReference; lastKnownFileType = text.plist.strings; name = de; path = de.lproj/Localizable.strings; sourceTree = "<group>"; };
		7D23669C21250D230028B67D /* de */ = {isa = PBXFileReference; lastKnownFileType = text.plist.strings; name = de; path = de.lproj/Localizable.strings; sourceTree = "<group>"; };
		7D23669D21250D230028B67D /* de */ = {isa = PBXFileReference; lastKnownFileType = text.plist.strings; name = de; path = de.lproj/InfoPlist.strings; sourceTree = "<group>"; };
		7D23669E21250D230028B67D /* de */ = {isa = PBXFileReference; lastKnownFileType = text.plist.strings; name = de; path = de.lproj/InfoPlist.strings; sourceTree = "<group>"; };
		7D23669F21250D240028B67D /* de */ = {isa = PBXFileReference; lastKnownFileType = text.plist.strings; name = de; path = de.lproj/Localizable.strings; sourceTree = "<group>"; };
		7D2366A021250D240028B67D /* de */ = {isa = PBXFileReference; lastKnownFileType = text.plist.strings; name = de; path = de.lproj/ckcomplication.strings; sourceTree = "<group>"; };
		7D2366A121250D240028B67D /* de */ = {isa = PBXFileReference; lastKnownFileType = text.plist.strings; name = de; path = de.lproj/InfoPlist.strings; sourceTree = "<group>"; };
		7D2366A221250D240028B67D /* de */ = {isa = PBXFileReference; lastKnownFileType = text.plist.strings; name = de; path = de.lproj/InfoPlist.strings; sourceTree = "<group>"; };
		7D2366A321250D240028B67D /* de */ = {isa = PBXFileReference; lastKnownFileType = text.plist.strings; name = de; path = de.lproj/Localizable.strings; sourceTree = "<group>"; };
		7D2366A421250D2C0028B67D /* zh-Hans */ = {isa = PBXFileReference; lastKnownFileType = text.plist.strings; name = "zh-Hans"; path = "zh-Hans.lproj/LaunchScreen.strings"; sourceTree = "<group>"; };
		7D2366A521250D2C0028B67D /* zh-Hans */ = {isa = PBXFileReference; lastKnownFileType = text.plist.strings; name = "zh-Hans"; path = "zh-Hans.lproj/Main.strings"; sourceTree = "<group>"; };
		7D2366A621250D2C0028B67D /* zh-Hans */ = {isa = PBXFileReference; lastKnownFileType = text.plist.strings; name = "zh-Hans"; path = "zh-Hans.lproj/MainInterface.strings"; sourceTree = "<group>"; };
		7D2366A721250D2C0028B67D /* zh-Hans */ = {isa = PBXFileReference; lastKnownFileType = text.plist.strings; name = "zh-Hans"; path = "zh-Hans.lproj/Interface.strings"; sourceTree = "<group>"; };
		7D2366A821250D2C0028B67D /* zh-Hans */ = {isa = PBXFileReference; lastKnownFileType = text.plist.strings; name = "zh-Hans"; path = "zh-Hans.lproj/Localizable.strings"; sourceTree = "<group>"; };
		7D2366A921250D2C0028B67D /* zh-Hans */ = {isa = PBXFileReference; lastKnownFileType = text.plist.strings; name = "zh-Hans"; path = "zh-Hans.lproj/InfoPlist.strings"; sourceTree = "<group>"; };
		7D2366AA21250D2C0028B67D /* zh-Hans */ = {isa = PBXFileReference; lastKnownFileType = text.plist.strings; name = "zh-Hans"; path = "zh-Hans.lproj/InfoPlist.strings"; sourceTree = "<group>"; };
		7D2366AB21250D2D0028B67D /* zh-Hans */ = {isa = PBXFileReference; lastKnownFileType = text.plist.strings; name = "zh-Hans"; path = "zh-Hans.lproj/Localizable.strings"; sourceTree = "<group>"; };
		7D2366AC21250D2D0028B67D /* zh-Hans */ = {isa = PBXFileReference; lastKnownFileType = text.plist.strings; name = "zh-Hans"; path = "zh-Hans.lproj/Localizable.strings"; sourceTree = "<group>"; };
		7D2366AD21250D2D0028B67D /* zh-Hans */ = {isa = PBXFileReference; lastKnownFileType = text.plist.strings; name = "zh-Hans"; path = "zh-Hans.lproj/InfoPlist.strings"; sourceTree = "<group>"; };
		7D2366AE21250D2D0028B67D /* zh-Hans */ = {isa = PBXFileReference; lastKnownFileType = text.plist.strings; name = "zh-Hans"; path = "zh-Hans.lproj/InfoPlist.strings"; sourceTree = "<group>"; };
		7D2366AF21250D2D0028B67D /* zh-Hans */ = {isa = PBXFileReference; lastKnownFileType = text.plist.strings; name = "zh-Hans"; path = "zh-Hans.lproj/Localizable.strings"; sourceTree = "<group>"; };
		7D2366B021250D2D0028B67D /* zh-Hans */ = {isa = PBXFileReference; lastKnownFileType = text.plist.strings; name = "zh-Hans"; path = "zh-Hans.lproj/ckcomplication.strings"; sourceTree = "<group>"; };
		7D2366B121250D2D0028B67D /* zh-Hans */ = {isa = PBXFileReference; lastKnownFileType = text.plist.strings; name = "zh-Hans"; path = "zh-Hans.lproj/InfoPlist.strings"; sourceTree = "<group>"; };
		7D2366B221250D2D0028B67D /* zh-Hans */ = {isa = PBXFileReference; lastKnownFileType = text.plist.strings; name = "zh-Hans"; path = "zh-Hans.lproj/InfoPlist.strings"; sourceTree = "<group>"; };
		7D2366B321250D2D0028B67D /* zh-Hans */ = {isa = PBXFileReference; lastKnownFileType = text.plist.strings; name = "zh-Hans"; path = "zh-Hans.lproj/Localizable.strings"; sourceTree = "<group>"; };
		7D2366B421250D350028B67D /* it */ = {isa = PBXFileReference; lastKnownFileType = text.plist.strings; name = it; path = it.lproj/Interface.strings; sourceTree = "<group>"; };
		7D2366B521250D360028B67D /* it */ = {isa = PBXFileReference; lastKnownFileType = text.plist.strings; name = it; path = it.lproj/InfoPlist.strings; sourceTree = "<group>"; };
		7D2366B621250D360028B67D /* it */ = {isa = PBXFileReference; lastKnownFileType = text.plist.strings; name = it; path = it.lproj/LaunchScreen.strings; sourceTree = "<group>"; };
		7D2366B721250D360028B67D /* it */ = {isa = PBXFileReference; lastKnownFileType = text.plist.strings; name = it; path = it.lproj/Main.strings; sourceTree = "<group>"; };
		7D2366B821250D360028B67D /* it */ = {isa = PBXFileReference; lastKnownFileType = text.plist.strings; name = it; path = it.lproj/MainInterface.strings; sourceTree = "<group>"; };
		7D2366B921250D360028B67D /* it */ = {isa = PBXFileReference; lastKnownFileType = text.plist.strings; name = it; path = it.lproj/Localizable.strings; sourceTree = "<group>"; };
		7D2366BA21250D360028B67D /* it */ = {isa = PBXFileReference; lastKnownFileType = text.plist.strings; name = it; path = it.lproj/InfoPlist.strings; sourceTree = "<group>"; };
		7D2366BB21250D360028B67D /* it */ = {isa = PBXFileReference; lastKnownFileType = text.plist.strings; name = it; path = it.lproj/InfoPlist.strings; sourceTree = "<group>"; };
		7D2366BC21250D360028B67D /* it */ = {isa = PBXFileReference; lastKnownFileType = text.plist.strings; name = it; path = it.lproj/Localizable.strings; sourceTree = "<group>"; };
		7D2366BD21250D360028B67D /* it */ = {isa = PBXFileReference; lastKnownFileType = text.plist.strings; name = it; path = it.lproj/Localizable.strings; sourceTree = "<group>"; };
		7D2366BE21250D360028B67D /* it */ = {isa = PBXFileReference; lastKnownFileType = text.plist.strings; name = it; path = it.lproj/InfoPlist.strings; sourceTree = "<group>"; };
		7D2366BF21250D370028B67D /* it */ = {isa = PBXFileReference; lastKnownFileType = text.plist.strings; name = it; path = it.lproj/Localizable.strings; sourceTree = "<group>"; };
		7D2366C021250D370028B67D /* it */ = {isa = PBXFileReference; lastKnownFileType = text.plist.strings; name = it; path = it.lproj/ckcomplication.strings; sourceTree = "<group>"; };
		7D2366C121250D370028B67D /* it */ = {isa = PBXFileReference; lastKnownFileType = text.plist.strings; name = it; path = it.lproj/InfoPlist.strings; sourceTree = "<group>"; };
		7D2366C221250D370028B67D /* it */ = {isa = PBXFileReference; lastKnownFileType = text.plist.strings; name = it; path = it.lproj/InfoPlist.strings; sourceTree = "<group>"; };
		7D2366C321250D370028B67D /* it */ = {isa = PBXFileReference; lastKnownFileType = text.plist.strings; name = it; path = it.lproj/Localizable.strings; sourceTree = "<group>"; };
		7D2366C421250D3F0028B67D /* nl */ = {isa = PBXFileReference; lastKnownFileType = text.plist.strings; name = nl; path = nl.lproj/LaunchScreen.strings; sourceTree = "<group>"; };
		7D2366C521250D3F0028B67D /* nl */ = {isa = PBXFileReference; lastKnownFileType = text.plist.strings; name = nl; path = nl.lproj/Main.strings; sourceTree = "<group>"; };
		7D2366C621250D3F0028B67D /* nl */ = {isa = PBXFileReference; lastKnownFileType = text.plist.strings; name = nl; path = nl.lproj/MainInterface.strings; sourceTree = "<group>"; };
		7D2366C721250D3F0028B67D /* nl */ = {isa = PBXFileReference; lastKnownFileType = text.plist.strings; name = nl; path = nl.lproj/Interface.strings; sourceTree = "<group>"; };
		7D2366C821250D400028B67D /* nl */ = {isa = PBXFileReference; lastKnownFileType = text.plist.strings; name = nl; path = nl.lproj/Localizable.strings; sourceTree = "<group>"; };
		7D2366C921250D400028B67D /* nl */ = {isa = PBXFileReference; lastKnownFileType = text.plist.strings; name = nl; path = nl.lproj/InfoPlist.strings; sourceTree = "<group>"; };
		7D2366CA21250D400028B67D /* nl */ = {isa = PBXFileReference; lastKnownFileType = text.plist.strings; name = nl; path = nl.lproj/InfoPlist.strings; sourceTree = "<group>"; };
		7D2366CB21250D400028B67D /* nl */ = {isa = PBXFileReference; lastKnownFileType = text.plist.strings; name = nl; path = nl.lproj/Localizable.strings; sourceTree = "<group>"; };
		7D2366CC21250D400028B67D /* nl */ = {isa = PBXFileReference; lastKnownFileType = text.plist.strings; name = nl; path = nl.lproj/Localizable.strings; sourceTree = "<group>"; };
		7D2366CD21250D400028B67D /* nl */ = {isa = PBXFileReference; lastKnownFileType = text.plist.strings; name = nl; path = nl.lproj/InfoPlist.strings; sourceTree = "<group>"; };
		7D2366CE21250D400028B67D /* nl */ = {isa = PBXFileReference; lastKnownFileType = text.plist.strings; name = nl; path = nl.lproj/InfoPlist.strings; sourceTree = "<group>"; };
		7D2366CF21250D400028B67D /* nl */ = {isa = PBXFileReference; lastKnownFileType = text.plist.strings; name = nl; path = nl.lproj/Localizable.strings; sourceTree = "<group>"; };
		7D2366D021250D400028B67D /* nl */ = {isa = PBXFileReference; lastKnownFileType = text.plist.strings; name = nl; path = nl.lproj/ckcomplication.strings; sourceTree = "<group>"; };
		7D2366D121250D410028B67D /* nl */ = {isa = PBXFileReference; lastKnownFileType = text.plist.strings; name = nl; path = nl.lproj/InfoPlist.strings; sourceTree = "<group>"; };
		7D2366D221250D410028B67D /* nl */ = {isa = PBXFileReference; lastKnownFileType = text.plist.strings; name = nl; path = nl.lproj/InfoPlist.strings; sourceTree = "<group>"; };
		7D2366D321250D410028B67D /* nl */ = {isa = PBXFileReference; lastKnownFileType = text.plist.strings; name = nl; path = nl.lproj/Localizable.strings; sourceTree = "<group>"; };
		7D2366D421250D4A0028B67D /* nb */ = {isa = PBXFileReference; lastKnownFileType = text.plist.strings; name = nb; path = nb.lproj/LaunchScreen.strings; sourceTree = "<group>"; };
		7D2366D521250D4A0028B67D /* nb */ = {isa = PBXFileReference; lastKnownFileType = text.plist.strings; name = nb; path = nb.lproj/Main.strings; sourceTree = "<group>"; };
		7D2366D621250D4A0028B67D /* nb */ = {isa = PBXFileReference; lastKnownFileType = text.plist.strings; name = nb; path = nb.lproj/MainInterface.strings; sourceTree = "<group>"; };
		7D2366D721250D4A0028B67D /* nb */ = {isa = PBXFileReference; lastKnownFileType = text.plist.strings; name = nb; path = nb.lproj/Interface.strings; sourceTree = "<group>"; };
		7D2366D821250D4A0028B67D /* nb */ = {isa = PBXFileReference; lastKnownFileType = text.plist.strings; name = nb; path = nb.lproj/Localizable.strings; sourceTree = "<group>"; };
		7D2366D921250D4A0028B67D /* nb */ = {isa = PBXFileReference; lastKnownFileType = text.plist.strings; name = nb; path = nb.lproj/InfoPlist.strings; sourceTree = "<group>"; };
		7D2366DA21250D4A0028B67D /* nb */ = {isa = PBXFileReference; lastKnownFileType = text.plist.strings; name = nb; path = nb.lproj/InfoPlist.strings; sourceTree = "<group>"; };
		7D2366DB21250D4A0028B67D /* nb */ = {isa = PBXFileReference; lastKnownFileType = text.plist.strings; name = nb; path = nb.lproj/Localizable.strings; sourceTree = "<group>"; };
		7D2366DC21250D4B0028B67D /* nb */ = {isa = PBXFileReference; lastKnownFileType = text.plist.strings; name = nb; path = nb.lproj/Localizable.strings; sourceTree = "<group>"; };
		7D2366DD21250D4B0028B67D /* nb */ = {isa = PBXFileReference; lastKnownFileType = text.plist.strings; name = nb; path = nb.lproj/InfoPlist.strings; sourceTree = "<group>"; };
		7D2366DE21250D4B0028B67D /* nb */ = {isa = PBXFileReference; lastKnownFileType = text.plist.strings; name = nb; path = nb.lproj/InfoPlist.strings; sourceTree = "<group>"; };
		7D2366DF21250D4B0028B67D /* nb */ = {isa = PBXFileReference; lastKnownFileType = text.plist.strings; name = nb; path = nb.lproj/Localizable.strings; sourceTree = "<group>"; };
		7D2366E021250D4B0028B67D /* nb */ = {isa = PBXFileReference; lastKnownFileType = text.plist.strings; name = nb; path = nb.lproj/ckcomplication.strings; sourceTree = "<group>"; };
		7D2366E121250D4B0028B67D /* nb */ = {isa = PBXFileReference; lastKnownFileType = text.plist.strings; name = nb; path = nb.lproj/InfoPlist.strings; sourceTree = "<group>"; };
		7D2366E221250D4B0028B67D /* nb */ = {isa = PBXFileReference; lastKnownFileType = text.plist.strings; name = nb; path = nb.lproj/InfoPlist.strings; sourceTree = "<group>"; };
		7D2366E321250D4B0028B67D /* nb */ = {isa = PBXFileReference; lastKnownFileType = text.plist.strings; name = nb; path = nb.lproj/Localizable.strings; sourceTree = "<group>"; };
		7D2366E521250E0A0028B67D /* es */ = {isa = PBXFileReference; lastKnownFileType = text.plist.strings; name = es; path = es.lproj/InfoPlist.strings; sourceTree = "<group>"; };
		7D2366E721250E7B0028B67D /* de */ = {isa = PBXFileReference; lastKnownFileType = text.plist.strings; name = de; path = de.lproj/InfoPlist.strings; sourceTree = "<group>"; };
		7D2366E921250E8F0028B67D /* fr */ = {isa = PBXFileReference; lastKnownFileType = text.plist.strings; name = fr; path = fr.lproj/InfoPlist.strings; sourceTree = "<group>"; };
		7D2366EA21250EA40028B67D /* it */ = {isa = PBXFileReference; lastKnownFileType = text.plist.strings; name = it; path = it.lproj/InfoPlist.strings; sourceTree = "<group>"; };
		7D2366EB21250EB80028B67D /* nb */ = {isa = PBXFileReference; lastKnownFileType = text.plist.strings; name = nb; path = nb.lproj/InfoPlist.strings; sourceTree = "<group>"; };
		7D2366EC21250ECE0028B67D /* zh-Hans */ = {isa = PBXFileReference; lastKnownFileType = text.plist.strings; name = "zh-Hans"; path = "zh-Hans.lproj/InfoPlist.strings"; sourceTree = "<group>"; };
		7D2366ED21250F010028B67D /* ru */ = {isa = PBXFileReference; lastKnownFileType = text.plist.strings; name = ru; path = ru.lproj/InfoPlist.strings; sourceTree = "<group>"; };
		7D2366EE21250F170028B67D /* nl */ = {isa = PBXFileReference; lastKnownFileType = text.plist.strings; name = nl; path = nl.lproj/InfoPlist.strings; sourceTree = "<group>"; };
		7D68AAA91FE2DB0A00522C49 /* ru */ = {isa = PBXFileReference; lastKnownFileType = text.plist.strings; name = ru; path = ru.lproj/LaunchScreen.strings; sourceTree = "<group>"; };
		7D68AAAA1FE2DB0A00522C49 /* ru */ = {isa = PBXFileReference; lastKnownFileType = text.plist.strings; name = ru; path = ru.lproj/Main.strings; sourceTree = "<group>"; };
		7D68AAAB1FE2DB0A00522C49 /* ru */ = {isa = PBXFileReference; lastKnownFileType = text.plist.strings; name = ru; path = ru.lproj/MainInterface.strings; sourceTree = "<group>"; };
		7D68AAAC1FE2DB0A00522C49 /* ru */ = {isa = PBXFileReference; lastKnownFileType = text.plist.strings; name = ru; path = ru.lproj/Interface.strings; sourceTree = "<group>"; };
		7D68AAAD1FE2E8D400522C49 /* ru */ = {isa = PBXFileReference; lastKnownFileType = text.plist.strings; name = ru; path = ru.lproj/Localizable.strings; sourceTree = "<group>"; };
		7D68AAAE1FE2E8D400522C49 /* ru */ = {isa = PBXFileReference; lastKnownFileType = text.plist.strings; name = ru; path = ru.lproj/InfoPlist.strings; sourceTree = "<group>"; };
		7D68AAAF1FE2E8D500522C49 /* ru */ = {isa = PBXFileReference; lastKnownFileType = text.plist.strings; name = ru; path = ru.lproj/InfoPlist.strings; sourceTree = "<group>"; };
		7D68AAB01FE2E8D500522C49 /* ru */ = {isa = PBXFileReference; lastKnownFileType = text.plist.strings; name = ru; path = ru.lproj/ckcomplication.strings; sourceTree = "<group>"; };
		7D68AAB11FE2E8D500522C49 /* ru */ = {isa = PBXFileReference; lastKnownFileType = text.plist.strings; name = ru; path = ru.lproj/InfoPlist.strings; sourceTree = "<group>"; };
		7D68AAB21FE2E8D500522C49 /* ru */ = {isa = PBXFileReference; lastKnownFileType = text.plist.strings; name = ru; path = ru.lproj/InfoPlist.strings; sourceTree = "<group>"; };
		7D68AAB31FE2E8D500522C49 /* ru */ = {isa = PBXFileReference; lastKnownFileType = text.plist.strings; name = ru; path = ru.lproj/Localizable.strings; sourceTree = "<group>"; };
		7D68AAB41FE2E8D600522C49 /* ru */ = {isa = PBXFileReference; lastKnownFileType = text.plist.strings; name = ru; path = ru.lproj/InfoPlist.strings; sourceTree = "<group>"; };
		7D68AAB51FE2E8D600522C49 /* ru */ = {isa = PBXFileReference; lastKnownFileType = text.plist.strings; name = ru; path = ru.lproj/InfoPlist.strings; sourceTree = "<group>"; };
		7D68AAB61FE2E8D600522C49 /* ru */ = {isa = PBXFileReference; lastKnownFileType = text.plist.strings; name = ru; path = ru.lproj/Localizable.strings; sourceTree = "<group>"; };
		7D68AAB71FE2E8D600522C49 /* ru */ = {isa = PBXFileReference; lastKnownFileType = text.plist.strings; name = ru; path = ru.lproj/Localizable.strings; sourceTree = "<group>"; };
		7D68AAB81FE2E8D700522C49 /* ru */ = {isa = PBXFileReference; lastKnownFileType = text.plist.strings; name = ru; path = ru.lproj/Localizable.strings; sourceTree = "<group>"; };
		7D7076361FE06EDE004AC8EA /* es */ = {isa = PBXFileReference; lastKnownFileType = text.plist.strings; name = es; path = es.lproj/Localizable.strings; sourceTree = "<group>"; };
		7D70763B1FE06EDF004AC8EA /* es */ = {isa = PBXFileReference; lastKnownFileType = text.plist.strings; name = es; path = es.lproj/InfoPlist.strings; sourceTree = "<group>"; };
		7D7076401FE06EDF004AC8EA /* es */ = {isa = PBXFileReference; lastKnownFileType = text.plist.strings; name = es; path = es.lproj/ckcomplication.strings; sourceTree = "<group>"; };
		7D7076421FE06EE0004AC8EA /* es */ = {isa = PBXFileReference; lastKnownFileType = text.plist.strings; name = es; path = es.lproj/InfoPlist.strings; sourceTree = "<group>"; };
		7D7076461FE06EE0004AC8EA /* es */ = {isa = PBXFileReference; lastKnownFileType = text.plist.strings; name = es; path = es.lproj/InfoPlist.strings; sourceTree = "<group>"; };
		7D70764B1FE06EE1004AC8EA /* es */ = {isa = PBXFileReference; lastKnownFileType = text.plist.strings; name = es; path = es.lproj/Localizable.strings; sourceTree = "<group>"; };
		7D7076501FE06EE1004AC8EA /* es */ = {isa = PBXFileReference; lastKnownFileType = text.plist.strings; name = es; path = es.lproj/InfoPlist.strings; sourceTree = "<group>"; };
		7D7076551FE06EE2004AC8EA /* es */ = {isa = PBXFileReference; lastKnownFileType = text.plist.strings; name = es; path = es.lproj/InfoPlist.strings; sourceTree = "<group>"; };
		7D70765A1FE06EE2004AC8EA /* es */ = {isa = PBXFileReference; lastKnownFileType = text.plist.strings; name = es; path = es.lproj/Localizable.strings; sourceTree = "<group>"; };
		7D70765F1FE06EE3004AC8EA /* es */ = {isa = PBXFileReference; lastKnownFileType = text.plist.strings; name = es; path = es.lproj/Localizable.strings; sourceTree = "<group>"; };
		7D7076641FE06EE4004AC8EA /* es */ = {isa = PBXFileReference; lastKnownFileType = text.plist.strings; name = es; path = es.lproj/Localizable.strings; sourceTree = "<group>"; };
		7D7076691FE0702F004AC8EA /* es */ = {isa = PBXFileReference; lastKnownFileType = text.plist.strings; name = es; path = es.lproj/InfoPlist.strings; sourceTree = "<group>"; };
		7DD382761F8DBFC60071272B /* es */ = {isa = PBXFileReference; lastKnownFileType = text.plist.strings; name = es; path = es.lproj/LaunchScreen.strings; sourceTree = "<group>"; };
		7DD382771F8DBFC60071272B /* es */ = {isa = PBXFileReference; lastKnownFileType = text.plist.strings; name = es; path = es.lproj/Main.strings; sourceTree = "<group>"; };
		7DD382781F8DBFC60071272B /* es */ = {isa = PBXFileReference; lastKnownFileType = text.plist.strings; name = es; path = es.lproj/MainInterface.strings; sourceTree = "<group>"; };
		7DD382791F8DBFC60071272B /* es */ = {isa = PBXFileReference; lastKnownFileType = text.plist.strings; name = es; path = es.lproj/Interface.strings; sourceTree = "<group>"; };
		892A5D29222EF60A008961AB /* MockKit.framework */ = {isa = PBXFileReference; explicitFileType = wrapper.framework; name = MockKit.framework; path = Carthage/Build/iOS/MockKit.framework; sourceTree = SOURCE_ROOT; };
		892A5D2B222EF60A008961AB /* MockKitUI.framework */ = {isa = PBXFileReference; explicitFileType = wrapper.framework; name = MockKitUI.framework; path = Carthage/Build/iOS/MockKitUI.framework; sourceTree = SOURCE_ROOT; };
		892A5D58222F0A27008961AB /* Debug.swift */ = {isa = PBXFileReference; lastKnownFileType = sourcecode.swift; path = Debug.swift; sourceTree = "<group>"; };
		892A5D5A222F0D7C008961AB /* LoopTestingKit.framework */ = {isa = PBXFileReference; explicitFileType = wrapper.framework; name = LoopTestingKit.framework; path = Carthage/Build/iOS/LoopTestingKit.framework; sourceTree = SOURCE_ROOT; };
		892A5D682230C41D008961AB /* RangeReplaceableCollection.swift */ = {isa = PBXFileReference; lastKnownFileType = sourcecode.swift; path = RangeReplaceableCollection.swift; sourceTree = "<group>"; };
		892D7C5023B54A14008A9656 /* CarbEntryViewController.swift */ = {isa = PBXFileReference; lastKnownFileType = sourcecode.swift; path = CarbEntryViewController.swift; sourceTree = "<group>"; };
		892FB4CC22040104005293EC /* OverridePresetRow.swift */ = {isa = PBXFileReference; lastKnownFileType = sourcecode.swift; path = OverridePresetRow.swift; sourceTree = "<group>"; };
		892FB4CE220402C0005293EC /* OverrideSelectionController.swift */ = {isa = PBXFileReference; lastKnownFileType = sourcecode.swift; path = OverrideSelectionController.swift; sourceTree = "<group>"; };
		895FE0942201234000FCF18A /* OverrideSelectionViewController.swift */ = {isa = PBXFileReference; fileEncoding = 4; lastKnownFileType = sourcecode.swift; path = OverrideSelectionViewController.swift; sourceTree = "<group>"; };
<<<<<<< HEAD
		8968B113240C55F10074BB48 /* LoopSettingsTests.swift */ = {isa = PBXFileReference; lastKnownFileType = sourcecode.swift; path = LoopSettingsTests.swift; sourceTree = "<group>"; };
=======
		8968B1112408B3520074BB48 /* UIFont.swift */ = {isa = PBXFileReference; lastKnownFileType = sourcecode.swift; path = UIFont.swift; sourceTree = "<group>"; };
>>>>>>> 521b8292
		898ECA5E218ABD17001E9D35 /* GlucoseChartScaler.swift */ = {isa = PBXFileReference; fileEncoding = 4; lastKnownFileType = sourcecode.swift; path = GlucoseChartScaler.swift; sourceTree = "<group>"; };
		898ECA5F218ABD17001E9D35 /* GlucoseChartData.swift */ = {isa = PBXFileReference; fileEncoding = 4; lastKnownFileType = sourcecode.swift; path = GlucoseChartData.swift; sourceTree = "<group>"; };
		898ECA62218ABD21001E9D35 /* ComplicationChartManager.swift */ = {isa = PBXFileReference; fileEncoding = 4; lastKnownFileType = sourcecode.swift; path = ComplicationChartManager.swift; sourceTree = "<group>"; };
		898ECA64218ABD9A001E9D35 /* CGRect.swift */ = {isa = PBXFileReference; fileEncoding = 4; lastKnownFileType = sourcecode.swift; path = CGRect.swift; sourceTree = "<group>"; };
		898ECA66218ABDA8001E9D35 /* WatchApp Extension-Bridging-Header.h */ = {isa = PBXFileReference; lastKnownFileType = sourcecode.c.h; path = "WatchApp Extension-Bridging-Header.h"; sourceTree = "<group>"; };
		898ECA67218ABDA8001E9D35 /* CLKTextProvider+Compound.m */ = {isa = PBXFileReference; fileEncoding = 4; lastKnownFileType = sourcecode.c.objc; path = "CLKTextProvider+Compound.m"; sourceTree = "<group>"; };
		898ECA68218ABDA9001E9D35 /* CLKTextProvider+Compound.h */ = {isa = PBXFileReference; fileEncoding = 4; lastKnownFileType = sourcecode.c.h; path = "CLKTextProvider+Compound.h"; sourceTree = "<group>"; };
		899433B723FE129700FA4BEA /* OverrideBadgeView.swift */ = {isa = PBXFileReference; lastKnownFileType = sourcecode.swift; path = OverrideBadgeView.swift; sourceTree = "<group>"; };
		89ADE13A226BFA0F0067222B /* TestingScenariosManager.swift */ = {isa = PBXFileReference; lastKnownFileType = sourcecode.swift; path = TestingScenariosManager.swift; sourceTree = "<group>"; };
		89CA2B2F226C0161004D9350 /* DirectoryObserver.swift */ = {isa = PBXFileReference; lastKnownFileType = sourcecode.swift; path = DirectoryObserver.swift; sourceTree = "<group>"; };
		89CA2B31226C18B8004D9350 /* TestingScenariosTableViewController.swift */ = {isa = PBXFileReference; lastKnownFileType = sourcecode.swift; path = TestingScenariosTableViewController.swift; sourceTree = "<group>"; };
		89CA2B3C226E6B13004D9350 /* LocalTestingScenariosManager.swift */ = {isa = PBXFileReference; lastKnownFileType = sourcecode.swift; path = LocalTestingScenariosManager.swift; sourceTree = "<group>"; };
		89D6953D23B6DF8A002B3066 /* PotentialCarbEntryTableViewCell.swift */ = {isa = PBXFileReference; lastKnownFileType = sourcecode.swift; path = PotentialCarbEntryTableViewCell.swift; sourceTree = "<group>"; };
		89E267FB2292456700A3F2AF /* FeatureFlags.swift */ = {isa = PBXFileReference; lastKnownFileType = sourcecode.swift; path = FeatureFlags.swift; sourceTree = "<group>"; };
		89E267FE229267DF00A3F2AF /* Optional.swift */ = {isa = PBXFileReference; lastKnownFileType = sourcecode.swift; path = Optional.swift; sourceTree = "<group>"; };
		A951C5FF23E8AB51003E26DC /* Version.xcconfig */ = {isa = PBXFileReference; lastKnownFileType = text.xcconfig; path = Version.xcconfig; sourceTree = "<group>"; };
		A966152423EA5A25005D8B29 /* DefaultAssets.xcassets */ = {isa = PBXFileReference; lastKnownFileType = folder.assetcatalog; path = DefaultAssets.xcassets; sourceTree = "<group>"; };
		A966152523EA5A25005D8B29 /* DerivedAssets.xcassets */ = {isa = PBXFileReference; lastKnownFileType = folder.assetcatalog; path = DerivedAssets.xcassets; sourceTree = "<group>"; };
		A966152823EA5A37005D8B29 /* DefaultAssets.xcassets */ = {isa = PBXFileReference; lastKnownFileType = folder.assetcatalog; path = DefaultAssets.xcassets; sourceTree = "<group>"; };
		A966152923EA5A37005D8B29 /* DerivedAssets.xcassets */ = {isa = PBXFileReference; lastKnownFileType = folder.assetcatalog; path = DerivedAssets.xcassets; sourceTree = "<group>"; };
		A9C62D8123316FF500535612 /* UserDefaults+Services.swift */ = {isa = PBXFileReference; fileEncoding = 4; lastKnownFileType = sourcecode.swift; path = "UserDefaults+Services.swift"; sourceTree = "<group>"; };
		A9C62D832331700D00535612 /* DiagnosticLog+Subsystem.swift */ = {isa = PBXFileReference; fileEncoding = 4; lastKnownFileType = sourcecode.swift; path = "DiagnosticLog+Subsystem.swift"; sourceTree = "<group>"; };
		A9C62D852331703000535612 /* Service.swift */ = {isa = PBXFileReference; fileEncoding = 4; lastKnownFileType = sourcecode.swift; path = Service.swift; sourceTree = "<group>"; };
		A9C62D862331703000535612 /* LoggingServicesManager.swift */ = {isa = PBXFileReference; fileEncoding = 4; lastKnownFileType = sourcecode.swift; path = LoggingServicesManager.swift; sourceTree = "<group>"; };
		A9C62D872331703000535612 /* ServicesManager.swift */ = {isa = PBXFileReference; fileEncoding = 4; lastKnownFileType = sourcecode.swift; path = ServicesManager.swift; sourceTree = "<group>"; };
		A9C62D8D2331708700535612 /* AuthenticationTableViewCell+NibLoadable.swift */ = {isa = PBXFileReference; fileEncoding = 4; lastKnownFileType = sourcecode.swift; path = "AuthenticationTableViewCell+NibLoadable.swift"; sourceTree = "<group>"; };
		A9DAE7CF2332D77F006AE942 /* LoopTests.swift */ = {isa = PBXFileReference; fileEncoding = 4; lastKnownFileType = sourcecode.swift; path = LoopTests.swift; sourceTree = "<group>"; };
		C10B28451EA9BA5E006EA1FC /* far_future_high_bg_forecast.json */ = {isa = PBXFileReference; fileEncoding = 4; lastKnownFileType = text.json; path = far_future_high_bg_forecast.json; sourceTree = "<group>"; };
		C1201E2B23ECDBD0002DA84A /* WatchContextRequestUserInfo.swift */ = {isa = PBXFileReference; lastKnownFileType = sourcecode.swift; path = WatchContextRequestUserInfo.swift; sourceTree = "<group>"; };
		C125F31A22FE7CE200FD0545 /* copy-frameworks.sh */ = {isa = PBXFileReference; fileEncoding = 4; lastKnownFileType = text.script.sh; path = "copy-frameworks.sh"; sourceTree = "<group>"; };
		C12CB9AC23106A3C00F84978 /* it */ = {isa = PBXFileReference; lastKnownFileType = text.plist.strings; name = it; path = it.lproj/Intents.strings; sourceTree = "<group>"; };
		C12CB9AE23106A5C00F84978 /* fr */ = {isa = PBXFileReference; lastKnownFileType = text.plist.strings; name = fr; path = fr.lproj/Intents.strings; sourceTree = "<group>"; };
		C12CB9B023106A5F00F84978 /* de */ = {isa = PBXFileReference; lastKnownFileType = text.plist.strings; name = de; path = de.lproj/Intents.strings; sourceTree = "<group>"; };
		C12CB9B223106A6000F84978 /* zh-Hans */ = {isa = PBXFileReference; lastKnownFileType = text.plist.strings; name = "zh-Hans"; path = "zh-Hans.lproj/Intents.strings"; sourceTree = "<group>"; };
		C12CB9B423106A6100F84978 /* nl */ = {isa = PBXFileReference; lastKnownFileType = text.plist.strings; name = nl; path = nl.lproj/Intents.strings; sourceTree = "<group>"; };
		C12CB9B623106A6200F84978 /* nb */ = {isa = PBXFileReference; lastKnownFileType = text.plist.strings; name = nb; path = nb.lproj/Intents.strings; sourceTree = "<group>"; };
		C12CB9B823106A6300F84978 /* pl */ = {isa = PBXFileReference; lastKnownFileType = text.plist.strings; name = pl; path = pl.lproj/Intents.strings; sourceTree = "<group>"; };
		C12F21A61DFA79CB00748193 /* recommend_temp_basal_very_low_end_in_range.json */ = {isa = PBXFileReference; fileEncoding = 4; lastKnownFileType = text.json; path = recommend_temp_basal_very_low_end_in_range.json; sourceTree = "<group>"; };
		C165B8CD23302C5D0004112E /* RemoteCommand.swift */ = {isa = PBXFileReference; lastKnownFileType = sourcecode.swift; path = RemoteCommand.swift; sourceTree = "<group>"; };
		C16DA84122E8E112008624C2 /* LoopPlugins.swift */ = {isa = PBXFileReference; lastKnownFileType = sourcecode.swift; path = LoopPlugins.swift; sourceTree = "<group>"; };
		C17824991E1999FA00D9D25C /* CaseCountable.swift */ = {isa = PBXFileReference; fileEncoding = 4; lastKnownFileType = sourcecode.swift; path = CaseCountable.swift; sourceTree = "<group>"; };
		C178249F1E19CF9800D9D25C /* GlucoseThresholdTableViewController.swift */ = {isa = PBXFileReference; fileEncoding = 4; lastKnownFileType = sourcecode.swift; path = GlucoseThresholdTableViewController.swift; sourceTree = "<group>"; };
		C17824A21E19EAB600D9D25C /* recommend_temp_basal_start_very_low_end_high.json */ = {isa = PBXFileReference; fileEncoding = 4; lastKnownFileType = text.json; path = recommend_temp_basal_start_very_low_end_high.json; sourceTree = "<group>"; };
		C17824A41E1AD4D100D9D25C /* BolusRecommendation.swift */ = {isa = PBXFileReference; fileEncoding = 4; lastKnownFileType = sourcecode.swift; path = BolusRecommendation.swift; sourceTree = "<group>"; };
		C1814B85225E507C008D2D8E /* Sequence.swift */ = {isa = PBXFileReference; lastKnownFileType = sourcecode.swift; path = Sequence.swift; sourceTree = "<group>"; };
		C18A491222FCC22800FDA733 /* build-derived-assets.sh */ = {isa = PBXFileReference; fileEncoding = 4; lastKnownFileType = text.script.sh; path = "build-derived-assets.sh"; sourceTree = "<group>"; };
		C18A491322FCC22900FDA733 /* make_scenario.py */ = {isa = PBXFileReference; fileEncoding = 4; lastKnownFileType = text.script.python; path = make_scenario.py; sourceTree = "<group>"; };
		C18A491522FCC22900FDA733 /* copy-plugins.sh */ = {isa = PBXFileReference; fileEncoding = 4; lastKnownFileType = text.script.sh; path = "copy-plugins.sh"; sourceTree = "<group>"; };
		C19E96DD23D2733F003F79B0 /* LoopCompletionFreshness.swift */ = {isa = PBXFileReference; lastKnownFileType = sourcecode.swift; path = LoopCompletionFreshness.swift; sourceTree = "<group>"; };
		C1C6591B1E1B1FDA0025CC58 /* recommend_temp_basal_dropping_then_rising.json */ = {isa = PBXFileReference; fileEncoding = 4; lastKnownFileType = text.json; path = recommend_temp_basal_dropping_then_rising.json; sourceTree = "<group>"; };
		C1D197FE232CF92D0096D646 /* capture-build-details.sh */ = {isa = PBXFileReference; fileEncoding = 4; lastKnownFileType = text.script.sh; path = "capture-build-details.sh"; sourceTree = "<group>"; };
		C1D289B422F90A52003FFBD9 /* BasalDeliveryState.swift */ = {isa = PBXFileReference; lastKnownFileType = sourcecode.swift; path = BasalDeliveryState.swift; sourceTree = "<group>"; };
		C1E2773D224177C000354103 /* ClockKit.framework */ = {isa = PBXFileReference; lastKnownFileType = wrapper.framework; name = ClockKit.framework; path = Platforms/WatchOS.platform/Developer/SDKs/WatchOS.sdk/System/Library/Frameworks/ClockKit.framework; sourceTree = DEVELOPER_DIR; };
		C1E2774722433D7A00354103 /* MKRingProgressView.framework */ = {isa = PBXFileReference; explicitFileType = wrapper.framework; path = MKRingProgressView.framework; sourceTree = BUILT_PRODUCTS_DIR; };
		C1F8B1D122375E4200DD66CF /* BolusProgressTableViewCell.swift */ = {isa = PBXFileReference; lastKnownFileType = sourcecode.swift; path = BolusProgressTableViewCell.swift; sourceTree = "<group>"; };
		C1F8B1DB223862D500DD66CF /* BolusProgressTableViewCell.xib */ = {isa = PBXFileReference; lastKnownFileType = file.xib; path = BolusProgressTableViewCell.xib; sourceTree = "<group>"; };
		C1FB428B217806A300FAB378 /* StateColorPalette.swift */ = {isa = PBXFileReference; fileEncoding = 4; lastKnownFileType = sourcecode.swift; path = StateColorPalette.swift; sourceTree = "<group>"; };
		C1FB428E217921D600FAB378 /* PumpManagerUI.swift */ = {isa = PBXFileReference; lastKnownFileType = sourcecode.swift; path = PumpManagerUI.swift; sourceTree = "<group>"; };
/* End PBXFileReference section */

/* Begin PBXFrameworksBuildPhase section */
		43105EF81BADC8F9009CD81E /* Frameworks */ = {
			isa = PBXFrameworksBuildPhase;
			buildActionMask = 2147483647;
			files = (
			);
			runOnlyForDeploymentPostprocessing = 0;
		};
		43776F891B8022E90074EA36 /* Frameworks */ = {
			isa = PBXFrameworksBuildPhase;
			buildActionMask = 2147483647;
			files = (
				43F5C2C91B929C09003EB13D /* HealthKit.framework in Frameworks */,
				43D9FFD621EAE05D00AF44BF /* LoopCore.framework in Frameworks */,
				43F78D4F1C914197002152D1 /* LoopKit.framework in Frameworks */,
				892A5D5B222F0D7C008961AB /* LoopTestingKit.framework in Frameworks */,
				4F7528941DFE1E9500C322D6 /* LoopUI.framework in Frameworks */,
				C1E2774822433D7A00354103 /* MKRingProgressView.framework in Frameworks */,
				892A5D2A222EF60A008961AB /* MockKit.framework in Frameworks */,
				892A5D2C222EF60A008961AB /* MockKitUI.framework in Frameworks */,
				4F08DE9B1E7BC4ED006741EA /* SwiftCharts.framework in Frameworks */,
			);
			runOnlyForDeploymentPostprocessing = 0;
		};
		43A9437B1B926B7B0051FA24 /* Frameworks */ = {
			isa = PBXFrameworksBuildPhase;
			buildActionMask = 2147483647;
			files = (
				43D9002F21EB234400AF44BF /* LoopCore.framework in Frameworks */,
				C1E2773E224177C000354103 /* ClockKit.framework in Frameworks */,
				4344628220A7A37F00C4BE6F /* CoreBluetooth.framework in Frameworks */,
				4344628520A7A3BE00C4BE6F /* LoopKit.framework in Frameworks */,
				4396BD50225159C0005AA4D3 /* HealthKit.framework in Frameworks */,
			);
			runOnlyForDeploymentPostprocessing = 0;
		};
		43D9002321EB209400AF44BF /* Frameworks */ = {
			isa = PBXFrameworksBuildPhase;
			buildActionMask = 2147483647;
			files = (
				43D9002D21EB225D00AF44BF /* HealthKit.framework in Frameworks */,
				43D9002E21EB226F00AF44BF /* LoopKit.framework in Frameworks */,
			);
			runOnlyForDeploymentPostprocessing = 0;
		};
		43D9FF9F21EA9A0C00AF44BF /* Frameworks */ = {
			isa = PBXFrameworksBuildPhase;
			buildActionMask = 2147483647;
			files = (
				43D9FFDE21EAE3AE00AF44BF /* LoopCore.framework in Frameworks */,
				43D9FFBD21EA9CD700AF44BF /* SwiftCharts.framework in Frameworks */,
				43D9FFB421EA9AD800AF44BF /* LoopUI.framework in Frameworks */,
				43D9FFBB21EA9CC900AF44BF /* LoopKit.framework in Frameworks */,
				43D9FFB621EA9B2F00AF44BF /* HealthKit.framework in Frameworks */,
				43D9FFBC21EA9CCD00AF44BF /* LoopKitUI.framework in Frameworks */,
			);
			runOnlyForDeploymentPostprocessing = 0;
		};
		43D9FFCC21EAE05D00AF44BF /* Frameworks */ = {
			isa = PBXFrameworksBuildPhase;
			buildActionMask = 2147483647;
			files = (
				43D9FFFA21EAF35900AF44BF /* HealthKit.framework in Frameworks */,
				43D9FFF821EAF2EF00AF44BF /* LoopKit.framework in Frameworks */,
			);
			runOnlyForDeploymentPostprocessing = 0;
		};
		43E2D8CE1D20BF42004DA55F /* Frameworks */ = {
			isa = PBXFrameworksBuildPhase;
			buildActionMask = 2147483647;
			files = (
				4345E3FF21F051C6009E00E5 /* LoopCore.framework in Frameworks */,
				43E2D9191D222759004DA55F /* LoopKit.framework in Frameworks */,
			);
			runOnlyForDeploymentPostprocessing = 0;
		};
		43E2D9081D20C581004DA55F /* Frameworks */ = {
			isa = PBXFrameworksBuildPhase;
			buildActionMask = 2147483647;
			files = (
			);
			runOnlyForDeploymentPostprocessing = 0;
		};
		4F70C1D91DE8DCA7006380B7 /* Frameworks */ = {
			isa = PBXFrameworksBuildPhase;
			buildActionMask = 2147483647;
			files = (
				43D9000B21EB0BE000AF44BF /* LoopCore.framework in Frameworks */,
				43FCEEC022220D1F0013DD30 /* LoopKit.framework in Frameworks */,
				43FCEEBF22220CF30013DD30 /* LoopKitUI.framework in Frameworks */,
				4F7528951DFE1E9B00C322D6 /* LoopUI.framework in Frameworks */,
				437AFEE520352591008C4892 /* NotificationCenter.framework in Frameworks */,
				C1C0BE2A224C0FA000C03B4D /* SwiftCharts.framework in Frameworks */,
			);
			runOnlyForDeploymentPostprocessing = 0;
		};
		4F7528871DFE1DC600C322D6 /* Frameworks */ = {
			isa = PBXFrameworksBuildPhase;
			buildActionMask = 2147483647;
			files = (
				437AFEE8203689FE008C4892 /* LoopKit.framework in Frameworks */,
				4FB76FB01E8C3E8000B39636 /* SwiftCharts.framework in Frameworks */,
				43C05CBA21EBEAD8006FB252 /* LoopCore.framework in Frameworks */,
				43FCEEBE22220CE70013DD30 /* LoopKitUI.framework in Frameworks */,
			);
			runOnlyForDeploymentPostprocessing = 0;
		};
/* End PBXFrameworksBuildPhase section */

/* Begin PBXGroup section */
		4328E0121CFBE1B700E199AA /* Controllers */ = {
			isa = PBXGroup;
			children = (
				4328E0151CFBE1DA00E199AA /* ActionHUDController.swift */,
				4328E01D1CFBE25F00E199AA /* AddCarbsInterfaceController.swift */,
				4328E0161CFBE1DA00E199AA /* BolusInterfaceController.swift */,
				4345E40521F68E18009E00E5 /* CarbEntryListController.swift */,
				4FFEDFBE20E5CF22000BFC58 /* ChartHUDController.swift */,
				4F82654F20E69F9A0031A8F5 /* HUDInterfaceController.swift */,
				43511CED220FC61700566C63 /* HUDRowController.swift */,
				43A943891B926B7B0051FA24 /* NotificationController.swift */,
				892FB4CE220402C0005293EC /* OverrideSelectionController.swift */,
				4345E40321F68AD9009E00E5 /* TextRowController.swift */,
			);
			path = Controllers;
			sourceTree = "<group>";
		};
		4328E01F1CFBE2B100E199AA /* Extensions */ = {
			isa = PBXGroup;
			children = (
				4344629120A7C19800C4BE6F /* ButtonGroup.swift */,
				898ECA64218ABD9A001E9D35 /* CGRect.swift */,
				4328E0221CFBE2C500E199AA /* CLKComplicationTemplate.swift */,
				898ECA68218ABDA9001E9D35 /* CLKTextProvider+Compound.h */,
				898ECA67218ABDA8001E9D35 /* CLKTextProvider+Compound.m */,
				4F7E8AC420E2AB9600AEA65E /* Date.swift */,
				4F73F5FB20E2E7FA00E8D82C /* GlucoseStore.swift */,
				43785E952120E4010057DED1 /* INRelevantShortcutStore+Loop.swift */,
				4328E0231CFBE2C500E199AA /* NSUserDefaults+WatchApp.swift */,
				43517914230A07100072ECC0 /* NumberFormatter+WatchApp.swift */,
				4328E0241CFBE2C500E199AA /* UIColor.swift */,
				898ECA66218ABDA8001E9D35 /* WatchApp Extension-Bridging-Header.h */,
				4F2C15801E0495B200E160D4 /* WatchContext+WatchApp.swift */,
				43CB2B2A1D924D450079823D /* WCSession.swift */,
				4328E0251CFBE2C500E199AA /* WKAlertAction.swift */,
				4328E02E1CFBF81800E199AA /* WKInterfaceImage.swift */,
				43517916230A0E1A0072ECC0 /* WKInterfaceLabel.swift */,
			);
			path = Extensions;
			sourceTree = "<group>";
		};
		4345E3F621F03C2E009E00E5 /* Display */ = {
			isa = PBXGroup;
			children = (
				4345E3F721F03D2A009E00E5 /* DatesAndNumberCell.swift */,
				4345E3F921F0473B009E00E5 /* TextCell.swift */,
			);
			path = Display;
			sourceTree = "<group>";
		};
		43511CDD21FD80AD00566C63 /* RetrospectiveCorrection */ = {
			isa = PBXGroup;
			children = (
				43511CDF21FD80E400566C63 /* RetrospectiveCorrection.swift */,
				43511CE021FD80E400566C63 /* StandardRetrospectiveCorrection.swift */,
			);
			path = RetrospectiveCorrection;
			sourceTree = "<group>";
		};
		43757D131C06F26C00910CB9 /* Models */ = {
			isa = PBXGroup;
			children = (
				43511CDD21FD80AD00566C63 /* RetrospectiveCorrection */,
				C17824A41E1AD4D100D9D25C /* BolusRecommendation.swift */,
				43C2FAE01EB656A500364AFF /* GlucoseEffectVelocity.swift */,
				436A0DA41D236A2A00104B24 /* LoopError.swift */,
				430B29942041F5CB00BA9F93 /* LoopSettings+Loop.swift */,
				4F526D601DF8D9A900A04910 /* NetBasal.swift */,
				438D42F81D7C88BC003244B0 /* PredictionInputEffect.swift */,
				4328E0311CFC068900E199AA /* WatchContext+LoopKit.swift */,
				C165B8CD23302C5D0004112E /* RemoteCommand.swift */,
			);
			path = Models;
			sourceTree = "<group>";
		};
		43776F831B8022E90074EA36 = {
			isa = PBXGroup;
			children = (
				C18A491122FCC20B00FDA733 /* Scripts */,
				4FF4D0FA1E1834BD00846527 /* Common */,
				43776F8E1B8022E90074EA36 /* Loop */,
				4F70C1DF1DE8DCA7006380B7 /* Loop Status Extension */,
				43D9FFD021EAE05D00AF44BF /* LoopCore */,
				4F75288C1DFE1DC600C322D6 /* LoopUI */,
				43A943731B926B7B0051FA24 /* WatchApp */,
				43A943821B926B7B0051FA24 /* WatchApp Extension */,
				43F78D2C1C8FC58F002152D1 /* LoopTests */,
				43E2D8D21D20BF42004DA55F /* DoseMathTests */,
				43D9FFA321EA9A0C00AF44BF /* Learn */,
				968DCD53F724DE56FFE51920 /* Frameworks */,
				43776F8D1B8022E90074EA36 /* Products */,
				437D9BA11D7B5203007245E8 /* Loop.xcconfig */,
				A951C5FF23E8AB51003E26DC /* Version.xcconfig */,
			);
			sourceTree = "<group>";
		};
		43776F8D1B8022E90074EA36 /* Products */ = {
			isa = PBXGroup;
			children = (
				43776F8C1B8022E90074EA36 /* Loop.app */,
				43A943721B926B7B0051FA24 /* WatchApp.app */,
				43A9437E1B926B7B0051FA24 /* WatchApp Extension.appex */,
				43E2D8D11D20BF42004DA55F /* DoseMathTests.xctest */,
				43E2D90B1D20C581004DA55F /* LoopTests.xctest */,
				4F70C1DC1DE8DCA7006380B7 /* Loop Status Extension.appex */,
				4F75288B1DFE1DC600C322D6 /* LoopUI.framework */,
				43D9FFA221EA9A0C00AF44BF /* Learn.app */,
				43D9FFCF21EAE05D00AF44BF /* LoopCore.framework */,
				43D9002A21EB209400AF44BF /* LoopCore.framework */,
			);
			name = Products;
			sourceTree = "<group>";
		};
		43776F8E1B8022E90074EA36 /* Loop */ = {
			isa = PBXGroup;
			children = (
				C16DA84022E8E104008624C2 /* Plugins */,
				7D7076651FE06EE4004AC8EA /* Localizable.strings */,
				7D7076511FE06EE1004AC8EA /* InfoPlist.strings */,
				43EDEE6B1CF2E12A00393BE3 /* Loop.entitlements */,
				43F5C2D41B92A4A6003EB13D /* Info.plist */,
				43776F8F1B8022E90074EA36 /* AppDelegate.swift */,
				43776F9A1B8022E90074EA36 /* LaunchScreen.storyboard */,
				43776F951B8022E90074EA36 /* Main.storyboard */,
				A966152423EA5A25005D8B29 /* DefaultAssets.xcassets */,
				A966152523EA5A25005D8B29 /* DerivedAssets.xcassets */,
				43E344A01B9E144300C85C07 /* Extensions */,
				43F5C2E41B93C5D4003EB13D /* Managers */,
				43757D131C06F26C00910CB9 /* Models */,
				43F5C2CE1B92A2A0003EB13D /* View Controllers */,
				43F5C2CF1B92A2ED003EB13D /* Views */,
			);
			path = Loop;
			sourceTree = "<group>";
		};
		43A943731B926B7B0051FA24 /* WatchApp */ = {
			isa = PBXGroup;
			children = (
				C1C73F0F1DE3D0270022FC89 /* InfoPlist.strings */,
				43F5C2D61B92A4DC003EB13D /* Info.plist */,
				43A943741B926B7B0051FA24 /* Interface.storyboard */,
				A966152823EA5A37005D8B29 /* DefaultAssets.xcassets */,
				A966152923EA5A37005D8B29 /* DerivedAssets.xcassets */,
			);
			path = WatchApp;
			sourceTree = "<group>";
		};
		43A943821B926B7B0051FA24 /* WatchApp Extension */ = {
			isa = PBXGroup;
			children = (
				7D7076601FE06EE3004AC8EA /* Localizable.strings */,
				7D7076411FE06EDF004AC8EA /* ckcomplication.strings */,
				7D70763C1FE06EDF004AC8EA /* InfoPlist.strings */,
				43D533BB1CFD1DD7009E3085 /* WatchApp Extension.entitlements */,
				43A943911B926B7B0051FA24 /* Info.plist */,
				43A9438D1B926B7B0051FA24 /* ComplicationController.swift */,
				43A943871B926B7B0051FA24 /* ExtensionDelegate.swift */,
				43A9438F1B926B7B0051FA24 /* Assets.xcassets */,
				4328E0121CFBE1B700E199AA /* Controllers */,
				4328E01F1CFBE2B100E199AA /* Extensions */,
				4FE3475F20D5D7FA00A86D03 /* Managers */,
				898ECA5D218ABD17001E9D35 /* Models */,
				4F75F0052100146B00B5570E /* Scenes */,
				43A943831B926B7B0051FA24 /* Supporting Files */,
			);
			path = "WatchApp Extension";
			sourceTree = "<group>";
		};
		43A943831B926B7B0051FA24 /* Supporting Files */ = {
			isa = PBXGroup;
			children = (
				43A943841B926B7B0051FA24 /* PushNotificationPayload.apns */,
			);
			name = "Supporting Files";
			sourceTree = "<group>";
		};
		43C05CB321EBE268006FB252 /* Extensions */ = {
			isa = PBXGroup;
			children = (
				43C05CB421EBE274006FB252 /* Date.swift */,
				4345E3FD21F04A50009E00E5 /* DateIntervalFormatter.swift */,
				43D9F81F21EF0906000578CD /* NSNumber.swift */,
				43C5F259222C921B00905D10 /* OSLog.swift */,
				43D9F81921EC593C000578CD /* UITableViewCell.swift */,
				C1814B85225E507C008D2D8E /* Sequence.swift */,
			);
			path = Extensions;
			sourceTree = "<group>";
		};
		43C05CBB21EBF743006FB252 /* View Controllers */ = {
			isa = PBXGroup;
			children = (
				43C05CC121EC06E4006FB252 /* LessonConfigurationViewController.swift */,
				43D9F82321EFF1AB000578CD /* LessonResultsViewController.swift */,
				43C05CBC21EBF77D006FB252 /* LessonsViewController.swift */,
			);
			path = "View Controllers";
			sourceTree = "<group>";
		};
		43C05CBE21EBFF66006FB252 /* Lessons */ = {
			isa = PBXGroup;
			children = (
				43C728F4222266F000C62969 /* ModalDayLesson.swift */,
				43C05CB021EBBDB9006FB252 /* TimeInRangeLesson.swift */,
			);
			path = Lessons;
			sourceTree = "<group>";
		};
		43C05CC321EC0868006FB252 /* Configuration */ = {
			isa = PBXGroup;
			children = (
				43D9F81721EC51CC000578CD /* DateEntry.swift */,
				43C05CC921EC382B006FB252 /* NumberEntry.swift */,
				43D9F81D21EF0609000578CD /* NumberRangeEntry.swift */,
				43D9F82121EF0A7A000578CD /* QuantityRangeEntry.swift */,
				43C728F62222700000C62969 /* DateIntervalEntry.swift */,
			);
			path = Configuration;
			sourceTree = "<group>";
		};
		43C5F255222C7B6300905D10 /* Models */ = {
			isa = PBXGroup;
			children = (
				43C5F256222C7B7200905D10 /* TimeComponents.swift */,
			);
			path = Models;
			sourceTree = "<group>";
		};
		43D9003A21EB281300AF44BF /* Insulin */ = {
			isa = PBXGroup;
			children = (
				435CB6241F37ABFC00C320C7 /* ExponentialInsulinModelPreset.swift */,
				435CB6281F37B01300C320C7 /* InsulinModelSettings.swift */,
				435CB6261F37AE5600C320C7 /* WalshInsulinModel.swift */,
			);
			path = Insulin;
			sourceTree = "<group>";
		};
		43D9FFA321EA9A0C00AF44BF /* Learn */ = {
			isa = PBXGroup;
			children = (
				43D9FFA421EA9A0C00AF44BF /* AppDelegate.swift */,
				43C05CBF21EBFFA4006FB252 /* Lesson.swift */,
				43C05CC321EC0868006FB252 /* Configuration */,
				4345E3F621F03C2E009E00E5 /* Display */,
				43C05CB321EBE268006FB252 /* Extensions */,
				43C05CBE21EBFF66006FB252 /* Lessons */,
				43D9FFBE21EAB20B00AF44BF /* Managers */,
				43C5F255222C7B6300905D10 /* Models */,
				43C05CBB21EBF743006FB252 /* View Controllers */,
				43D9FFB521EA9B0100AF44BF /* Learn.entitlements */,
				43D9FFA821EA9A0C00AF44BF /* Main.storyboard */,
				43D9FFAB21EA9A0F00AF44BF /* Assets.xcassets */,
				43D9FFAD21EA9A0F00AF44BF /* LaunchScreen.storyboard */,
				43D9FFB021EA9A0F00AF44BF /* Info.plist */,
			);
			path = Learn;
			sourceTree = "<group>";
		};
		43D9FFBE21EAB20B00AF44BF /* Managers */ = {
			isa = PBXGroup;
			children = (
				43D9FFBF21EAB22E00AF44BF /* DataManager.swift */,
				43C728F8222A448700C62969 /* DayCalculator.swift */,
			);
			path = Managers;
			sourceTree = "<group>";
		};
		43D9FFD021EAE05D00AF44BF /* LoopCore */ = {
			isa = PBXGroup;
			children = (
				43D9003A21EB281300AF44BF /* Insulin */,
				43DE92581C5479E4001FFDE1 /* CarbEntryUserInfo.swift */,
				43C05CB721EBEA54006FB252 /* HKUnit.swift */,
				434FF1E91CF26C29000DB779 /* IdentifiableClass.swift */,
				430B298C2041F56500BA9F93 /* LoopSettings.swift */,
				C19E96DD23D2733F003F79B0 /* LoopCompletionFreshness.swift */,
				430B29892041F54A00BA9F93 /* NSUserDefaults.swift */,
				431E73471FF95A900069B5F7 /* PersistenceController.swift */,
				43D848AF1E7DCBE100DADCBC /* Result.swift */,
				43D9FFD121EAE05D00AF44BF /* LoopCore.h */,
				43D9FFD221EAE05D00AF44BF /* Info.plist */,
			);
			path = LoopCore;
			sourceTree = "<group>";
		};
		43E2D8D21D20BF42004DA55F /* DoseMathTests */ = {
			isa = PBXGroup;
			children = (
				7D70766A1FE0702F004AC8EA /* InfoPlist.strings */,
				7D70765B1FE06EE2004AC8EA /* Localizable.strings */,
				43E2D8E01D20C0CB004DA55F /* Fixtures */,
				43E2D8D31D20BF42004DA55F /* DoseMathTests.swift */,
				43E2D8D51D20BF42004DA55F /* Info.plist */,
			);
			path = DoseMathTests;
			sourceTree = "<group>";
		};
		43E2D8E01D20C0CB004DA55F /* Fixtures */ = {
			isa = PBXGroup;
			children = (
				C10B28451EA9BA5E006EA1FC /* far_future_high_bg_forecast.json */,
				43E2D8E11D20C0DB004DA55F /* read_selected_basal_profile.json */,
				43E2D8E21D20C0DB004DA55F /* recommend_temp_basal_correct_low_at_min.json */,
				C1C6591B1E1B1FDA0025CC58 /* recommend_temp_basal_dropping_then_rising.json */,
				43E2D8E31D20C0DB004DA55F /* recommend_temp_basal_flat_and_high.json */,
				43E2D8E41D20C0DB004DA55F /* recommend_temp_basal_high_and_falling.json */,
				43E2D8E51D20C0DB004DA55F /* recommend_temp_basal_high_and_rising.json */,
				43E2D8E61D20C0DB004DA55F /* recommend_temp_basal_in_range_and_rising.json */,
				43E2D8E71D20C0DB004DA55F /* recommend_temp_basal_no_change_glucose.json */,
				43E2D8E81D20C0DB004DA55F /* recommend_temp_basal_start_high_end_in_range.json */,
				43E2D8E91D20C0DB004DA55F /* recommend_temp_basal_start_high_end_low.json */,
				43E2D8EA1D20C0DB004DA55F /* recommend_temp_basal_start_low_end_high.json */,
				43E2D8EB1D20C0DB004DA55F /* recommend_temp_basal_start_low_end_in_range.json */,
				C17824A21E19EAB600D9D25C /* recommend_temp_basal_start_very_low_end_high.json */,
				C12F21A61DFA79CB00748193 /* recommend_temp_basal_very_low_end_in_range.json */,
				436D9BF71F6F4EA100CFA75F /* recommended_temp_start_low_end_just_above_range.json */,
			);
			path = Fixtures;
			sourceTree = "<group>";
		};
		43E344A01B9E144300C85C07 /* Extensions */ = {
			isa = PBXGroup;
			children = (
				C1D289B422F90A52003FFBD9 /* BasalDeliveryState.swift */,
				C17824991E1999FA00D9D25C /* CaseCountable.swift */,
				4F6663931E905FD2009E74FC /* ChartColorPalette+Loop.swift */,
				4389916A1E91B689000EEF90 /* ChartSettings+Loop.swift */,
				4F08DE8E1E7BB871006741EA /* CollectionType+Loop.swift */,
				43CE7CDD1CA8B63E003CC1B0 /* Data.swift */,
				892A5D58222F0A27008961AB /* Debug.swift */,
				A9C62D832331700D00535612 /* DiagnosticLog+Subsystem.swift */,
				89CA2B2F226C0161004D9350 /* DirectoryObserver.swift */,
				43D9003221EB258C00AF44BF /* InsulinModelSettings+Loop.swift */,
				438172D81F4E9E37003C3328 /* NewPumpEvent.swift */,
				89E267FE229267DF00A3F2AF /* Optional.swift */,
				895FE0942201234000FCF18A /* OverrideSelectionViewController.swift */,
				892A5D682230C41D008961AB /* RangeReplaceableCollection.swift */,
				C1FB428B217806A300FAB378 /* StateColorPalette.swift */,
				43F89CA222BDFBBC006BB54E /* UIActivityIndicatorView.swift */,
				43F41C361D3BF32400C11ED6 /* UIAlertController.swift */,
				43BFF0BB1E45C80600FF19A9 /* UIColor+Loop.swift */,
				8968B1112408B3520074BB48 /* UIFont.swift */,
				437CEEE31CDE5C0A003C8C80 /* UIImage.swift */,
				434FF1ED1CF27EEF000DB779 /* UITableViewCell.swift */,
				430B29922041F5B200BA9F93 /* UserDefaults+Loop.swift */,
			);
			path = Extensions;
			sourceTree = "<group>";
		};
		43F5C2CE1B92A2A0003EB13D /* View Controllers */ = {
			isa = PBXGroup;
			children = (
				43DBF04B1C93B8D700B3C386 /* BolusViewController.swift */,
				43A51E1E1EB6D62A000736CC /* CarbAbsorptionViewController.swift */,
				892D7C5023B54A14008A9656 /* CarbEntryViewController.swift */,
				43DBF0581C93F73800B3C386 /* CarbEntryTableViewController.swift */,
				43A51E201EB6DBDD000736CC /* ChartsTableViewController.swift */,
				433EA4C31D9F71C800CD78FB /* CommandResponseViewController.swift */,
				C178249F1E19CF9800D9D25C /* GlucoseThresholdTableViewController.swift */,
				4302F4E21D4EA54200F0FCAF /* InsulinDeliveryTableViewController.swift */,
				435CB6221F37967800C320C7 /* InsulinModelSettingsViewController.swift */,
				437D9BA21D7BC977007245E8 /* PredictionTableViewController.swift */,
				439A7941211F631C0041B75F /* RootNavigationController.swift */,
				43F5C2DA1B92A5E1003EB13D /* SettingsTableViewController.swift */,
				43E3449E1B9D68E900C85C07 /* StatusTableViewController.swift */,
				4302F4E01D4E9C8900F0FCAF /* TextFieldTableViewController.swift */,
				89CA2B31226C18B8004D9350 /* TestingScenariosTableViewController.swift */,
			);
			path = "View Controllers";
			sourceTree = "<group>";
		};
		43F5C2CF1B92A2ED003EB13D /* Views */ = {
			isa = PBXGroup;
			children = (
				C1F8B1D122375E4200DD66CF /* BolusProgressTableViewCell.swift */,
				C1F8B1DB223862D500DD66CF /* BolusProgressTableViewCell.xib */,
				43B260481ED248FB008CAA77 /* CarbEntryTableViewCell.swift */,
				4346D1E61C77F5FE00ABAFE3 /* ChartTableViewCell.swift */,
				431A8C3F1EC6E8AB00823B9C /* CircleMaskView.swift */,
				43D381611EBD9759007F8C8F /* HeaderValuesTableViewCell.swift */,
				430D85881F44037000AF2D4F /* HUDViewTableViewCell.swift */,
				438D42FA1D7D11A4003244B0 /* PredictionInputEffectTableViewCell.swift */,
				43C3B6EB20B650A80026CAFA /* SettingsImageTableViewCell.swift */,
				43F64DD81D9C92C900D24DC6 /* TitleSubtitleTableViewCell.swift */,
				4311FB9A1F37FE1B00D4C0A7 /* TitleSubtitleTextFieldTableViewCell.swift */,
				89D6953D23B6DF8A002B3066 /* PotentialCarbEntryTableViewCell.swift */,
				439706E522D2E84900C81566 /* PredictionSettingTableViewCell.swift */,
				899433B723FE129700FA4BEA /* OverrideBadgeView.swift */,
			);
			path = Views;
			sourceTree = "<group>";
		};
		43F5C2E41B93C5D4003EB13D /* Managers */ = {
			isa = PBXGroup;
			children = (
				439897361CD2F80600223065 /* AnalyticsServicesManager.swift */,
				439BED291E76093C00B0AED5 /* CGMManager.swift */,
				43DBF0521C93EC8200B3C386 /* DeviceDataManager.swift */,
				43F78D251C8FC000002152D1 /* DoseMath.swift */,
				89CA2B3C226E6B13004D9350 /* LocalTestingScenariosManager.swift */,
				A9C62D862331703000535612 /* LoggingServicesManager.swift */,
				43A567681C94880B00334FAC /* LoopDataManager.swift */,
				43C094491CACCC73001F6403 /* NotificationManager.swift */,
				432E73CA1D24B3D6009AD15D /* RemoteDataServicesManager.swift */,
				A9C62D852331703000535612 /* Service.swift */,
				A9C62D872331703000535612 /* ServicesManager.swift */,
				43FCEEA8221A615B0013DD30 /* StatusChartsManager.swift */,
				4F70C20F1DE8FAC5006380B7 /* StatusExtensionDataManager.swift */,
				89ADE13A226BFA0F0067222B /* TestingScenariosManager.swift */,
				4328E0341CFC0AE100E199AA /* WatchDataManager.swift */,
			);
			path = Managers;
			sourceTree = "<group>";
		};
		43F78D2C1C8FC58F002152D1 /* LoopTests */ = {
			isa = PBXGroup;
			children = (
				43E2D90F1D20C581004DA55F /* Info.plist */,
				7D2366E421250E0A0028B67D /* InfoPlist.strings */,
				A9DAE7CF2332D77F006AE942 /* LoopTests.swift */,
				8968B113240C55F10074BB48 /* LoopSettingsTests.swift */,
			);
			path = LoopTests;
			sourceTree = "<group>";
		};
		4F70C1DF1DE8DCA7006380B7 /* Loop Status Extension */ = {
			isa = PBXGroup;
			children = (
				7D7076561FE06EE2004AC8EA /* InfoPlist.strings */,
				7D7076371FE06EDE004AC8EA /* Localizable.strings */,
				4F70C1FD1DE8E662006380B7 /* Loop Status Extension.entitlements */,
				4F70C1E51DE8DCA7006380B7 /* Info.plist */,
				43BFF0CC1E466C8400FF19A9 /* StateColorPalette.swift */,
				43FCEEB0221A863E0013DD30 /* StatusChartsManager.swift */,
				4F70C1E01DE8DCA7006380B7 /* StatusViewController.swift */,
				43BFF0BE1E45C8EA00FF19A9 /* UIColor+Widget.swift */,
				4F70C1E21DE8DCA7006380B7 /* MainInterface.storyboard */,
			);
			path = "Loop Status Extension";
			sourceTree = "<group>";
		};
		4F75288C1DFE1DC600C322D6 /* LoopUI */ = {
			isa = PBXGroup;
			children = (
				7D23667B21250C5A0028B67D /* Common */,
				7D70764C1FE06EE1004AC8EA /* Localizable.strings */,
				7D7076471FE06EE0004AC8EA /* InfoPlist.strings */,
				4FB76FC41E8C576800B39636 /* Extensions */,
				4FB76FC31E8C575900B39636 /* Charts */,
				4F7528A61DFE20AE00C322D6 /* Models */,
				4F7528931DFE1E1600C322D6 /* Views */,
				4F75288D1DFE1DC600C322D6 /* LoopUI.h */,
				4F75288E1DFE1DC600C322D6 /* Info.plist */,
				4F2C15941E09BF3C00E160D4 /* HUDView.xib */,
				4F2C15961E09E94E00E160D4 /* HUDAssets.xcassets */,
			);
			path = LoopUI;
			sourceTree = "<group>";
		};
		4F7528931DFE1E1600C322D6 /* Views */ = {
			isa = PBXGroup;
			children = (
				437CEEBF1CD6FCD8003C8C80 /* BasalRateHUDView.swift */,
				43B371851CE583890013C5A6 /* BasalStateView.swift */,
				4313EDDF1D8A6BF90060FA79 /* ChartContainerView.swift */,
				4369618F1F19C86400447E89 /* ChartPointsContextFillLayer.swift */,
				4F08DE831E7BB70B006741EA /* ChartPointsScatterDownTrianglesLayer.swift */,
				4F08DE841E7BB70B006741EA /* ChartPointsTouchHighlightLayerViewCache.swift */,
				4337615E1D52F487004A3647 /* GlucoseHUDView.swift */,
				4F2C15921E09BF2C00E160D4 /* HUDView.swift */,
				437CEEBD1CD6E0CB003C8C80 /* LoopCompletionHUDView.swift */,
				438DADC71CDE8F8B007697A5 /* LoopStateView.swift */,
			);
			path = Views;
			sourceTree = "<group>";
		};
		4F7528A61DFE20AE00C322D6 /* Models */ = {
			isa = PBXGroup;
			children = (
				4F08DE7C1E7BB6E5006741EA /* ChartAxisValueDoubleLog.swift */,
				4F08DE7D1E7BB6E5006741EA /* ChartAxisValueDoubleUnit.swift */,
				4FB76FCD1E8C835D00B39636 /* ChartColorPalette.swift */,
				4326BA631F3A44D9007CCAD4 /* ChartLineModel.swift */,
			);
			path = Models;
			sourceTree = "<group>";
		};
		4F75F0052100146B00B5570E /* Scenes */ = {
			isa = PBXGroup;
			children = (
				434A9F9823124B210047C077 /* BolusConfirmationScene.swift */,
				4F75F00120FCFE8C00B5570E /* GlucoseChartScene.swift */,
				4372E495213DCDD30068E043 /* GlucoseChartValueHashable.swift */,
			);
			path = Scenes;
			sourceTree = "<group>";
		};
		4FB76FC31E8C575900B39636 /* Charts */ = {
			isa = PBXGroup;
			children = (
				43FCEEBA22211C860013DD30 /* CarbEffectChart.swift */,
				4FB76FC51E8C57B100B39636 /* ChartsManager.swift */,
				43FCEEB4221BCA020013DD30 /* COBChart.swift */,
				43FCEEB2221BC3B60013DD30 /* DoseChart.swift */,
				43FCEEB8221BCF790013DD30 /* GlucoseChart.swift */,
				43FCEEB6221BCD160013DD30 /* InsulinModelChart.swift */,
				43FCEEAA221A61B40013DD30 /* IOBChart.swift */,
				43FCEEBC22212DD50013DD30 /* PredictedGlucoseChart.swift */,
			);
			path = Charts;
			sourceTree = "<group>";
		};
		4FB76FC41E8C576800B39636 /* Extensions */ = {
			isa = PBXGroup;
			children = (
				A9C62D8D2331708700535612 /* AuthenticationTableViewCell+NibLoadable.swift */,
				4F08DE801E7BB6F1006741EA /* CGPoint.swift */,
				438991661E91B563000EEF90 /* ChartPoint.swift */,
				43649A621C7A347F00523D7F /* CollectionType.swift */,
				43FCEEAC221A66780013DD30 /* DateFormatter.swift */,
				434F54561D287FDB002A9274 /* NibLoadable.swift */,
				43FCEEAE221A67A70013DD30 /* NumberFormatter+Charts.swift */,
			);
			path = Extensions;
			sourceTree = "<group>";
		};
		4FE3475F20D5D7FA00A86D03 /* Managers */ = {
			isa = PBXGroup;
			children = (
				4FDDD23620DC51DF00D04B16 /* LoopDataManager.swift */,
				898ECA62218ABD21001E9D35 /* ComplicationChartManager.swift */,
			);
			path = Managers;
			sourceTree = "<group>";
		};
		4FF4D0FA1E1834BD00846527 /* Common */ = {
			isa = PBXGroup;
			children = (
				4FF4D0FC1E1834CC00846527 /* Extensions */,
				4FF4D0FB1E1834C400846527 /* Models */,
				43785E9B2120E7060057DED1 /* Intents.intentdefinition */,
				89E267FB2292456700A3F2AF /* FeatureFlags.swift */,
			);
			path = Common;
			sourceTree = "<group>";
		};
		4FF4D0FB1E1834C400846527 /* Models */ = {
			isa = PBXGroup;
			children = (
				4F11D3BF20DCBEEC006E072C /* GlucoseBackfillRequestUserInfo.swift */,
				4372E48F213CFCE70068E043 /* LoopSettingsUserInfo.swift */,
				435400331C9F878D00D5819C /* SetBolusUserInfo.swift */,
				4F70C2111DE900EA006380B7 /* StatusExtensionContext.swift */,
				4FF4D0FF1E18374700846527 /* WatchContext.swift */,
				4F11D3C120DD80B3006E072C /* WatchHistoricalGlucose.swift */,
				4F7E8AC620E2AC0300AEA65E /* WatchPredictedGlucose.swift */,
				43C3B6F620BBCAA30026CAFA /* PumpManager.swift */,
				C1FB428E217921D600FAB378 /* PumpManagerUI.swift */,
				C1201E2B23ECDBD0002DA84A /* WatchContextRequestUserInfo.swift */,
			);
			path = Models;
			sourceTree = "<group>";
		};
		4FF4D0FC1E1834CC00846527 /* Extensions */ = {
			isa = PBXGroup;
			children = (
				4372E48A213CB5F00068E043 /* Double.swift */,
				4F526D5E1DF2459000A04910 /* HKUnit.swift */,
				43C513181E864C4E001547C7 /* GlucoseRangeSchedule.swift */,
				43785E922120A01B0057DED1 /* NewCarbEntryIntent+Loop.swift */,
				430DA58D1D4AEC230097D1CA /* NSBundle.swift */,
				439897341CD2F7DE00223065 /* NSTimeInterval.swift */,
				439A7943211FE22F0041B75F /* NSUserActivity.swift */,
				4FC8C8001DEB93E400A1452E /* NSUserDefaults+StatusExtension.swift */,
				43BFF0B31E45C1BE00FF19A9 /* NumberFormatter.swift */,
				4374B5EE209D84BE00D17AA8 /* OSLog.swift */,
				4372E486213C86240068E043 /* SampleValue.swift */,
				4374B5F3209D89A900D17AA8 /* TextFieldTableViewCell.swift */,
				43BFF0B11E45C18400FF19A9 /* UIColor.swift */,
				43BFF0C31E4659E700FF19A9 /* UIColor+HIG.swift */,
				4344628D20A7ADD100C4BE6F /* UserDefaults+CGM.swift */,
				A9C62D8123316FF500535612 /* UserDefaults+Services.swift */,
			);
			path = Extensions;
			sourceTree = "<group>";
		};
		7D23667B21250C5A0028B67D /* Common */ = {
			isa = PBXGroup;
			children = (
				7D23667C21250C7E0028B67D /* LocalizedString.swift */,
			);
			path = Common;
			sourceTree = "<group>";
		};
		898ECA5D218ABD17001E9D35 /* Models */ = {
			isa = PBXGroup;
			children = (
				898ECA5E218ABD17001E9D35 /* GlucoseChartScaler.swift */,
				898ECA5F218ABD17001E9D35 /* GlucoseChartData.swift */,
				892FB4CC22040104005293EC /* OverridePresetRow.swift */,
			);
			path = Models;
			sourceTree = "<group>";
		};
		968DCD53F724DE56FFE51920 /* Frameworks */ = {
			isa = PBXGroup;
			children = (
				4344628420A7A3BE00C4BE6F /* CGMBLEKit.framework */,
				43A8EC6E210E622600A81379 /* CGMBLEKitUI.framework */,
				C1E2773D224177C000354103 /* ClockKit.framework */,
				4344628120A7A37E00C4BE6F /* CoreBluetooth.framework */,
				43C246A71D89990F0031F8D1 /* Crypto.framework */,
				4D3B40021D4A9DFE00BC6334 /* G4ShareSpy.framework */,
				43D9002C21EB225D00AF44BF /* HealthKit.framework */,
				43F5C2C81B929C09003EB13D /* HealthKit.framework */,
				4344628320A7A3BE00C4BE6F /* LoopKit.framework */,
				437AFEE6203688CF008C4892 /* LoopKitUI.framework */,
				892A5D5A222F0D7C008961AB /* LoopTestingKit.framework */,
				C1E2774722433D7A00354103 /* MKRingProgressView.framework */,
				892A5D29222EF60A008961AB /* MockKit.framework */,
				892A5D2B222EF60A008961AB /* MockKitUI.framework */,
				4F70C1DD1DE8DCA7006380B7 /* NotificationCenter.framework */,
				43B371871CE597D10013C5A6 /* ShareClient.framework */,
				4379CFEF21112CF700AADC79 /* ShareClientUI.framework */,
				4346D1EF1C781BEA00ABAFE3 /* SwiftCharts.framework */,
				438A95A71D8B9B24009D12E1 /* CGMBLEKit.framework */,
				43F78D4B1C914197002152D1 /* LoopKit.framework */,
			);
			name = Frameworks;
			sourceTree = "<group>";
		};
		C16DA84022E8E104008624C2 /* Plugins */ = {
			isa = PBXGroup;
			children = (
				C16DA84122E8E112008624C2 /* LoopPlugins.swift */,
			);
			path = Plugins;
			sourceTree = "<group>";
		};
		C18A491122FCC20B00FDA733 /* Scripts */ = {
			isa = PBXGroup;
			children = (
				C1D197FE232CF92D0096D646 /* capture-build-details.sh */,
				C125F31A22FE7CE200FD0545 /* copy-frameworks.sh */,
				C18A491222FCC22800FDA733 /* build-derived-assets.sh */,
				C18A491522FCC22900FDA733 /* copy-plugins.sh */,
				C18A491322FCC22900FDA733 /* make_scenario.py */,
			);
			path = Scripts;
			sourceTree = "<group>";
		};
/* End PBXGroup section */

/* Begin PBXHeadersBuildPhase section */
		43D9001D21EB209400AF44BF /* Headers */ = {
			isa = PBXHeadersBuildPhase;
			buildActionMask = 2147483647;
			files = (
				43D9001E21EB209400AF44BF /* LoopCore.h in Headers */,
			);
			runOnlyForDeploymentPostprocessing = 0;
		};
		43D9FFCA21EAE05D00AF44BF /* Headers */ = {
			isa = PBXHeadersBuildPhase;
			buildActionMask = 2147483647;
			files = (
				43D9FFD321EAE05D00AF44BF /* LoopCore.h in Headers */,
			);
			runOnlyForDeploymentPostprocessing = 0;
		};
		4F7528881DFE1DC600C322D6 /* Headers */ = {
			isa = PBXHeadersBuildPhase;
			buildActionMask = 2147483647;
			files = (
				4F2C15851E075B8700E160D4 /* LoopUI.h in Headers */,
			);
			runOnlyForDeploymentPostprocessing = 0;
		};
/* End PBXHeadersBuildPhase section */

/* Begin PBXNativeTarget section */
		43776F8B1B8022E90074EA36 /* Loop */ = {
			isa = PBXNativeTarget;
			buildConfigurationList = 43776FB61B8022E90074EA36 /* Build configuration list for PBXNativeTarget "Loop" */;
			buildPhases = (
				C1D1405722FB66DF00DA6242 /* Build Derived Assets */,
				43776F881B8022E90074EA36 /* Sources */,
				43776F891B8022E90074EA36 /* Frameworks */,
				43776F8A1B8022E90074EA36 /* Resources */,
				43A9439C1B926B7B0051FA24 /* Embed Watch Content */,
				43A943AE1B928D400051FA24 /* Embed Frameworks */,
				43EDDBEF1C361BCE007D89B5 /* Copy Frameworks with Carthage */,
				C16DA84322E8E5FF008624C2 /* Install Plugins */,
				C1D19800232CFA2A0096D646 /* Capture Build Details */,
				4F70C1EC1DE8DCA8006380B7 /* Embed App Extensions */,
			);
			buildRules = (
			);
			dependencies = (
				4F7528971DFE1ED400C322D6 /* PBXTargetDependency */,
				43A943931B926B7B0051FA24 /* PBXTargetDependency */,
				4F70C1E71DE8DCA7006380B7 /* PBXTargetDependency */,
				43D9FFD521EAE05D00AF44BF /* PBXTargetDependency */,
			);
			name = Loop;
			productName = Loop;
			productReference = 43776F8C1B8022E90074EA36 /* Loop.app */;
			productType = "com.apple.product-type.application";
		};
		43A943711B926B7B0051FA24 /* WatchApp */ = {
			isa = PBXNativeTarget;
			buildConfigurationList = 43A943991B926B7B0051FA24 /* Build configuration list for PBXNativeTarget "WatchApp" */;
			buildPhases = (
				C1D1406222FB7ED200DA6242 /* Build Derived Assets */,
				43A943701B926B7B0051FA24 /* Resources */,
				43A943981B926B7B0051FA24 /* Embed App Extensions */,
				43105EF81BADC8F9009CD81E /* Frameworks */,
			);
			buildRules = (
			);
			dependencies = (
				43A943811B926B7B0051FA24 /* PBXTargetDependency */,
			);
			name = WatchApp;
			productName = WatchApp;
			productReference = 43A943721B926B7B0051FA24 /* WatchApp.app */;
			productType = "com.apple.product-type.application.watchapp2";
		};
		43A9437D1B926B7B0051FA24 /* WatchApp Extension */ = {
			isa = PBXNativeTarget;
			buildConfigurationList = 43A943951B926B7B0051FA24 /* Build configuration list for PBXNativeTarget "WatchApp Extension" */;
			buildPhases = (
				43A9437A1B926B7B0051FA24 /* Sources */,
				43A9437B1B926B7B0051FA24 /* Frameworks */,
				43A9437C1B926B7B0051FA24 /* Resources */,
				43C667D71C5577280050C674 /* Embed Frameworks */,
				43FF3DF620A8EFE800F8E62C /* Copy Frameworks with Carthage */,
			);
			buildRules = (
			);
			dependencies = (
				C117ED71232EDB3200DA57CD /* PBXTargetDependency */,
			);
			name = "WatchApp Extension";
			productName = "WatchApp Extension";
			productReference = 43A9437E1B926B7B0051FA24 /* WatchApp Extension.appex */;
			productType = "com.apple.product-type.watchkit2-extension";
		};
		43D9001A21EB209400AF44BF /* LoopCore-watchOS */ = {
			isa = PBXNativeTarget;
			buildConfigurationList = 43D9002721EB209400AF44BF /* Build configuration list for PBXNativeTarget "LoopCore-watchOS" */;
			buildPhases = (
				43D9001D21EB209400AF44BF /* Headers */,
				43D9001F21EB209400AF44BF /* Sources */,
				43D9002321EB209400AF44BF /* Frameworks */,
				43D9002621EB209400AF44BF /* Resources */,
			);
			buildRules = (
			);
			dependencies = (
			);
			name = "LoopCore-watchOS";
			productName = LoopCore;
			productReference = 43D9002A21EB209400AF44BF /* LoopCore.framework */;
			productType = "com.apple.product-type.framework";
		};
		43D9FFA121EA9A0C00AF44BF /* Learn */ = {
			isa = PBXNativeTarget;
			buildConfigurationList = 43D9FFB321EA9A0F00AF44BF /* Build configuration list for PBXNativeTarget "Learn" */;
			buildPhases = (
				43D9FF9E21EA9A0C00AF44BF /* Sources */,
				43D9FF9F21EA9A0C00AF44BF /* Frameworks */,
				43D9FFA021EA9A0C00AF44BF /* Resources */,
				43D9FFDF21EAE3C600AF44BF /* Embed Frameworks */,
				43D9FFE221EAE40600AF44BF /* Copy Frameworks with Carthage */,
			);
			buildRules = (
			);
			dependencies = (
				43D9FFBA21EA9CA400AF44BF /* PBXTargetDependency */,
				A942E447225FD9A300DD4980 /* PBXTargetDependency */,
			);
			name = Learn;
			productName = Learn;
			productReference = 43D9FFA221EA9A0C00AF44BF /* Learn.app */;
			productType = "com.apple.product-type.application";
		};
		43D9FFCE21EAE05D00AF44BF /* LoopCore */ = {
			isa = PBXNativeTarget;
			buildConfigurationList = 43D9FFD821EAE05D00AF44BF /* Build configuration list for PBXNativeTarget "LoopCore" */;
			buildPhases = (
				43D9FFCA21EAE05D00AF44BF /* Headers */,
				43D9FFCB21EAE05D00AF44BF /* Sources */,
				43D9FFCC21EAE05D00AF44BF /* Frameworks */,
				43D9FFCD21EAE05D00AF44BF /* Resources */,
			);
			buildRules = (
			);
			dependencies = (
			);
			name = LoopCore;
			productName = LoopCore;
			productReference = 43D9FFCF21EAE05D00AF44BF /* LoopCore.framework */;
			productType = "com.apple.product-type.framework";
		};
		43E2D8D01D20BF42004DA55F /* DoseMathTests */ = {
			isa = PBXNativeTarget;
			buildConfigurationList = 43E2D8D61D20BF42004DA55F /* Build configuration list for PBXNativeTarget "DoseMathTests" */;
			buildPhases = (
				43E2D8CD1D20BF42004DA55F /* Sources */,
				43E2D8CE1D20BF42004DA55F /* Frameworks */,
				43E2D8CF1D20BF42004DA55F /* Resources */,
				43E2D8DD1D20C072004DA55F /* CopyFiles */,
				A942E448225FD9D500DD4980 /* Copy Frameworks with Carthage */,
			);
			buildRules = (
			);
			dependencies = (
				A942E445225FD97F00DD4980 /* PBXTargetDependency */,
			);
			name = DoseMathTests;
			productName = DoseMathTests;
			productReference = 43E2D8D11D20BF42004DA55F /* DoseMathTests.xctest */;
			productType = "com.apple.product-type.bundle.unit-test";
		};
		43E2D90A1D20C581004DA55F /* LoopTests */ = {
			isa = PBXNativeTarget;
			buildConfigurationList = 43E2D9121D20C581004DA55F /* Build configuration list for PBXNativeTarget "LoopTests" */;
			buildPhases = (
				43E2D9071D20C581004DA55F /* Sources */,
				43E2D9081D20C581004DA55F /* Frameworks */,
				43E2D9091D20C581004DA55F /* Resources */,
			);
			buildRules = (
			);
			dependencies = (
				43E2D9111D20C581004DA55F /* PBXTargetDependency */,
			);
			name = LoopTests;
			productName = LoopTests;
			productReference = 43E2D90B1D20C581004DA55F /* LoopTests.xctest */;
			productType = "com.apple.product-type.bundle.unit-test";
		};
		4F70C1DB1DE8DCA7006380B7 /* Loop Status Extension */ = {
			isa = PBXNativeTarget;
			buildConfigurationList = 4F70C1EB1DE8DCA8006380B7 /* Build configuration list for PBXNativeTarget "Loop Status Extension" */;
			buildPhases = (
				4F70C1D81DE8DCA7006380B7 /* Sources */,
				4F70C1D91DE8DCA7006380B7 /* Frameworks */,
				4F70C1DA1DE8DCA7006380B7 /* Resources */,
			);
			buildRules = (
			);
			dependencies = (
				43D9000D21EB0BEA00AF44BF /* PBXTargetDependency */,
				4F7528991DFE1ED800C322D6 /* PBXTargetDependency */,
			);
			name = "Loop Status Extension";
			productName = "Loop Status Extension";
			productReference = 4F70C1DC1DE8DCA7006380B7 /* Loop Status Extension.appex */;
			productType = "com.apple.product-type.app-extension";
		};
		4F75288A1DFE1DC600C322D6 /* LoopUI */ = {
			isa = PBXNativeTarget;
			buildConfigurationList = 4F7528921DFE1DC600C322D6 /* Build configuration list for PBXNativeTarget "LoopUI" */;
			buildPhases = (
				4F7528861DFE1DC600C322D6 /* Sources */,
				4F7528871DFE1DC600C322D6 /* Frameworks */,
				4F7528881DFE1DC600C322D6 /* Headers */,
				4F7528891DFE1DC600C322D6 /* Resources */,
			);
			buildRules = (
			);
			dependencies = (
				43D9001321EB137A00AF44BF /* PBXTargetDependency */,
			);
			name = LoopUI;
			productName = LoopUI;
			productReference = 4F75288B1DFE1DC600C322D6 /* LoopUI.framework */;
			productType = "com.apple.product-type.framework";
		};
/* End PBXNativeTarget section */

/* Begin PBXProject section */
		43776F841B8022E90074EA36 /* Project object */ = {
			isa = PBXProject;
			attributes = {
				LastSwiftUpdateCheck = 1010;
				LastUpgradeCheck = 1010;
				ORGANIZATIONNAME = "LoopKit Authors";
				TargetAttributes = {
					432CF87720D8B8380066B889 = {
						CreatedOnToolsVersion = 9.4;
						ProvisioningStyle = Automatic;
					};
					43776F8B1B8022E90074EA36 = {
						CreatedOnToolsVersion = 7.0;
						LastSwiftMigration = 1020;
						ProvisioningStyle = Manual;
						SystemCapabilities = {
							com.apple.ApplicationGroups.iOS = {
								enabled = 1;
							};
							com.apple.BackgroundModes = {
								enabled = 1;
							};
							com.apple.HealthKit = {
								enabled = 1;
							};
							com.apple.Keychain = {
								enabled = 0;
							};
							com.apple.Siri = {
								enabled = 1;
							};
						};
					};
					43A943711B926B7B0051FA24 = {
						CreatedOnToolsVersion = 7.0;
						LastSwiftMigration = 0800;
						ProvisioningStyle = Manual;
						SystemCapabilities = {
							com.apple.ApplicationGroups.iOS = {
								enabled = 0;
							};
							com.apple.BackgroundModes.watchos.app = {
								enabled = 0;
							};
						};
					};
					43A9437D1B926B7B0051FA24 = {
						CreatedOnToolsVersion = 7.0;
						LastSwiftMigration = 1020;
						ProvisioningStyle = Manual;
						SystemCapabilities = {
							com.apple.ApplicationGroups.iOS = {
								enabled = 0;
							};
							com.apple.HealthKit = {
								enabled = 0;
							};
							com.apple.HealthKit.watchos = {
								enabled = 1;
							};
							com.apple.Keychain = {
								enabled = 0;
							};
							com.apple.Siri = {
								enabled = 1;
							};
						};
					};
					43D9001A21EB209400AF44BF = {
						LastSwiftMigration = 1020;
						ProvisioningStyle = Automatic;
					};
					43D9FFA121EA9A0C00AF44BF = {
						CreatedOnToolsVersion = 10.1;
						LastSwiftMigration = 1020;
						ProvisioningStyle = Automatic;
						SystemCapabilities = {
							com.apple.ApplicationGroups.iOS = {
								enabled = 1;
							};
							com.apple.HealthKit = {
								enabled = 1;
							};
						};
					};
					43D9FFCE21EAE05D00AF44BF = {
						CreatedOnToolsVersion = 10.1;
						LastSwiftMigration = 1020;
						ProvisioningStyle = Automatic;
					};
					43E2D8D01D20BF42004DA55F = {
						CreatedOnToolsVersion = 7.3.1;
						LastSwiftMigration = 0800;
						ProvisioningStyle = Automatic;
					};
					43E2D90A1D20C581004DA55F = {
						CreatedOnToolsVersion = 7.3.1;
						LastSwiftMigration = 0800;
						ProvisioningStyle = Automatic;
						TestTargetID = 43776F8B1B8022E90074EA36;
					};
					4F70C1DB1DE8DCA7006380B7 = {
						CreatedOnToolsVersion = 8.1;
						LastSwiftMigration = 1020;
						ProvisioningStyle = Manual;
						SystemCapabilities = {
							com.apple.ApplicationGroups.iOS = {
								enabled = 1;
							};
						};
					};
					4F75288A1DFE1DC600C322D6 = {
						CreatedOnToolsVersion = 8.1;
						LastSwiftMigration = 1020;
						ProvisioningStyle = Automatic;
					};
				};
			};
			buildConfigurationList = 43776F871B8022E90074EA36 /* Build configuration list for PBXProject "Loop" */;
			compatibilityVersion = "Xcode 8.0";
			developmentRegion = en;
			hasScannedForEncodings = 0;
			knownRegions = (
				en,
				Base,
				fr,
				de,
				"zh-Hans",
				it,
				nl,
				nb,
				es,
				pl,
				ru,
			);
			mainGroup = 43776F831B8022E90074EA36;
			productRefGroup = 43776F8D1B8022E90074EA36 /* Products */;
			projectDirPath = "";
			projectRoot = "";
			targets = (
				43776F8B1B8022E90074EA36 /* Loop */,
				4F70C1DB1DE8DCA7006380B7 /* Loop Status Extension */,
				43A943711B926B7B0051FA24 /* WatchApp */,
				43A9437D1B926B7B0051FA24 /* WatchApp Extension */,
				43D9FFA121EA9A0C00AF44BF /* Learn */,
				43D9FFCE21EAE05D00AF44BF /* LoopCore */,
				43D9001A21EB209400AF44BF /* LoopCore-watchOS */,
				4F75288A1DFE1DC600C322D6 /* LoopUI */,
				43E2D8D01D20BF42004DA55F /* DoseMathTests */,
				43E2D90A1D20C581004DA55F /* LoopTests */,
				432CF87720D8B8380066B889 /* Cartfile */,
			);
		};
/* End PBXProject section */

/* Begin PBXResourcesBuildPhase section */
		43776F8A1B8022E90074EA36 /* Resources */ = {
			isa = PBXResourcesBuildPhase;
			buildActionMask = 2147483647;
			files = (
				C13255D6223E7BE2008AF50C /* BolusProgressTableViewCell.xib in Resources */,
				43FCBBC21E51710B00343C1B /* LaunchScreen.storyboard in Resources */,
				A966152623EA5A26005D8B29 /* DefaultAssets.xcassets in Resources */,
				A966152723EA5A26005D8B29 /* DerivedAssets.xcassets in Resources */,
				7D70764F1FE06EE1004AC8EA /* InfoPlist.strings in Resources */,
				7D7076631FE06EE4004AC8EA /* Localizable.strings in Resources */,
				43776F971B8022E90074EA36 /* Main.storyboard in Resources */,
			);
			runOnlyForDeploymentPostprocessing = 0;
		};
		43A943701B926B7B0051FA24 /* Resources */ = {
			isa = PBXResourcesBuildPhase;
			buildActionMask = 2147483647;
			files = (
				A966152B23EA5A37005D8B29 /* DerivedAssets.xcassets in Resources */,
				C1C73F0D1DE3D0270022FC89 /* InfoPlist.strings in Resources */,
				43A943761B926B7B0051FA24 /* Interface.storyboard in Resources */,
				A966152A23EA5A37005D8B29 /* DefaultAssets.xcassets in Resources */,
			);
			runOnlyForDeploymentPostprocessing = 0;
		};
		43A9437C1B926B7B0051FA24 /* Resources */ = {
			isa = PBXResourcesBuildPhase;
			buildActionMask = 2147483647;
			files = (
				7D70765E1FE06EE3004AC8EA /* Localizable.strings in Resources */,
				7D70763A1FE06EDF004AC8EA /* InfoPlist.strings in Resources */,
				7D70763F1FE06EDF004AC8EA /* ckcomplication.strings in Resources */,
				43A943901B926B7B0051FA24 /* Assets.xcassets in Resources */,
			);
			runOnlyForDeploymentPostprocessing = 0;
		};
		43D9002621EB209400AF44BF /* Resources */ = {
			isa = PBXResourcesBuildPhase;
			buildActionMask = 2147483647;
			files = (
			);
			runOnlyForDeploymentPostprocessing = 0;
		};
		43D9FFA021EA9A0C00AF44BF /* Resources */ = {
			isa = PBXResourcesBuildPhase;
			buildActionMask = 2147483647;
			files = (
				43D9FFAF21EA9A0F00AF44BF /* LaunchScreen.storyboard in Resources */,
				43D9FFAC21EA9A0F00AF44BF /* Assets.xcassets in Resources */,
				43D9FFAA21EA9A0C00AF44BF /* Main.storyboard in Resources */,
			);
			runOnlyForDeploymentPostprocessing = 0;
		};
		43D9FFCD21EAE05D00AF44BF /* Resources */ = {
			isa = PBXResourcesBuildPhase;
			buildActionMask = 2147483647;
			files = (
			);
			runOnlyForDeploymentPostprocessing = 0;
		};
		43E2D8CF1D20BF42004DA55F /* Resources */ = {
			isa = PBXResourcesBuildPhase;
			buildActionMask = 2147483647;
			files = (
				7D7076591FE06EE2004AC8EA /* Localizable.strings in Resources */,
				43E2D8F21D20C0DB004DA55F /* recommend_temp_basal_no_change_glucose.json in Resources */,
				43E2D8F61D20C0DB004DA55F /* recommend_temp_basal_start_low_end_in_range.json in Resources */,
				C17824A31E19EAB600D9D25C /* recommend_temp_basal_start_very_low_end_high.json in Resources */,
				43E2D8F41D20C0DB004DA55F /* recommend_temp_basal_start_high_end_low.json in Resources */,
				43E2D8EF1D20C0DB004DA55F /* recommend_temp_basal_high_and_falling.json in Resources */,
				436D9BF81F6F4EA100CFA75F /* recommended_temp_start_low_end_just_above_range.json in Resources */,
				7D7076681FE0702F004AC8EA /* InfoPlist.strings in Resources */,
				43E2D8ED1D20C0DB004DA55F /* recommend_temp_basal_correct_low_at_min.json in Resources */,
				43E2D8F01D20C0DB004DA55F /* recommend_temp_basal_high_and_rising.json in Resources */,
				C12F21A71DFA79CB00748193 /* recommend_temp_basal_very_low_end_in_range.json in Resources */,
				43E2D8F11D20C0DB004DA55F /* recommend_temp_basal_in_range_and_rising.json in Resources */,
				43E2D8EE1D20C0DB004DA55F /* recommend_temp_basal_flat_and_high.json in Resources */,
				C1C6591C1E1B1FDA0025CC58 /* recommend_temp_basal_dropping_then_rising.json in Resources */,
				43E2D8F31D20C0DB004DA55F /* recommend_temp_basal_start_high_end_in_range.json in Resources */,
				43E2D8F51D20C0DB004DA55F /* recommend_temp_basal_start_low_end_high.json in Resources */,
				C10B28461EA9BA5E006EA1FC /* far_future_high_bg_forecast.json in Resources */,
				43E2D8EC1D20C0DB004DA55F /* read_selected_basal_profile.json in Resources */,
			);
			runOnlyForDeploymentPostprocessing = 0;
		};
		43E2D9091D20C581004DA55F /* Resources */ = {
			isa = PBXResourcesBuildPhase;
			buildActionMask = 2147483647;
			files = (
				7D2366E621250E0A0028B67D /* InfoPlist.strings in Resources */,
			);
			runOnlyForDeploymentPostprocessing = 0;
		};
		4F70C1DA1DE8DCA7006380B7 /* Resources */ = {
			isa = PBXResourcesBuildPhase;
			buildActionMask = 2147483647;
			files = (
				4F70C1E41DE8DCA7006380B7 /* MainInterface.storyboard in Resources */,
				7D7076541FE06EE2004AC8EA /* InfoPlist.strings in Resources */,
				7D7076351FE06EDE004AC8EA /* Localizable.strings in Resources */,
			);
			runOnlyForDeploymentPostprocessing = 0;
		};
		4F7528891DFE1DC600C322D6 /* Resources */ = {
			isa = PBXResourcesBuildPhase;
			buildActionMask = 2147483647;
			files = (
				4F2C15971E09E94E00E160D4 /* HUDAssets.xcassets in Resources */,
				7D70764A1FE06EE1004AC8EA /* Localizable.strings in Resources */,
				7D7076451FE06EE0004AC8EA /* InfoPlist.strings in Resources */,
				4F2C15951E09BF3C00E160D4 /* HUDView.xib in Resources */,
			);
			runOnlyForDeploymentPostprocessing = 0;
		};
/* End PBXResourcesBuildPhase section */

/* Begin PBXShellScriptBuildPhase section */
		432CF87B20D8B8490066B889 /* Build Carthage Dependencies */ = {
			isa = PBXShellScriptBuildPhase;
			buildActionMask = 2147483647;
			files = (
			);
			inputPaths = (
			);
			name = "Build Carthage Dependencies";
			outputPaths = (
			);
			runOnlyForDeploymentPostprocessing = 0;
			shellPath = /bin/sh;
			shellScript = "if [ -f $PROJECT_DIR/.gitmodules ]; then\n    echo \"Skipping checkout due to presence of .gitmodules file\"\n    if [ $ACTION = \"install\" ]; then\n        echo \"You're installing: Make sure to keep all submodules up-to-date and run carthage build after changes.\"\n    fi\nelse\n    echo \"Bootstrapping carthage dependencies\"\n    unset LLVM_TARGET_TRIPLE_SUFFIX\n    /usr/local/bin/carthage bootstrap --project-directory \"$SRCROOT\" --cache-builds\nfi\n";
		};
		432CF88220D8BCD90066B889 /* Homebrew & Carthage Setup */ = {
			isa = PBXShellScriptBuildPhase;
			buildActionMask = 2147483647;
			files = (
			);
			inputPaths = (
			);
			name = "Homebrew & Carthage Setup";
			outputPaths = (
			);
			runOnlyForDeploymentPostprocessing = 0;
			shellPath = /bin/sh;
			shellScript = "if ! [ -x \"$(command -v brew)\" ]; then\n    # Install Homebrew\n    ruby -e \"$(curl -fsSL https://raw.githubusercontent.com/Homebrew/install/master/install)\"\nfi\n\nif brew ls carthage > /dev/null; then\n    brew upgrade carthage || echo \"Continuing…\"\nelse\n    brew install carthage\nfi\n";
		};
		43D9FFE221EAE40600AF44BF /* Copy Frameworks with Carthage */ = {
			isa = PBXShellScriptBuildPhase;
			buildActionMask = 2147483647;
			files = (
			);
			inputFileListPaths = (
			);
			inputPaths = (
				"$(BUILT_PRODUCTS_DIR)/LoopKit.framework/LoopKit",
				"$(BUILT_PRODUCTS_DIR)/LoopKitUI.framework/LoopKitUI",
				"$(BUILT_PRODUCTS_DIR)/SwiftCharts.framework/SwiftCharts",
			);
			name = "Copy Frameworks with Carthage";
			outputFileListPaths = (
			);
			outputPaths = (
				"$(BUILT_PRODUCTS_DIR)/$(FRAMEWORKS_FOLDER_PATH)/LoopKit.framework",
				"$(BUILT_PRODUCTS_DIR)/$(FRAMEWORKS_FOLDER_PATH)/LoopKitUI.framework",
				"$(BUILT_PRODUCTS_DIR)/$(FRAMEWORKS_FOLDER_PATH)/SwiftCharts.framework",
			);
			runOnlyForDeploymentPostprocessing = 0;
			shellPath = /bin/sh;
			shellScript = "\"${SRCROOT}/Scripts/copy-frameworks.sh\"\n\n";
		};
		43EDDBEF1C361BCE007D89B5 /* Copy Frameworks with Carthage */ = {
			isa = PBXShellScriptBuildPhase;
			buildActionMask = 2147483647;
			files = (
			);
			inputPaths = (
				"$(BUILT_PRODUCTS_DIR)/LoopKit.framework/LoopKit",
				"$(BUILT_PRODUCTS_DIR)/SwiftCharts.framework/SwiftCharts",
				"$(BUILT_PRODUCTS_DIR)/LoopKitUI.framework/LoopKitUI",
				"$(BUILT_PRODUCTS_DIR)/LoopTestingKit.framework/LoopTestingKit",
				"$(BUILT_PRODUCTS_DIR)/MockKit.framework/MockKit",
				"$(BUILT_PRODUCTS_DIR)/MockKitUI.framework/MockKitUI",
				"$(BUILT_PRODUCTS_DIR)/MKRingProgressView.framework/MKRingProgressView",
			);
			name = "Copy Frameworks with Carthage";
			outputPaths = (
				"$(BUILT_PRODUCTS_DIR)/$(FRAMEWORKS_FOLDER_PATH)/LoopKit.framework",
				"$(BUILT_PRODUCTS_DIR)/$(FRAMEWORKS_FOLDER_PATH)/SwiftCharts.framework",
				"$(BUILT_PRODUCTS_DIR)/$(FRAMEWORKS_FOLDER_PATH)/LoopKitUI.framework",
				"$(BUILT_PRODUCTS_DIR)/$(FRAMEWORKS_FOLDER_PATH)/LoopTestingKit.framework",
				"$(BUILT_PRODUCTS_DIR)/$(FRAMEWORKS_FOLDER_PATH)/MockKit.framework",
				"$(BUILT_PRODUCTS_DIR)/$(FRAMEWORKS_FOLDER_PATH)/MockKitUI.framework",
				"$(BUILT_PRODUCTS_DIR)/$(FRAMEWORKS_FOLDER_PATH)/MKRingProgressView.framework",
			);
			runOnlyForDeploymentPostprocessing = 0;
			shellPath = /bin/sh;
			shellScript = "\"${SRCROOT}/Scripts/copy-frameworks.sh\"\n";
		};
		43FF3DF620A8EFE800F8E62C /* Copy Frameworks with Carthage */ = {
			isa = PBXShellScriptBuildPhase;
			buildActionMask = 2147483647;
			files = (
			);
			inputPaths = (
				"$(BUILT_PRODUCTS_DIR)/LoopKit.framework/LoopKit",
			);
			name = "Copy Frameworks with Carthage";
			outputPaths = (
				"$(BUILT_PRODUCTS_DIR)/$(FRAMEWORKS_FOLDER_PATH)/LoopKit.framework",
			);
			runOnlyForDeploymentPostprocessing = 0;
			shellPath = /bin/sh;
			shellScript = "\"${SRCROOT}/Scripts/copy-frameworks.sh\"\n";
		};
		A942E448225FD9D500DD4980 /* Copy Frameworks with Carthage */ = {
			isa = PBXShellScriptBuildPhase;
			buildActionMask = 2147483647;
			files = (
			);
			inputFileListPaths = (
			);
			inputPaths = (
				"$(BUILT_PRODUCTS_DIR)/LoopKit.framework/LoopKit",
			);
			name = "Copy Frameworks with Carthage";
			outputFileListPaths = (
			);
			outputPaths = (
				"$(BUILT_PRODUCTS_DIR)/$(FRAMEWORKS_FOLDER_PATH)/LoopKit.framework",
			);
			runOnlyForDeploymentPostprocessing = 0;
			shellPath = /bin/sh;
			shellScript = "\"${SRCROOT}/Scripts/copy-frameworks.sh\"\n\n";
		};
		C16DA84322E8E5FF008624C2 /* Install Plugins */ = {
			isa = PBXShellScriptBuildPhase;
			buildActionMask = 2147483647;
			files = (
			);
			inputFileListPaths = (
			);
			inputPaths = (
			);
			name = "Install Plugins";
			outputFileListPaths = (
			);
			outputPaths = (
			);
			runOnlyForDeploymentPostprocessing = 0;
			shellPath = /bin/sh;
			shellScript = "\"${SRCROOT}/Scripts/copy-plugins.sh\"\n";
		};
		C1D1405722FB66DF00DA6242 /* Build Derived Assets */ = {
			isa = PBXShellScriptBuildPhase;
			buildActionMask = 2147483647;
			files = (
			);
			inputFileListPaths = (
			);
			inputPaths = (
			);
			name = "Build Derived Assets";
			outputFileListPaths = (
			);
			outputPaths = (
			);
			runOnlyForDeploymentPostprocessing = 0;
			shellPath = /bin/sh;
			shellScript = "\"${SRCROOT}/Scripts/build-derived-assets.sh\" \"${SRCROOT}/Loop\"\n";
		};
		C1D1406222FB7ED200DA6242 /* Build Derived Assets */ = {
			isa = PBXShellScriptBuildPhase;
			buildActionMask = 2147483647;
			files = (
			);
			inputFileListPaths = (
			);
			inputPaths = (
			);
			name = "Build Derived Assets";
			outputFileListPaths = (
			);
			outputPaths = (
			);
			runOnlyForDeploymentPostprocessing = 0;
			shellPath = /bin/sh;
			shellScript = "\"${SRCROOT}/Scripts/build-derived-assets.sh\" \"${SRCROOT}/WatchApp\"\n";
		};
		C1D19800232CFA2A0096D646 /* Capture Build Details */ = {
			isa = PBXShellScriptBuildPhase;
			buildActionMask = 2147483647;
			files = (
			);
			inputFileListPaths = (
			);
			inputPaths = (
			);
			name = "Capture Build Details";
			outputFileListPaths = (
			);
			outputPaths = (
			);
			runOnlyForDeploymentPostprocessing = 0;
			shellPath = /bin/sh;
			shellScript = "\"${SRCROOT}/Scripts/capture-build-details.sh\"\n";
		};
/* End PBXShellScriptBuildPhase section */

/* Begin PBXSourcesBuildPhase section */
		43776F881B8022E90074EA36 /* Sources */ = {
			isa = PBXSourcesBuildPhase;
			buildActionMask = 2147483647;
			files = (
				C17824A51E1AD4D100D9D25C /* BolusRecommendation.swift in Sources */,
				4F70C2131DE90339006380B7 /* StatusExtensionContext.swift in Sources */,
				43C05CC521EC29E3006FB252 /* TextFieldTableViewCell.swift in Sources */,
				4FF4D1001E18374700846527 /* WatchContext.swift in Sources */,
				C1D289B522F90A52003FFBD9 /* BasalDeliveryState.swift in Sources */,
				4F2C15821E074FC600E160D4 /* NSTimeInterval.swift in Sources */,
				4311FB9B1F37FE1B00D4C0A7 /* TitleSubtitleTextFieldTableViewCell.swift in Sources */,
				C1FB428F217921D600FAB378 /* PumpManagerUI.swift in Sources */,
				43C513191E864C4E001547C7 /* GlucoseRangeSchedule.swift in Sources */,
				43A51E1F1EB6D62A000736CC /* CarbAbsorptionViewController.swift in Sources */,
				43776F901B8022E90074EA36 /* AppDelegate.swift in Sources */,
				4372E48B213CB5F00068E043 /* Double.swift in Sources */,
				430B29932041F5B300BA9F93 /* UserDefaults+Loop.swift in Sources */,
				43CE7CDE1CA8B63E003CC1B0 /* Data.swift in Sources */,
				C1F8B243223E73FD00DD66CF /* BolusProgressTableViewCell.swift in Sources */,
				89D6953E23B6DF8A002B3066 /* PotentialCarbEntryTableViewCell.swift in Sources */,
				89CA2B30226C0161004D9350 /* DirectoryObserver.swift in Sources */,
				439A7942211F631C0041B75F /* RootNavigationController.swift in Sources */,
				4F11D3C020DCBEEC006E072C /* GlucoseBackfillRequestUserInfo.swift in Sources */,
				43F5C2DB1B92A5E1003EB13D /* SettingsTableViewController.swift in Sources */,
				89E267FC2292456700A3F2AF /* FeatureFlags.swift in Sources */,
				43A567691C94880B00334FAC /* LoopDataManager.swift in Sources */,
				43B260491ED248FB008CAA77 /* CarbEntryTableViewCell.swift in Sources */,
				4302F4E11D4E9C8900F0FCAF /* TextFieldTableViewController.swift in Sources */,
				43F64DD91D9C92C900D24DC6 /* TitleSubtitleTableViewCell.swift in Sources */,
				43FCEEA9221A615B0013DD30 /* StatusChartsManager.swift in Sources */,
				43511CE321FD80E400566C63 /* StandardRetrospectiveCorrection.swift in Sources */,
				43E3449F1B9D68E900C85C07 /* StatusTableViewController.swift in Sources */,
				A9C62D8A2331703100535612 /* ServicesManager.swift in Sources */,
				43DBF0531C93EC8200B3C386 /* DeviceDataManager.swift in Sources */,
				C17824A01E19CF9800D9D25C /* GlucoseThresholdTableViewController.swift in Sources */,
				4372E487213C86240068E043 /* SampleValue.swift in Sources */,
				4346D1E71C77F5FE00ABAFE3 /* ChartTableViewCell.swift in Sources */,
				437CEEE41CDE5C0A003C8C80 /* UIImage.swift in Sources */,
				C1201E2C23ECDBD0002DA84A /* WatchContextRequestUserInfo.swift in Sources */,
				892D7C5123B54A15008A9656 /* CarbEntryViewController.swift in Sources */,
				43DBF0591C93F73800B3C386 /* CarbEntryTableViewController.swift in Sources */,
				89CA2B32226C18B8004D9350 /* TestingScenariosTableViewController.swift in Sources */,
				43E93FB71E469A5100EAB8DB /* HKUnit.swift in Sources */,
				43C05CAF21EB2C24006FB252 /* NSBundle.swift in Sources */,
				43BFF0BC1E45C80600FF19A9 /* UIColor+Loop.swift in Sources */,
				43C0944A1CACCC73001F6403 /* NotificationManager.swift in Sources */,
				43D9003321EB258C00AF44BF /* InsulinModelSettings+Loop.swift in Sources */,
				434FF1EE1CF27EEF000DB779 /* UITableViewCell.swift in Sources */,
				439BED2A1E76093C00B0AED5 /* CGMManager.swift in Sources */,
				C165B8CE23302C5D0004112E /* RemoteCommand.swift in Sources */,
				438172D91F4E9E37003C3328 /* NewPumpEvent.swift in Sources */,
				4389916B1E91B689000EEF90 /* ChartSettings+Loop.swift in Sources */,
				C178249A1E1999FA00D9D25C /* CaseCountable.swift in Sources */,
				43DBF04C1C93B8D700B3C386 /* BolusViewController.swift in Sources */,
				4FB76FBB1E8C42CF00B39636 /* UIColor.swift in Sources */,
				4374B5EF209D84BF00D17AA8 /* OSLog.swift in Sources */,
				A9C62D882331703100535612 /* Service.swift in Sources */,
				4F6663941E905FD2009E74FC /* ChartColorPalette+Loop.swift in Sources */,
				4328E0351CFC0AE100E199AA /* WatchDataManager.swift in Sources */,
				4345E3FC21F04911009E00E5 /* UIColor+HIG.swift in Sources */,
				43D381621EBD9759007F8C8F /* HeaderValuesTableViewCell.swift in Sources */,
				A9C62D892331703100535612 /* LoggingServicesManager.swift in Sources */,
				89E267FF229267DF00A3F2AF /* Optional.swift in Sources */,
				43785E982120E7060057DED1 /* Intents.intentdefinition in Sources */,
				899433B823FE129800FA4BEA /* OverrideBadgeView.swift in Sources */,
				4302F4E31D4EA54200F0FCAF /* InsulinDeliveryTableViewController.swift in Sources */,
				4FC8C8011DEB93E400A1452E /* NSUserDefaults+StatusExtension.swift in Sources */,
				43E93FB61E469A4000EAB8DB /* NumberFormatter.swift in Sources */,
				C1FB428C217806A400FAB378 /* StateColorPalette.swift in Sources */,
				4F08DE8F1E7BB871006741EA /* CollectionType+Loop.swift in Sources */,
				435400341C9F878D00D5819C /* SetBolusUserInfo.swift in Sources */,
				43F89CA322BDFBBD006BB54E /* UIActivityIndicatorView.swift in Sources */,
				437D9BA31D7BC977007245E8 /* PredictionTableViewController.swift in Sources */,
				4344628F20A7ADD500C4BE6F /* UserDefaults+CGM.swift in Sources */,
				43F41C371D3BF32400C11ED6 /* UIAlertController.swift in Sources */,
				433EA4C41D9F71C800CD78FB /* CommandResponseViewController.swift in Sources */,
				C16DA84222E8E112008624C2 /* LoopPlugins.swift in Sources */,
				430B29952041F5CB00BA9F93 /* LoopSettings+Loop.swift in Sources */,
				43785E932120A01B0057DED1 /* NewCarbEntryIntent+Loop.swift in Sources */,
				439A7944211FE22F0041B75F /* NSUserActivity.swift in Sources */,
				4328E0331CFC091100E199AA /* WatchContext+LoopKit.swift in Sources */,
				4F526D611DF8D9A900A04910 /* NetBasal.swift in Sources */,
				43C3B6EC20B650A80026CAFA /* SettingsImageTableViewCell.swift in Sources */,
				89ADE13B226BFA0F0067222B /* TestingScenariosManager.swift in Sources */,
				4F7E8ACB20E2ACB500AEA65E /* WatchPredictedGlucose.swift in Sources */,
				436A0DA51D236A2A00104B24 /* LoopError.swift in Sources */,
				4F11D3C220DD80B3006E072C /* WatchHistoricalGlucose.swift in Sources */,
				435CB6231F37967800C320C7 /* InsulinModelSettingsViewController.swift in Sources */,
				4372E490213CFCE70068E043 /* LoopSettingsUserInfo.swift in Sources */,
				89CA2B3D226E6B13004D9350 /* LocalTestingScenariosManager.swift in Sources */,
				43F78D261C8FC000002152D1 /* DoseMath.swift in Sources */,
				43511CE221FD80E400566C63 /* RetrospectiveCorrection.swift in Sources */,
				438D42F91D7C88BC003244B0 /* PredictionInputEffect.swift in Sources */,
				A9C62D8223316FF600535612 /* UserDefaults+Services.swift in Sources */,
				892A5D692230C41D008961AB /* RangeReplaceableCollection.swift in Sources */,
				4F70C2101DE8FAC5006380B7 /* StatusExtensionDataManager.swift in Sources */,
				43DFB62320D4CAE7008A7BAE /* PumpManager.swift in Sources */,
				892A5D59222F0A27008961AB /* Debug.swift in Sources */,
				431A8C401EC6E8AB00823B9C /* CircleMaskView.swift in Sources */,
				439897371CD2F80600223065 /* AnalyticsServicesManager.swift in Sources */,
				A9C62D842331700E00535612 /* DiagnosticLog+Subsystem.swift in Sources */,
				895FE0952201234000FCF18A /* OverrideSelectionViewController.swift in Sources */,
				439706E622D2E84900C81566 /* PredictionSettingTableViewCell.swift in Sources */,
				430D85891F44037000AF2D4F /* HUDViewTableViewCell.swift in Sources */,
				43A51E211EB6DBDD000736CC /* ChartsTableViewController.swift in Sources */,
				8968B1122408B3520074BB48 /* UIFont.swift in Sources */,
				438D42FB1D7D11A4003244B0 /* PredictionInputEffectTableViewCell.swift in Sources */,
				432E73CB1D24B3D6009AD15D /* RemoteDataServicesManager.swift in Sources */,
				43C2FAE11EB656A500364AFF /* GlucoseEffectVelocity.swift in Sources */,
			);
			runOnlyForDeploymentPostprocessing = 0;
		};
		43A9437A1B926B7B0051FA24 /* Sources */ = {
			isa = PBXSourcesBuildPhase;
			buildActionMask = 2147483647;
			files = (
				4372E488213C862B0068E043 /* SampleValue.swift in Sources */,
				4F2C15741E0209F500E160D4 /* NSTimeInterval.swift in Sources */,
				4FF4D1011E18375000846527 /* WatchContext.swift in Sources */,
				898ECA63218ABD21001E9D35 /* ComplicationChartManager.swift in Sources */,
				43517915230A07100072ECC0 /* NumberFormatter+WatchApp.swift in Sources */,
				43A9438A1B926B7B0051FA24 /* NotificationController.swift in Sources */,
				439A7945211FE23A0041B75F /* NSUserActivity.swift in Sources */,
				43A943881B926B7B0051FA24 /* ExtensionDelegate.swift in Sources */,
				43511CEE220FC61700566C63 /* HUDRowController.swift in Sources */,
				892FB4CD22040104005293EC /* OverridePresetRow.swift in Sources */,
				4F75F00220FCFE8C00B5570E /* GlucoseChartScene.swift in Sources */,
				89E26800229267DF00A3F2AF /* Optional.swift in Sources */,
				4328E02F1CFBF81800E199AA /* WKInterfaceImage.swift in Sources */,
				4F2C15811E0495B200E160D4 /* WatchContext+WatchApp.swift in Sources */,
				4372E496213DCDD30068E043 /* GlucoseChartValueHashable.swift in Sources */,
				898ECA61218ABD17001E9D35 /* GlucoseChartData.swift in Sources */,
				4344629820A8B2D700C4BE6F /* OSLog.swift in Sources */,
				4328E02A1CFBE2C500E199AA /* UIColor.swift in Sources */,
				4372E484213A63FB0068E043 /* ChartHUDController.swift in Sources */,
				4345E40621F68E18009E00E5 /* CarbEntryListController.swift in Sources */,
				4FDDD23720DC51DF00D04B16 /* LoopDataManager.swift in Sources */,
				89E267FD2292456700A3F2AF /* FeatureFlags.swift in Sources */,
				898ECA60218ABD17001E9D35 /* GlucoseChartScaler.swift in Sources */,
				4328E01B1CFBE1DA00E199AA /* BolusInterfaceController.swift in Sources */,
				4F82655020E69F9A0031A8F5 /* HUDInterfaceController.swift in Sources */,
				4372E492213D956C0068E043 /* GlucoseRangeSchedule.swift in Sources */,
				4328E02B1CFBE2C500E199AA /* WKAlertAction.swift in Sources */,
				4F7E8AC720E2AC0300AEA65E /* WatchPredictedGlucose.swift in Sources */,
				4344628E20A7ADD100C4BE6F /* UserDefaults+CGM.swift in Sources */,
				4F7E8AC520E2AB9600AEA65E /* Date.swift in Sources */,
				434A9F9923124B210047C077 /* BolusConfirmationScene.swift in Sources */,
				4F11D3C420DD881A006E072C /* WatchHistoricalGlucose.swift in Sources */,
				4328E0281CFBE2C500E199AA /* CLKComplicationTemplate.swift in Sources */,
				4328E01E1CFBE25F00E199AA /* AddCarbsInterfaceController.swift in Sources */,
				4F73F5FC20E2E7FA00E8D82C /* GlucoseStore.swift in Sources */,
				432CF87520D8AC950066B889 /* NSUserDefaults+WatchApp.swift in Sources */,
				43027F0F1DFE0EC900C51989 /* HKUnit.swift in Sources */,
				4344629220A7C19800C4BE6F /* ButtonGroup.swift in Sources */,
				898ECA69218ABDA9001E9D35 /* CLKTextProvider+Compound.m in Sources */,
				4372E48C213CB6750068E043 /* Double.swift in Sources */,
				892FB4CF220402C0005293EC /* OverrideSelectionController.swift in Sources */,
				43785E972120E4500057DED1 /* INRelevantShortcutStore+Loop.swift in Sources */,
				898ECA65218ABD9B001E9D35 /* CGRect.swift in Sources */,
				43CB2B2B1D924D450079823D /* WCSession.swift in Sources */,
				4372E491213D05F90068E043 /* LoopSettingsUserInfo.swift in Sources */,
				4345E40421F68AD9009E00E5 /* TextRowController.swift in Sources */,
				43BFF0B51E45C1E700FF19A9 /* NumberFormatter.swift in Sources */,
				C1201E2D23ECDF3D002DA84A /* WatchContextRequestUserInfo.swift in Sources */,
				43A9438E1B926B7B0051FA24 /* ComplicationController.swift in Sources */,
				43517917230A0E1A0072ECC0 /* WKInterfaceLabel.swift in Sources */,
				4328E01A1CFBE1DA00E199AA /* ActionHUDController.swift in Sources */,
				4F11D3C320DD84DB006E072C /* GlucoseBackfillRequestUserInfo.swift in Sources */,
				435400351C9F878D00D5819C /* SetBolusUserInfo.swift in Sources */,
			);
			runOnlyForDeploymentPostprocessing = 0;
		};
		43D9001F21EB209400AF44BF /* Sources */ = {
			isa = PBXSourcesBuildPhase;
			buildActionMask = 2147483647;
			files = (
				43C05CB821EBEA54006FB252 /* HKUnit.swift in Sources */,
				4345E3F421F036FC009E00E5 /* Result.swift in Sources */,
				C19E96E023D275FA003F79B0 /* LoopCompletionFreshness.swift in Sources */,
				43D9002021EB209400AF44BF /* NSTimeInterval.swift in Sources */,
				43C05CA921EB2B26006FB252 /* PersistenceController.swift in Sources */,
				431EA87221EB29150076EC1A /* InsulinModelSettings.swift in Sources */,
				43C05CAB21EB2B4A006FB252 /* NSBundle.swift in Sources */,
				43D9002221EB209400AF44BF /* LoopSettings.swift in Sources */,
				431EA87421EB291A0076EC1A /* WalshInsulinModel.swift in Sources */,
				431EA87021EB29120076EC1A /* ExponentialInsulinModelPreset.swift in Sources */,
				43C05CC721EC2ABC006FB252 /* IdentifiableClass.swift in Sources */,
				43C05CAE21EB2BBF006FB252 /* NSUserDefaults.swift in Sources */,
				4345E40221F67300009E00E5 /* CarbEntryUserInfo.swift in Sources */,
			);
			runOnlyForDeploymentPostprocessing = 0;
		};
		43D9FF9E21EA9A0C00AF44BF /* Sources */ = {
			isa = PBXSourcesBuildPhase;
			buildActionMask = 2147483647;
			files = (
				43C05CBD21EBF77D006FB252 /* LessonsViewController.swift in Sources */,
				43C05CB621EBE321006FB252 /* NSTimeInterval.swift in Sources */,
				43C5F25A222C921B00905D10 /* OSLog.swift in Sources */,
				43C05CB521EBE274006FB252 /* Date.swift in Sources */,
				43D9F82421EFF1AB000578CD /* LessonResultsViewController.swift in Sources */,
				43C728F9222A448700C62969 /* DayCalculator.swift in Sources */,
				4345E3FA21F0473B009E00E5 /* TextCell.swift in Sources */,
				43C728F5222266F000C62969 /* ModalDayLesson.swift in Sources */,
				43D9F81821EC51CC000578CD /* DateEntry.swift in Sources */,
				43D9FFC021EAB22E00AF44BF /* DataManager.swift in Sources */,
				43C05CB121EBBDB9006FB252 /* TimeInRangeLesson.swift in Sources */,
				43C728F72222700000C62969 /* DateIntervalEntry.swift in Sources */,
				43D9F81E21EF0609000578CD /* NumberRangeEntry.swift in Sources */,
				43C05CCA21EC382B006FB252 /* NumberEntry.swift in Sources */,
				4345E3FE21F04A50009E00E5 /* DateIntervalFormatter.swift in Sources */,
				43C5F257222C7B7200905D10 /* TimeComponents.swift in Sources */,
				4345E3F821F03D2A009E00E5 /* DatesAndNumberCell.swift in Sources */,
				43D9F82221EF0A7A000578CD /* QuantityRangeEntry.swift in Sources */,
				43D9F81A21EC593C000578CD /* UITableViewCell.swift in Sources */,
				43D9F82021EF0906000578CD /* NSNumber.swift in Sources */,
				43C05CC221EC06E4006FB252 /* LessonConfigurationViewController.swift in Sources */,
				43C05CC621EC29E7006FB252 /* TextFieldTableViewCell.swift in Sources */,
				43C05CC021EBFFA4006FB252 /* Lesson.swift in Sources */,
				C1814B86225E507C008D2D8E /* Sequence.swift in Sources */,
				43C5F258222C7BD400905D10 /* AppDelegate.swift in Sources */,
			);
			runOnlyForDeploymentPostprocessing = 0;
		};
		43D9FFCB21EAE05D00AF44BF /* Sources */ = {
			isa = PBXSourcesBuildPhase;
			buildActionMask = 2147483647;
			files = (
				43C05CB921EBEA54006FB252 /* HKUnit.swift in Sources */,
				4345E3F521F036FC009E00E5 /* Result.swift in Sources */,
				C19E96DF23D275F8003F79B0 /* LoopCompletionFreshness.swift in Sources */,
				43D9FFFB21EAF3D300AF44BF /* NSTimeInterval.swift in Sources */,
				43C05CA821EB2B26006FB252 /* PersistenceController.swift in Sources */,
				431EA87321EB29160076EC1A /* InsulinModelSettings.swift in Sources */,
				43C05CAA21EB2B49006FB252 /* NSBundle.swift in Sources */,
				43D9FFF521EAF27200AF44BF /* LoopSettings.swift in Sources */,
				431EA87521EB291B0076EC1A /* WalshInsulinModel.swift in Sources */,
				431EA87121EB29120076EC1A /* ExponentialInsulinModelPreset.swift in Sources */,
				43C05CC821EC2ABC006FB252 /* IdentifiableClass.swift in Sources */,
				43C05CAD21EB2BBF006FB252 /* NSUserDefaults.swift in Sources */,
				4345E40121F67300009E00E5 /* CarbEntryUserInfo.swift in Sources */,
			);
			runOnlyForDeploymentPostprocessing = 0;
		};
		43E2D8CD1D20BF42004DA55F /* Sources */ = {
			isa = PBXSourcesBuildPhase;
			buildActionMask = 2147483647;
			files = (
				43947D731F529FAA00A07D31 /* GlucoseRangeSchedule.swift in Sources */,
				43E2D8DC1D20C049004DA55F /* DoseMath.swift in Sources */,
				43E2D8DB1D20C03B004DA55F /* NSTimeInterval.swift in Sources */,
				43E2D8D41D20BF42004DA55F /* DoseMathTests.swift in Sources */,
				C11C87DE1E21EAAD00BB71D3 /* HKUnit.swift in Sources */,
				C13BAD941E8009B000050CB5 /* NumberFormatter.swift in Sources */,
				C17824A61E1AF91F00D9D25C /* BolusRecommendation.swift in Sources */,
			);
			runOnlyForDeploymentPostprocessing = 0;
		};
		43E2D9071D20C581004DA55F /* Sources */ = {
			isa = PBXSourcesBuildPhase;
			buildActionMask = 2147483647;
			files = (
				8968B114240C55F10074BB48 /* LoopSettingsTests.swift in Sources */,
				A9DAE7D02332D77F006AE942 /* LoopTests.swift in Sources */,
			);
			runOnlyForDeploymentPostprocessing = 0;
		};
		4F70C1D81DE8DCA7006380B7 /* Sources */ = {
			isa = PBXSourcesBuildPhase;
			buildActionMask = 2147483647;
			files = (
				43FCEEB1221A863E0013DD30 /* StatusChartsManager.swift in Sources */,
				43C05CAC21EB2B8B006FB252 /* NSBundle.swift in Sources */,
				4FAC02541E22F6B20087A773 /* NSTimeInterval.swift in Sources */,
				4FB76FBA1E8C42CE00B39636 /* UIColor.swift in Sources */,
				4F2C15831E0757E600E160D4 /* HKUnit.swift in Sources */,
				C1FB4290217922A100FAB378 /* PumpManagerUI.swift in Sources */,
				C1FB428D21791D2500FAB378 /* PumpManager.swift in Sources */,
				43E93FB51E4675E800EAB8DB /* NumberFormatter.swift in Sources */,
				4345E3FB21F04911009E00E5 /* UIColor+HIG.swift in Sources */,
				43BFF0CD1E466C8400FF19A9 /* StateColorPalette.swift in Sources */,
				4FC8C8021DEB943800A1452E /* NSUserDefaults+StatusExtension.swift in Sources */,
				43BFF0BF1E45C8EA00FF19A9 /* UIColor+Widget.swift in Sources */,
				C136AA2423109CC6008A320D /* LoopPlugins.swift in Sources */,
				4F70C2121DE900EA006380B7 /* StatusExtensionContext.swift in Sources */,
				4F70C1E11DE8DCA7006380B7 /* StatusViewController.swift in Sources */,
			);
			runOnlyForDeploymentPostprocessing = 0;
		};
		4F7528861DFE1DC600C322D6 /* Sources */ = {
			isa = PBXSourcesBuildPhase;
			buildActionMask = 2147483647;
			files = (
				4FB76FB91E8C42B000B39636 /* CollectionType.swift in Sources */,
				7D23667D21250C7E0028B67D /* LocalizedString.swift in Sources */,
				43FCEEBD22212DD50013DD30 /* PredictedGlucoseChart.swift in Sources */,
				436961911F19D11E00447E89 /* ChartPointsContextFillLayer.swift in Sources */,
				4FF4D0F81E1725B000846527 /* NibLoadable.swift in Sources */,
				4326BA641F3A44D9007CCAD4 /* ChartLineModel.swift in Sources */,
				43FCEEB9221BCF790013DD30 /* GlucoseChart.swift in Sources */,
				4374B5F0209D857E00D17AA8 /* OSLog.swift in Sources */,
				43FCEEB3221BC3B60013DD30 /* DoseChart.swift in Sources */,
				4F7528AA1DFE215100C322D6 /* HKUnit.swift in Sources */,
				4FB76FB61E8C426900B39636 /* ChartPointsTouchHighlightLayerViewCache.swift in Sources */,
				4F2C15931E09BF2C00E160D4 /* HUDView.swift in Sources */,
				43BFF0B71E45C20C00FF19A9 /* NumberFormatter.swift in Sources */,
				4FB76FB71E8C428600B39636 /* UIColor.swift in Sources */,
				4F7528A51DFE208C00C322D6 /* NSTimeInterval.swift in Sources */,
				A9C62D8E2331708700535612 /* AuthenticationTableViewCell+NibLoadable.swift in Sources */,
				4FB76FC61E8C57B100B39636 /* ChartsManager.swift in Sources */,
				4FB76FB41E8C3F7C00B39636 /* ChartAxisValueDoubleUnit.swift in Sources */,
				4FB76FB31E8C3EE400B39636 /* ChartAxisValueDoubleLog.swift in Sources */,
				43F1C31A1F5DC87700395429 /* ChartPoint.swift in Sources */,
				4F7528A11DFE200B00C322D6 /* BasalStateView.swift in Sources */,
				4F20AE631E6B87B100D07A06 /* ChartContainerView.swift in Sources */,
				43FCEEAB221A61B40013DD30 /* IOBChart.swift in Sources */,
				43BFF0C61E465A4400FF19A9 /* UIColor+HIG.swift in Sources */,
				43FCEEB7221BCD160013DD30 /* InsulinModelChart.swift in Sources */,
				43FCEEBB22211C860013DD30 /* CarbEffectChart.swift in Sources */,
				4F7528A01DFE1F9D00C322D6 /* LoopStateView.swift in Sources */,
				4FB76FCE1E8C835D00B39636 /* ChartColorPalette.swift in Sources */,
				43FCEEAD221A66780013DD30 /* DateFormatter.swift in Sources */,
				4FB76FB51E8C41E200B39636 /* ChartPointsScatterDownTrianglesLayer.swift in Sources */,
				43FCEEAF221A67A70013DD30 /* NumberFormatter+Charts.swift in Sources */,
				4F75289A1DFE1F6000C322D6 /* BasalRateHUDView.swift in Sources */,
				4F75289C1DFE1F6000C322D6 /* GlucoseHUDView.swift in Sources */,
				4FB76FB81E8C429D00B39636 /* CGPoint.swift in Sources */,
				43FCEEB5221BCA020013DD30 /* COBChart.swift in Sources */,
				4F75289E1DFE1F6000C322D6 /* LoopCompletionHUDView.swift in Sources */,
			);
			runOnlyForDeploymentPostprocessing = 0;
		};
/* End PBXSourcesBuildPhase section */

/* Begin PBXTargetDependency section */
		43A943811B926B7B0051FA24 /* PBXTargetDependency */ = {
			isa = PBXTargetDependency;
			target = 43A9437D1B926B7B0051FA24 /* WatchApp Extension */;
			targetProxy = 43A943801B926B7B0051FA24 /* PBXContainerItemProxy */;
		};
		43A943931B926B7B0051FA24 /* PBXTargetDependency */ = {
			isa = PBXTargetDependency;
			target = 43A943711B926B7B0051FA24 /* WatchApp */;
			targetProxy = 43A943921B926B7B0051FA24 /* PBXContainerItemProxy */;
		};
		43D9000D21EB0BEA00AF44BF /* PBXTargetDependency */ = {
			isa = PBXTargetDependency;
			target = 43D9FFCE21EAE05D00AF44BF /* LoopCore */;
			targetProxy = 43D9000C21EB0BEA00AF44BF /* PBXContainerItemProxy */;
		};
		43D9001321EB137A00AF44BF /* PBXTargetDependency */ = {
			isa = PBXTargetDependency;
			target = 43D9FFCE21EAE05D00AF44BF /* LoopCore */;
			targetProxy = 43D9001221EB137A00AF44BF /* PBXContainerItemProxy */;
		};
		43D9FFBA21EA9CA400AF44BF /* PBXTargetDependency */ = {
			isa = PBXTargetDependency;
			target = 4F75288A1DFE1DC600C322D6 /* LoopUI */;
			targetProxy = 43D9FFB921EA9CA400AF44BF /* PBXContainerItemProxy */;
		};
		43D9FFD521EAE05D00AF44BF /* PBXTargetDependency */ = {
			isa = PBXTargetDependency;
			target = 43D9FFCE21EAE05D00AF44BF /* LoopCore */;
			targetProxy = 43D9FFD421EAE05D00AF44BF /* PBXContainerItemProxy */;
		};
		43E2D9111D20C581004DA55F /* PBXTargetDependency */ = {
			isa = PBXTargetDependency;
			target = 43776F8B1B8022E90074EA36 /* Loop */;
			targetProxy = 43E2D9101D20C581004DA55F /* PBXContainerItemProxy */;
		};
		4F70C1E71DE8DCA7006380B7 /* PBXTargetDependency */ = {
			isa = PBXTargetDependency;
			target = 4F70C1DB1DE8DCA7006380B7 /* Loop Status Extension */;
			targetProxy = 4F70C1E61DE8DCA7006380B7 /* PBXContainerItemProxy */;
		};
		4F7528971DFE1ED400C322D6 /* PBXTargetDependency */ = {
			isa = PBXTargetDependency;
			target = 4F75288A1DFE1DC600C322D6 /* LoopUI */;
			targetProxy = 4F7528961DFE1ED400C322D6 /* PBXContainerItemProxy */;
		};
		4F7528991DFE1ED800C322D6 /* PBXTargetDependency */ = {
			isa = PBXTargetDependency;
			target = 4F75288A1DFE1DC600C322D6 /* LoopUI */;
			targetProxy = 4F7528981DFE1ED800C322D6 /* PBXContainerItemProxy */;
		};
		A942E445225FD97F00DD4980 /* PBXTargetDependency */ = {
			isa = PBXTargetDependency;
			target = 43D9FFCE21EAE05D00AF44BF /* LoopCore */;
			targetProxy = A942E444225FD97F00DD4980 /* PBXContainerItemProxy */;
		};
		A942E447225FD9A300DD4980 /* PBXTargetDependency */ = {
			isa = PBXTargetDependency;
			target = 43D9FFCE21EAE05D00AF44BF /* LoopCore */;
			targetProxy = A942E446225FD9A300DD4980 /* PBXContainerItemProxy */;
		};
		C117ED71232EDB3200DA57CD /* PBXTargetDependency */ = {
			isa = PBXTargetDependency;
			target = 43D9001A21EB209400AF44BF /* LoopCore-watchOS */;
			targetProxy = C117ED70232EDB3200DA57CD /* PBXContainerItemProxy */;
		};
/* End PBXTargetDependency section */

/* Begin PBXVariantGroup section */
		43776F951B8022E90074EA36 /* Main.storyboard */ = {
			isa = PBXVariantGroup;
			children = (
				43776F961B8022E90074EA36 /* Base */,
				7DD382771F8DBFC60071272B /* es */,
				7D68AAAA1FE2DB0A00522C49 /* ru */,
				7D23668521250D180028B67D /* fr */,
				7D23669521250D220028B67D /* de */,
				7D2366A521250D2C0028B67D /* zh-Hans */,
				7D2366B721250D360028B67D /* it */,
				7D2366C521250D3F0028B67D /* nl */,
				7D2366D521250D4A0028B67D /* nb */,
				7D199D93212A067600241026 /* pl */,
			);
			name = Main.storyboard;
			sourceTree = "<group>";
		};
		43776F9A1B8022E90074EA36 /* LaunchScreen.storyboard */ = {
			isa = PBXVariantGroup;
			children = (
				43776F9B1B8022E90074EA36 /* Base */,
				7DD382761F8DBFC60071272B /* es */,
				7D68AAA91FE2DB0A00522C49 /* ru */,
				7D23668421250D180028B67D /* fr */,
				7D23669421250D220028B67D /* de */,
				7D2366A421250D2C0028B67D /* zh-Hans */,
				7D2366B621250D360028B67D /* it */,
				7D2366C421250D3F0028B67D /* nl */,
				7D2366D421250D4A0028B67D /* nb */,
				7D199D92212A067600241026 /* pl */,
			);
			name = LaunchScreen.storyboard;
			sourceTree = "<group>";
		};
		43785E9B2120E7060057DED1 /* Intents.intentdefinition */ = {
			isa = PBXVariantGroup;
			children = (
				43785E9A2120E7060057DED1 /* Base */,
				43785E9F2122774A0057DED1 /* es */,
				43785EA12122774B0057DED1 /* ru */,
				43C98058212A799E003B5D17 /* en */,
				C12CB9AC23106A3C00F84978 /* it */,
				C12CB9AE23106A5C00F84978 /* fr */,
				C12CB9B023106A5F00F84978 /* de */,
				C12CB9B223106A6000F84978 /* zh-Hans */,
				C12CB9B423106A6100F84978 /* nl */,
				C12CB9B623106A6200F84978 /* nb */,
				C12CB9B823106A6300F84978 /* pl */,
			);
			name = Intents.intentdefinition;
			sourceTree = "<group>";
		};
		43A943741B926B7B0051FA24 /* Interface.storyboard */ = {
			isa = PBXVariantGroup;
			children = (
				43A943751B926B7B0051FA24 /* Base */,
				7DD382791F8DBFC60071272B /* es */,
				7D68AAAC1FE2DB0A00522C49 /* ru */,
				7D23668721250D180028B67D /* fr */,
				7D23669721250D230028B67D /* de */,
				7D2366A721250D2C0028B67D /* zh-Hans */,
				7D2366B421250D350028B67D /* it */,
				7D2366C721250D3F0028B67D /* nl */,
				7D2366D721250D4A0028B67D /* nb */,
				7D199D95212A067600241026 /* pl */,
			);
			name = Interface.storyboard;
			sourceTree = "<group>";
		};
		43D9FFA821EA9A0C00AF44BF /* Main.storyboard */ = {
			isa = PBXVariantGroup;
			children = (
				43D9FFA921EA9A0C00AF44BF /* Base */,
			);
			name = Main.storyboard;
			sourceTree = "<group>";
		};
		43D9FFAD21EA9A0F00AF44BF /* LaunchScreen.storyboard */ = {
			isa = PBXVariantGroup;
			children = (
				43D9FFAE21EA9A0F00AF44BF /* Base */,
			);
			name = LaunchScreen.storyboard;
			sourceTree = "<group>";
		};
		4F70C1E21DE8DCA7006380B7 /* MainInterface.storyboard */ = {
			isa = PBXVariantGroup;
			children = (
				4F70C1E31DE8DCA7006380B7 /* Base */,
				7DD382781F8DBFC60071272B /* es */,
				7D68AAAB1FE2DB0A00522C49 /* ru */,
				7D23668621250D180028B67D /* fr */,
				7D23669621250D230028B67D /* de */,
				7D2366A621250D2C0028B67D /* zh-Hans */,
				7D2366B821250D360028B67D /* it */,
				7D2366C621250D3F0028B67D /* nl */,
				7D2366D621250D4A0028B67D /* nb */,
				7D199D94212A067600241026 /* pl */,
			);
			name = MainInterface.storyboard;
			sourceTree = "<group>";
		};
		7D2366E421250E0A0028B67D /* InfoPlist.strings */ = {
			isa = PBXVariantGroup;
			children = (
				7D2366E521250E0A0028B67D /* es */,
				7D2366E721250E7B0028B67D /* de */,
				7D2366E921250E8F0028B67D /* fr */,
				7D2366EA21250EA40028B67D /* it */,
				7D2366EB21250EB80028B67D /* nb */,
				7D2366EC21250ECE0028B67D /* zh-Hans */,
				7D2366ED21250F010028B67D /* ru */,
				7D2366EE21250F170028B67D /* nl */,
				7D199DA0212A067700241026 /* pl */,
			);
			name = InfoPlist.strings;
			sourceTree = "<group>";
		};
		7D7076371FE06EDE004AC8EA /* Localizable.strings */ = {
			isa = PBXVariantGroup;
			children = (
				7D7076361FE06EDE004AC8EA /* es */,
				7D68AAAD1FE2E8D400522C49 /* ru */,
				7D23667821250C2D0028B67D /* Base */,
				7D23668B21250D180028B67D /* fr */,
				7D23669B21250D230028B67D /* de */,
				7D2366AB21250D2D0028B67D /* zh-Hans */,
				7D2366BC21250D360028B67D /* it */,
				7D2366CB21250D400028B67D /* nl */,
				7D2366DB21250D4A0028B67D /* nb */,
				7D199D99212A067600241026 /* pl */,
			);
			name = Localizable.strings;
			sourceTree = "<group>";
		};
		7D70763C1FE06EDF004AC8EA /* InfoPlist.strings */ = {
			isa = PBXVariantGroup;
			children = (
				7D70763B1FE06EDF004AC8EA /* es */,
				7D68AAAF1FE2E8D500522C49 /* ru */,
				7D23668021250CBE0028B67D /* Base */,
				7D23669121250D190028B67D /* fr */,
				7D2366A121250D240028B67D /* de */,
				7D2366B121250D2D0028B67D /* zh-Hans */,
				7D2366C121250D370028B67D /* it */,
				7D2366D121250D410028B67D /* nl */,
				7D2366E121250D4B0028B67D /* nb */,
				7D199D9F212A067700241026 /* pl */,
			);
			name = InfoPlist.strings;
			sourceTree = "<group>";
		};
		7D7076411FE06EDF004AC8EA /* ckcomplication.strings */ = {
			isa = PBXVariantGroup;
			children = (
				7D7076401FE06EDF004AC8EA /* es */,
				7D68AAB01FE2E8D500522C49 /* ru */,
				7D23668121250CC50028B67D /* Base */,
				7D23669021250D190028B67D /* fr */,
				7D2366A021250D240028B67D /* de */,
				7D2366B021250D2D0028B67D /* zh-Hans */,
				7D2366C021250D370028B67D /* it */,
				7D2366D021250D400028B67D /* nl */,
				7D2366E021250D4B0028B67D /* nb */,
				7D199D9E212A067700241026 /* pl */,
			);
			name = ckcomplication.strings;
			sourceTree = "<group>";
		};
		7D7076471FE06EE0004AC8EA /* InfoPlist.strings */ = {
			isa = PBXVariantGroup;
			children = (
				7D7076461FE06EE0004AC8EA /* es */,
				7D68AAB21FE2E8D500522C49 /* ru */,
				7D23667A21250C480028B67D /* Base */,
				7D23668D21250D190028B67D /* fr */,
				7D23669D21250D230028B67D /* de */,
				7D2366AD21250D2D0028B67D /* zh-Hans */,
				7D2366BE21250D360028B67D /* it */,
				7D2366CD21250D400028B67D /* nl */,
				7D2366DD21250D4B0028B67D /* nb */,
				7D199D9B212A067600241026 /* pl */,
			);
			name = InfoPlist.strings;
			sourceTree = "<group>";
		};
		7D70764C1FE06EE1004AC8EA /* Localizable.strings */ = {
			isa = PBXVariantGroup;
			children = (
				7D70764B1FE06EE1004AC8EA /* es */,
				7D68AAB31FE2E8D500522C49 /* ru */,
				7D23667921250C440028B67D /* Base */,
				7D23668C21250D190028B67D /* fr */,
				7D23669C21250D230028B67D /* de */,
				7D2366AC21250D2D0028B67D /* zh-Hans */,
				7D2366BD21250D360028B67D /* it */,
				7D2366CC21250D400028B67D /* nl */,
				7D2366DC21250D4B0028B67D /* nb */,
				7D199D9A212A067600241026 /* pl */,
			);
			name = Localizable.strings;
			sourceTree = "<group>";
		};
		7D7076511FE06EE1004AC8EA /* InfoPlist.strings */ = {
			isa = PBXVariantGroup;
			children = (
				7D7076501FE06EE1004AC8EA /* es */,
				7D68AAB41FE2E8D600522C49 /* ru */,
				7D23667621250BF70028B67D /* Base */,
				7D23668921250D180028B67D /* fr */,
				7D23669921250D230028B67D /* de */,
				7D2366A921250D2C0028B67D /* zh-Hans */,
				7D2366BA21250D360028B67D /* it */,
				7D2366C921250D400028B67D /* nl */,
				7D2366D921250D4A0028B67D /* nb */,
				7D199D97212A067600241026 /* pl */,
			);
			name = InfoPlist.strings;
			sourceTree = "<group>";
		};
		7D7076561FE06EE2004AC8EA /* InfoPlist.strings */ = {
			isa = PBXVariantGroup;
			children = (
				7D7076551FE06EE2004AC8EA /* es */,
				7D68AAB51FE2E8D600522C49 /* ru */,
				7D23667721250C280028B67D /* Base */,
				7D23668A21250D180028B67D /* fr */,
				7D23669A21250D230028B67D /* de */,
				7D2366AA21250D2C0028B67D /* zh-Hans */,
				7D2366BB21250D360028B67D /* it */,
				7D2366CA21250D400028B67D /* nl */,
				7D2366DA21250D4A0028B67D /* nb */,
				7D199D98212A067600241026 /* pl */,
			);
			name = InfoPlist.strings;
			sourceTree = "<group>";
		};
		7D70765B1FE06EE2004AC8EA /* Localizable.strings */ = {
			isa = PBXVariantGroup;
			children = (
				7D70765A1FE06EE2004AC8EA /* es */,
				7D68AAB61FE2E8D600522C49 /* ru */,
				7D23668321250CFB0028B67D /* Base */,
				7D23669321250D190028B67D /* fr */,
				7D2366A321250D240028B67D /* de */,
				7D2366B321250D2D0028B67D /* zh-Hans */,
				7D2366C321250D370028B67D /* it */,
				7D2366D321250D410028B67D /* nl */,
				7D2366E321250D4B0028B67D /* nb */,
				7D199DA2212A067700241026 /* pl */,
			);
			name = Localizable.strings;
			sourceTree = "<group>";
		};
		7D7076601FE06EE3004AC8EA /* Localizable.strings */ = {
			isa = PBXVariantGroup;
			children = (
				7D70765F1FE06EE3004AC8EA /* es */,
				7D68AAB71FE2E8D600522C49 /* ru */,
				7D23667F21250CB80028B67D /* Base */,
				7D23668F21250D190028B67D /* fr */,
				7D23669F21250D240028B67D /* de */,
				7D2366AF21250D2D0028B67D /* zh-Hans */,
				7D2366BF21250D370028B67D /* it */,
				7D2366CF21250D400028B67D /* nl */,
				7D2366DF21250D4B0028B67D /* nb */,
				7D199D9D212A067700241026 /* pl */,
			);
			name = Localizable.strings;
			sourceTree = "<group>";
		};
		7D7076651FE06EE4004AC8EA /* Localizable.strings */ = {
			isa = PBXVariantGroup;
			children = (
				7D7076641FE06EE4004AC8EA /* es */,
				7D68AAB81FE2E8D700522C49 /* ru */,
				7D23667521250BE30028B67D /* Base */,
				7D23668821250D180028B67D /* fr */,
				7D23669821250D230028B67D /* de */,
				7D2366A821250D2C0028B67D /* zh-Hans */,
				7D2366B921250D360028B67D /* it */,
				7D2366C821250D400028B67D /* nl */,
				7D2366D821250D4A0028B67D /* nb */,
				7D199D96212A067600241026 /* pl */,
			);
			name = Localizable.strings;
			sourceTree = "<group>";
		};
		7D70766A1FE0702F004AC8EA /* InfoPlist.strings */ = {
			isa = PBXVariantGroup;
			children = (
				7D7076691FE0702F004AC8EA /* es */,
				7D68AAAE1FE2E8D400522C49 /* ru */,
				7D23668221250CF60028B67D /* Base */,
				7D23669221250D190028B67D /* fr */,
				7D2366A221250D240028B67D /* de */,
				7D2366B221250D2D0028B67D /* zh-Hans */,
				7D2366C221250D370028B67D /* it */,
				7D2366D221250D410028B67D /* nl */,
				7D2366E221250D4B0028B67D /* nb */,
				7D199DA1212A067700241026 /* pl */,
			);
			name = InfoPlist.strings;
			sourceTree = "<group>";
		};
		C1C73F0F1DE3D0270022FC89 /* InfoPlist.strings */ = {
			isa = PBXVariantGroup;
			children = (
				7D7076421FE06EE0004AC8EA /* es */,
				7D68AAB11FE2E8D500522C49 /* ru */,
				7D23667E21250CAC0028B67D /* Base */,
				7D23668E21250D190028B67D /* fr */,
				7D23669E21250D230028B67D /* de */,
				7D2366AE21250D2D0028B67D /* zh-Hans */,
				7D2366B521250D360028B67D /* it */,
				7D2366CE21250D400028B67D /* nl */,
				7D2366DE21250D4B0028B67D /* nb */,
				7D199D9C212A067700241026 /* pl */,
			);
			name = InfoPlist.strings;
			sourceTree = "<group>";
		};
/* End PBXVariantGroup section */

/* Begin XCBuildConfiguration section */
		432CF87920D8B8380066B889 /* Debug */ = {
			isa = XCBuildConfiguration;
			buildSettings = {
				PRODUCT_NAME = "$(TARGET_NAME)";
			};
			name = Debug;
		};
		432CF87A20D8B8380066B889 /* Release */ = {
			isa = XCBuildConfiguration;
			buildSettings = {
				PRODUCT_NAME = "$(TARGET_NAME)";
			};
			name = Release;
		};
		43776FB41B8022E90074EA36 /* Debug */ = {
			isa = XCBuildConfiguration;
			baseConfigurationReference = 437D9BA11D7B5203007245E8 /* Loop.xcconfig */;
			buildSettings = {
				ALWAYS_SEARCH_USER_PATHS = NO;
				APP_GROUP_IDENTIFIER = "group.$(MAIN_APP_BUNDLE_IDENTIFIER)Group";
				CLANG_ANALYZER_GCD_PERFORMANCE = YES;
				CLANG_ANALYZER_LOCALIZABILITY_EMPTY_CONTEXT = YES;
				CLANG_ANALYZER_LOCALIZABILITY_NONLOCALIZED = YES;
				CLANG_ANALYZER_NONNULL = YES;
				CLANG_ANALYZER_NUMBER_OBJECT_CONVERSION = YES_AGGRESSIVE;
				CLANG_ANALYZER_SECURITY_FLOATLOOPCOUNTER = YES;
				CLANG_ANALYZER_SECURITY_INSECUREAPI_RAND = YES;
				CLANG_ANALYZER_SECURITY_INSECUREAPI_STRCPY = YES;
				CLANG_CXX_LANGUAGE_STANDARD = "gnu++17";
				CLANG_CXX_LIBRARY = "libc++";
				CLANG_ENABLE_MODULES = YES;
				CLANG_ENABLE_OBJC_ARC = YES;
				CLANG_WARN_ASSIGN_ENUM = YES;
				CLANG_WARN_ATOMIC_IMPLICIT_SEQ_CST = YES;
				CLANG_WARN_BLOCK_CAPTURE_AUTORELEASING = YES_ERROR;
				CLANG_WARN_BOOL_CONVERSION = YES_ERROR;
				CLANG_WARN_COMMA = YES_ERROR;
				CLANG_WARN_CONSTANT_CONVERSION = YES_ERROR;
				CLANG_WARN_CXX0X_EXTENSIONS = YES;
				CLANG_WARN_DELETE_NON_VIRTUAL_DTOR = YES_ERROR;
				CLANG_WARN_DEPRECATED_OBJC_IMPLEMENTATIONS = YES;
				CLANG_WARN_DIRECT_OBJC_ISA_USAGE = YES_ERROR;
				CLANG_WARN_DOCUMENTATION_COMMENTS = YES;
				CLANG_WARN_EMPTY_BODY = YES;
				CLANG_WARN_ENUM_CONVERSION = YES_ERROR;
				CLANG_WARN_FLOAT_CONVERSION = YES_ERROR;
				CLANG_WARN_IMPLICIT_SIGN_CONVERSION = YES_ERROR;
				CLANG_WARN_INFINITE_RECURSION = YES;
				CLANG_WARN_INT_CONVERSION = YES_ERROR;
				CLANG_WARN_MISSING_NOESCAPE = YES_ERROR;
				CLANG_WARN_NON_LITERAL_NULL_CONVERSION = YES_ERROR;
				CLANG_WARN_OBJC_EXPLICIT_OWNERSHIP_TYPE = YES;
				CLANG_WARN_OBJC_IMPLICIT_ATOMIC_PROPERTIES = YES;
				CLANG_WARN_OBJC_IMPLICIT_RETAIN_SELF = YES;
				CLANG_WARN_OBJC_INTERFACE_IVARS = YES_ERROR;
				CLANG_WARN_OBJC_LITERAL_CONVERSION = YES_ERROR;
				CLANG_WARN_OBJC_MISSING_PROPERTY_SYNTHESIS = YES;
				CLANG_WARN_OBJC_REPEATED_USE_OF_WEAK = YES_AGGRESSIVE;
				CLANG_WARN_OBJC_ROOT_CLASS = YES_ERROR;
				CLANG_WARN_PRAGMA_PACK = YES_ERROR;
				CLANG_WARN_QUOTED_INCLUDE_IN_FRAMEWORK_HEADER = YES_ERROR;
				CLANG_WARN_RANGE_LOOP_ANALYSIS = YES;
				CLANG_WARN_SEMICOLON_BEFORE_METHOD_BODY = YES;
				CLANG_WARN_STRICT_PROTOTYPES = YES_ERROR;
				CLANG_WARN_SUSPICIOUS_IMPLICIT_CONVERSION = YES_ERROR;
				CLANG_WARN_SUSPICIOUS_MOVE = YES;
				CLANG_WARN_UNGUARDED_AVAILABILITY = YES_AGGRESSIVE;
				CLANG_WARN_UNREACHABLE_CODE = YES_AGGRESSIVE;
				CLANG_WARN_VEXING_PARSE = YES_ERROR;
				CLANG_WARN__DUPLICATE_METHOD_MATCH = YES;
				CLANG_WARN__EXIT_TIME_DESTRUCTORS = YES;
				CODE_SIGN_STYLE = Automatic;
				COPY_PHASE_STRIP = NO;
				DEBUG_INFORMATION_FORMAT = dwarf;
				DEVELOPMENT_TEAM = "";
				DYLIB_COMPATIBILITY_VERSION = 1;
				DYLIB_CURRENT_VERSION = 57;
				ENABLE_STRICT_OBJC_MSGSEND = YES;
				ENABLE_TESTABILITY = YES;
				FRAMEWORK_SEARCH_PATHS = (
					"$(inherited)",
					"$(PROJECT_DIR)/Carthage/Build/iOS",
				);
				GCC_C_LANGUAGE_STANDARD = gnu11;
				GCC_NO_COMMON_BLOCKS = YES;
				GCC_OPTIMIZATION_LEVEL = 0;
				GCC_PREPROCESSOR_DEFINITIONS = (
					"DEBUG=1",
					"$(inherited)",
				);
				GCC_TREAT_IMPLICIT_FUNCTION_DECLARATIONS_AS_ERRORS = YES;
				GCC_TREAT_INCOMPATIBLE_POINTER_TYPE_WARNINGS_AS_ERRORS = YES;
				GCC_WARN_64_TO_32_BIT_CONVERSION = YES_ERROR;
				GCC_WARN_ABOUT_MISSING_FIELD_INITIALIZERS = YES;
				GCC_WARN_ABOUT_MISSING_NEWLINE = YES;
				GCC_WARN_ABOUT_MISSING_PROTOTYPES = YES;
				GCC_WARN_ABOUT_RETURN_TYPE = YES_ERROR;
				GCC_WARN_FOUR_CHARACTER_CONSTANTS = YES;
				GCC_WARN_HIDDEN_VIRTUAL_FUNCTIONS = YES;
				GCC_WARN_INITIALIZER_NOT_FULLY_BRACKETED = YES;
				GCC_WARN_NON_VIRTUAL_DESTRUCTOR = YES;
				GCC_WARN_SHADOW = YES;
				GCC_WARN_SIGN_COMPARE = YES;
				GCC_WARN_STRICT_SELECTOR_MATCH = YES;
				GCC_WARN_UNDECLARED_SELECTOR = YES;
				GCC_WARN_UNINITIALIZED_AUTOS = YES_AGGRESSIVE;
				GCC_WARN_UNKNOWN_PRAGMAS = YES;
				GCC_WARN_UNUSED_FUNCTION = YES;
				GCC_WARN_UNUSED_LABEL = YES;
				GCC_WARN_UNUSED_PARAMETER = YES;
				GCC_WARN_UNUSED_VARIABLE = YES;
				IPHONEOS_DEPLOYMENT_TARGET = 13.0;
				LOCALIZED_STRING_MACRO_NAMES = (
					NSLocalizedString,
					CFLocalizedString,
					LocalizedString,
				);
				MAIN_APP_BUNDLE_IDENTIFIER = "$(inherited).Loop";
				MTL_ENABLE_DEBUG_INFO = INCLUDE_SOURCE;
				MTL_FAST_MATH = YES;
				ONLY_ACTIVE_ARCH = YES;
				PROVISIONING_PROFILE = "";
				PROVISIONING_PROFILE_SPECIFIER = "";
				SDKROOT = iphoneos;
				SWIFT_ACTIVE_COMPILATION_CONDITIONS = "$(inherited) DEBUG";
				SWIFT_OPTIMIZATION_LEVEL = "-Onone";
				SWIFT_VERSION = 5.0;
				TARGETED_DEVICE_FAMILY = "1,2";
				VERSIONING_SYSTEM = "apple-generic";
				WARNING_CFLAGS = "-Wall";
				WATCHOS_DEPLOYMENT_TARGET = 4.1;
			};
			name = Debug;
		};
		43776FB51B8022E90074EA36 /* Release */ = {
			isa = XCBuildConfiguration;
			baseConfigurationReference = 437D9BA11D7B5203007245E8 /* Loop.xcconfig */;
			buildSettings = {
				ALWAYS_SEARCH_USER_PATHS = NO;
				APP_GROUP_IDENTIFIER = "group.$(MAIN_APP_BUNDLE_IDENTIFIER)Group";
				CLANG_ANALYZER_GCD_PERFORMANCE = YES;
				CLANG_ANALYZER_LOCALIZABILITY_EMPTY_CONTEXT = YES;
				CLANG_ANALYZER_LOCALIZABILITY_NONLOCALIZED = YES;
				CLANG_ANALYZER_NONNULL = YES;
				CLANG_ANALYZER_NUMBER_OBJECT_CONVERSION = YES_AGGRESSIVE;
				CLANG_ANALYZER_SECURITY_FLOATLOOPCOUNTER = YES;
				CLANG_ANALYZER_SECURITY_INSECUREAPI_RAND = YES;
				CLANG_ANALYZER_SECURITY_INSECUREAPI_STRCPY = YES;
				CLANG_CXX_LANGUAGE_STANDARD = "gnu++17";
				CLANG_CXX_LIBRARY = "libc++";
				CLANG_ENABLE_MODULES = YES;
				CLANG_ENABLE_OBJC_ARC = YES;
				CLANG_WARN_ASSIGN_ENUM = YES;
				CLANG_WARN_ATOMIC_IMPLICIT_SEQ_CST = YES;
				CLANG_WARN_BLOCK_CAPTURE_AUTORELEASING = YES_ERROR;
				CLANG_WARN_BOOL_CONVERSION = YES_ERROR;
				CLANG_WARN_COMMA = YES_ERROR;
				CLANG_WARN_CONSTANT_CONVERSION = YES_ERROR;
				CLANG_WARN_CXX0X_EXTENSIONS = YES;
				CLANG_WARN_DELETE_NON_VIRTUAL_DTOR = YES_ERROR;
				CLANG_WARN_DEPRECATED_OBJC_IMPLEMENTATIONS = YES;
				CLANG_WARN_DIRECT_OBJC_ISA_USAGE = YES_ERROR;
				CLANG_WARN_DOCUMENTATION_COMMENTS = YES;
				CLANG_WARN_EMPTY_BODY = YES;
				CLANG_WARN_ENUM_CONVERSION = YES_ERROR;
				CLANG_WARN_FLOAT_CONVERSION = YES_ERROR;
				CLANG_WARN_IMPLICIT_SIGN_CONVERSION = YES_ERROR;
				CLANG_WARN_INFINITE_RECURSION = YES;
				CLANG_WARN_INT_CONVERSION = YES_ERROR;
				CLANG_WARN_MISSING_NOESCAPE = YES_ERROR;
				CLANG_WARN_NON_LITERAL_NULL_CONVERSION = YES_ERROR;
				CLANG_WARN_OBJC_EXPLICIT_OWNERSHIP_TYPE = YES;
				CLANG_WARN_OBJC_IMPLICIT_ATOMIC_PROPERTIES = YES;
				CLANG_WARN_OBJC_IMPLICIT_RETAIN_SELF = YES;
				CLANG_WARN_OBJC_INTERFACE_IVARS = YES_ERROR;
				CLANG_WARN_OBJC_LITERAL_CONVERSION = YES_ERROR;
				CLANG_WARN_OBJC_MISSING_PROPERTY_SYNTHESIS = YES;
				CLANG_WARN_OBJC_REPEATED_USE_OF_WEAK = YES_AGGRESSIVE;
				CLANG_WARN_OBJC_ROOT_CLASS = YES_ERROR;
				CLANG_WARN_PRAGMA_PACK = YES_ERROR;
				CLANG_WARN_QUOTED_INCLUDE_IN_FRAMEWORK_HEADER = YES_ERROR;
				CLANG_WARN_RANGE_LOOP_ANALYSIS = YES;
				CLANG_WARN_SEMICOLON_BEFORE_METHOD_BODY = YES;
				CLANG_WARN_STRICT_PROTOTYPES = YES_ERROR;
				CLANG_WARN_SUSPICIOUS_IMPLICIT_CONVERSION = YES_ERROR;
				CLANG_WARN_SUSPICIOUS_MOVE = YES;
				CLANG_WARN_UNGUARDED_AVAILABILITY = YES_AGGRESSIVE;
				CLANG_WARN_UNREACHABLE_CODE = YES_AGGRESSIVE;
				CLANG_WARN_VEXING_PARSE = YES_ERROR;
				CLANG_WARN__DUPLICATE_METHOD_MATCH = YES;
				CLANG_WARN__EXIT_TIME_DESTRUCTORS = YES;
				CODE_SIGN_STYLE = Automatic;
				COPY_PHASE_STRIP = NO;
				DEVELOPMENT_TEAM = "";
				DYLIB_COMPATIBILITY_VERSION = 1;
				DYLIB_CURRENT_VERSION = 57;
				ENABLE_NS_ASSERTIONS = NO;
				ENABLE_STRICT_OBJC_MSGSEND = YES;
				FRAMEWORK_SEARCH_PATHS = (
					"$(inherited)",
					"$(PROJECT_DIR)/Carthage/Build/iOS",
				);
				GCC_C_LANGUAGE_STANDARD = gnu11;
				GCC_NO_COMMON_BLOCKS = YES;
				GCC_TREAT_IMPLICIT_FUNCTION_DECLARATIONS_AS_ERRORS = YES;
				GCC_TREAT_INCOMPATIBLE_POINTER_TYPE_WARNINGS_AS_ERRORS = YES;
				GCC_WARN_64_TO_32_BIT_CONVERSION = YES_ERROR;
				GCC_WARN_ABOUT_MISSING_FIELD_INITIALIZERS = YES;
				GCC_WARN_ABOUT_MISSING_NEWLINE = YES;
				GCC_WARN_ABOUT_MISSING_PROTOTYPES = YES;
				GCC_WARN_ABOUT_RETURN_TYPE = YES_ERROR;
				GCC_WARN_FOUR_CHARACTER_CONSTANTS = YES;
				GCC_WARN_HIDDEN_VIRTUAL_FUNCTIONS = YES;
				GCC_WARN_INITIALIZER_NOT_FULLY_BRACKETED = YES;
				GCC_WARN_NON_VIRTUAL_DESTRUCTOR = YES;
				GCC_WARN_SHADOW = YES;
				GCC_WARN_SIGN_COMPARE = YES;
				GCC_WARN_STRICT_SELECTOR_MATCH = YES;
				GCC_WARN_UNDECLARED_SELECTOR = YES;
				GCC_WARN_UNINITIALIZED_AUTOS = YES_AGGRESSIVE;
				GCC_WARN_UNKNOWN_PRAGMAS = YES;
				GCC_WARN_UNUSED_FUNCTION = YES;
				GCC_WARN_UNUSED_LABEL = YES;
				GCC_WARN_UNUSED_PARAMETER = YES;
				GCC_WARN_UNUSED_VARIABLE = YES;
				IPHONEOS_DEPLOYMENT_TARGET = 13.0;
				LOCALIZED_STRING_MACRO_NAMES = (
					NSLocalizedString,
					CFLocalizedString,
					LocalizedString,
				);
				MAIN_APP_BUNDLE_IDENTIFIER = "$(inherited).Loop";
				MTL_ENABLE_DEBUG_INFO = NO;
				MTL_FAST_MATH = YES;
				PROVISIONING_PROFILE = "";
				PROVISIONING_PROFILE_SPECIFIER = "";
				SDKROOT = iphoneos;
				SWIFT_OPTIMIZATION_LEVEL = "-Owholemodule";
				SWIFT_VERSION = 5.0;
				TARGETED_DEVICE_FAMILY = "1,2";
				VALIDATE_PRODUCT = YES;
				VERSIONING_SYSTEM = "apple-generic";
				WARNING_CFLAGS = "-Wall";
				WATCHOS_DEPLOYMENT_TARGET = 4.1;
			};
			name = Release;
		};
		43776FB71B8022E90074EA36 /* Debug */ = {
			isa = XCBuildConfiguration;
			buildSettings = {
				ALWAYS_EMBED_SWIFT_STANDARD_LIBRARIES = YES;
				ASSETCATALOG_COMPILER_APPICON_NAME = "$(APPICON_NAME)";
				CODE_SIGN_ENTITLEMENTS = "$(LOOP_ENTITLEMENTS)";
				CODE_SIGN_IDENTITY = "$(LOOP_CODE_SIGN_IDENTITY_DEBUG)";
				CODE_SIGN_STYLE = "$(LOOP_CODE_SIGN_STYLE)";
				DEVELOPMENT_TEAM = "$(LOOP_DEVELOPMENT_TEAM)";
				INFOPLIST_FILE = Loop/Info.plist;
				LD_RUNPATH_SEARCH_PATHS = "$(inherited) @executable_path/Frameworks";
				"OTHER_SWIFT_FLAGS[arch=*]" = "-DDEBUG";
				"OTHER_SWIFT_FLAGS[sdk=iphonesimulator*]" = "-D IOS_SIMULATOR -D DEBUG";
				PRODUCT_BUNDLE_IDENTIFIER = "$(MAIN_APP_BUNDLE_IDENTIFIER)";
				PRODUCT_NAME = "$(TARGET_NAME)";
				PROVISIONING_PROFILE_SPECIFIER = "$(LOOP_PROVISIONING_PROFILE_SPECIFIER_DEBUG)";
			};
			name = Debug;
		};
		43776FB81B8022E90074EA36 /* Release */ = {
			isa = XCBuildConfiguration;
			buildSettings = {
				ALWAYS_EMBED_SWIFT_STANDARD_LIBRARIES = YES;
				ASSETCATALOG_COMPILER_APPICON_NAME = "$(APPICON_NAME)";
				CODE_SIGN_ENTITLEMENTS = "$(LOOP_ENTITLEMENTS)";
				CODE_SIGN_IDENTITY = "$(LOOP_CODE_SIGN_IDENTITY_RELEASE)";
				CODE_SIGN_STYLE = "$(LOOP_CODE_SIGN_STYLE)";
				DEVELOPMENT_TEAM = "$(LOOP_DEVELOPMENT_TEAM)";
				INFOPLIST_FILE = Loop/Info.plist;
				LD_RUNPATH_SEARCH_PATHS = "$(inherited) @executable_path/Frameworks";
				PRODUCT_BUNDLE_IDENTIFIER = "$(MAIN_APP_BUNDLE_IDENTIFIER)";
				PRODUCT_NAME = "$(TARGET_NAME)";
				PROVISIONING_PROFILE_SPECIFIER = "$(LOOP_PROVISIONING_PROFILE_SPECIFIER_RELEASE)";
			};
			name = Release;
		};
		43A943961B926B7B0051FA24 /* Debug */ = {
			isa = XCBuildConfiguration;
			buildSettings = {
				ASSETCATALOG_COMPILER_COMPLICATION_NAME = Complication;
				CODE_SIGN_ENTITLEMENTS = "WatchApp Extension/WatchApp Extension.entitlements";
				CODE_SIGN_IDENTITY = "$(LOOP_CODE_SIGN_IDENTITY_DEBUG)";
				CODE_SIGN_STYLE = "$(LOOP_CODE_SIGN_STYLE)";
				DEVELOPMENT_TEAM = "$(LOOP_DEVELOPMENT_TEAM)";
				FRAMEWORK_SEARCH_PATHS = "$(PROJECT_DIR)/Carthage/Build/watchOS";
				INFOPLIST_FILE = "WatchApp Extension/Info.plist";
				LD_RUNPATH_SEARCH_PATHS = "$(inherited) @executable_path/Frameworks @executable_path/../../Frameworks";
				PRODUCT_BUNDLE_IDENTIFIER = "$(MAIN_APP_BUNDLE_IDENTIFIER).LoopWatch.watchkitextension";
				PRODUCT_NAME = "$(TARGET_NAME)";
				PROVISIONING_PROFILE_SPECIFIER = "$(LOOP_PROVISIONING_PROFILE_SPECIFIER_WATCHAPP_EXTENSION_DEBUG)";
				SDKROOT = watchos;
				SKIP_INSTALL = YES;
				SWIFT_OBJC_BRIDGING_HEADER = "WatchApp Extension/Extensions/WatchApp Extension-Bridging-Header.h";
				TARGETED_DEVICE_FAMILY = 4;
			};
			name = Debug;
		};
		43A943971B926B7B0051FA24 /* Release */ = {
			isa = XCBuildConfiguration;
			buildSettings = {
				ASSETCATALOG_COMPILER_COMPLICATION_NAME = Complication;
				CODE_SIGN_ENTITLEMENTS = "WatchApp Extension/WatchApp Extension.entitlements";
				CODE_SIGN_IDENTITY = "$(LOOP_CODE_SIGN_IDENTITY_RELEASE)";
				CODE_SIGN_STYLE = "$(LOOP_CODE_SIGN_STYLE)";
				DEVELOPMENT_TEAM = "$(LOOP_DEVELOPMENT_TEAM)";
				FRAMEWORK_SEARCH_PATHS = "$(PROJECT_DIR)/Carthage/Build/watchOS";
				INFOPLIST_FILE = "WatchApp Extension/Info.plist";
				LD_RUNPATH_SEARCH_PATHS = "$(inherited) @executable_path/Frameworks @executable_path/../../Frameworks";
				PRODUCT_BUNDLE_IDENTIFIER = "$(MAIN_APP_BUNDLE_IDENTIFIER).LoopWatch.watchkitextension";
				PRODUCT_NAME = "$(TARGET_NAME)";
				PROVISIONING_PROFILE_SPECIFIER = "$(LOOP_PROVISIONING_PROFILE_SPECIFIER_WATCHAPP_EXTENSION_RELEASE)";
				SDKROOT = watchos;
				SKIP_INSTALL = YES;
				SWIFT_OBJC_BRIDGING_HEADER = "WatchApp Extension/Extensions/WatchApp Extension-Bridging-Header.h";
				TARGETED_DEVICE_FAMILY = 4;
			};
			name = Release;
		};
		43A9439A1B926B7B0051FA24 /* Debug */ = {
			isa = XCBuildConfiguration;
			buildSettings = {
				ALWAYS_EMBED_SWIFT_STANDARD_LIBRARIES = YES;
				ASSETCATALOG_COMPILER_APPICON_NAME = "$(APPICON_NAME)";
				CODE_SIGN_IDENTITY = "$(LOOP_CODE_SIGN_IDENTITY_DEBUG)";
				CODE_SIGN_STYLE = "$(LOOP_CODE_SIGN_STYLE)";
				DEVELOPMENT_TEAM = "$(LOOP_DEVELOPMENT_TEAM)";
				FRAMEWORK_SEARCH_PATHS = "$(PROJECT_DIR)/Carthage/Build/watchOS";
				IBSC_MODULE = WatchApp_Extension;
				INFOPLIST_FILE = WatchApp/Info.plist;
				LD_RUNPATH_SEARCH_PATHS = "$(inherited) @executable_path/Frameworks";
				PRODUCT_BUNDLE_IDENTIFIER = "$(MAIN_APP_BUNDLE_IDENTIFIER).LoopWatch";
				PRODUCT_NAME = "$(TARGET_NAME)";
				PROVISIONING_PROFILE_SPECIFIER = "$(LOOP_PROVISIONING_PROFILE_SPECIFIER_WATCHAPP_DEBUG)";
				SDKROOT = watchos;
				SKIP_INSTALL = YES;
				TARGETED_DEVICE_FAMILY = 4;
			};
			name = Debug;
		};
		43A9439B1B926B7B0051FA24 /* Release */ = {
			isa = XCBuildConfiguration;
			buildSettings = {
				ALWAYS_EMBED_SWIFT_STANDARD_LIBRARIES = YES;
				ASSETCATALOG_COMPILER_APPICON_NAME = "$(APPICON_NAME)";
				CODE_SIGN_IDENTITY = "$(LOOP_CODE_SIGN_IDENTITY_RELEASE)";
				CODE_SIGN_STYLE = "$(LOOP_CODE_SIGN_STYLE)";
				DEVELOPMENT_TEAM = "$(LOOP_DEVELOPMENT_TEAM)";
				FRAMEWORK_SEARCH_PATHS = "$(PROJECT_DIR)/Carthage/Build/watchOS";
				IBSC_MODULE = WatchApp_Extension;
				INFOPLIST_FILE = WatchApp/Info.plist;
				LD_RUNPATH_SEARCH_PATHS = "$(inherited) @executable_path/Frameworks";
				PRODUCT_BUNDLE_IDENTIFIER = "$(MAIN_APP_BUNDLE_IDENTIFIER).LoopWatch";
				PRODUCT_NAME = "$(TARGET_NAME)";
				PROVISIONING_PROFILE_SPECIFIER = "$(LOOP_PROVISIONING_PROFILE_SPECIFIER_WATCHAPP_RELEASE)";
				SDKROOT = watchos;
				SKIP_INSTALL = YES;
				TARGETED_DEVICE_FAMILY = 4;
			};
			name = Release;
		};
		43D9002821EB209400AF44BF /* Debug */ = {
			isa = XCBuildConfiguration;
			buildSettings = {
				APPLICATION_EXTENSION_API_ONLY = YES;
				CLANG_ENABLE_OBJC_WEAK = YES;
				DEFINES_MODULE = YES;
				DYLIB_INSTALL_NAME_BASE = "@rpath";
				FRAMEWORK_SEARCH_PATHS = "$(PROJECT_DIR)/Carthage/Build/watchOS";
				INFOPLIST_FILE = LoopCore/Info.plist;
				INSTALL_PATH = "$(LOCAL_LIBRARY_DIR)/Frameworks";
				LD_RUNPATH_SEARCH_PATHS = "$(inherited) @executable_path/Frameworks @loader_path/Frameworks";
				PRODUCT_BUNDLE_IDENTIFIER = com.loopkit.LoopCore;
				PRODUCT_NAME = LoopCore;
				SDKROOT = watchos;
				SKIP_INSTALL = YES;
				TARGETED_DEVICE_FAMILY = 4;
			};
			name = Debug;
		};
		43D9002921EB209400AF44BF /* Release */ = {
			isa = XCBuildConfiguration;
			buildSettings = {
				APPLICATION_EXTENSION_API_ONLY = YES;
				CLANG_ENABLE_OBJC_WEAK = YES;
				DEFINES_MODULE = YES;
				DYLIB_INSTALL_NAME_BASE = "@rpath";
				FRAMEWORK_SEARCH_PATHS = "$(PROJECT_DIR)/Carthage/Build/watchOS";
				INFOPLIST_FILE = LoopCore/Info.plist;
				INSTALL_PATH = "$(LOCAL_LIBRARY_DIR)/Frameworks";
				LD_RUNPATH_SEARCH_PATHS = "$(inherited) @executable_path/Frameworks @loader_path/Frameworks";
				PRODUCT_BUNDLE_IDENTIFIER = com.loopkit.LoopCore;
				PRODUCT_NAME = LoopCore;
				SDKROOT = watchos;
				SKIP_INSTALL = YES;
				TARGETED_DEVICE_FAMILY = 4;
			};
			name = Release;
		};
		43D9FFB121EA9A0F00AF44BF /* Debug */ = {
			isa = XCBuildConfiguration;
			buildSettings = {
				ALWAYS_EMBED_SWIFT_STANDARD_LIBRARIES = YES;
				ASSETCATALOG_COMPILER_APPICON_NAME = AppIcon;
				CLANG_ENABLE_OBJC_WEAK = YES;
				CODE_SIGN_ENTITLEMENTS = Learn/Learn.entitlements;
				INFOPLIST_FILE = Learn/Info.plist;
				LD_RUNPATH_SEARCH_PATHS = "$(inherited) @executable_path/Frameworks";
				PRODUCT_BUNDLE_IDENTIFIER = "$(MAIN_APP_BUNDLE_IDENTIFIER)Learn";
				PRODUCT_NAME = "$(TARGET_NAME)";
			};
			name = Debug;
		};
		43D9FFB221EA9A0F00AF44BF /* Release */ = {
			isa = XCBuildConfiguration;
			buildSettings = {
				ALWAYS_EMBED_SWIFT_STANDARD_LIBRARIES = YES;
				ASSETCATALOG_COMPILER_APPICON_NAME = AppIcon;
				CLANG_ENABLE_OBJC_WEAK = YES;
				CODE_SIGN_ENTITLEMENTS = Learn/Learn.entitlements;
				INFOPLIST_FILE = Learn/Info.plist;
				LD_RUNPATH_SEARCH_PATHS = "$(inherited) @executable_path/Frameworks";
				PRODUCT_BUNDLE_IDENTIFIER = "$(MAIN_APP_BUNDLE_IDENTIFIER)Learn";
				PRODUCT_NAME = "$(TARGET_NAME)";
			};
			name = Release;
		};
		43D9FFD921EAE05D00AF44BF /* Debug */ = {
			isa = XCBuildConfiguration;
			buildSettings = {
				APPLICATION_EXTENSION_API_ONLY = YES;
				CLANG_ENABLE_OBJC_WEAK = YES;
				DEFINES_MODULE = YES;
				DYLIB_INSTALL_NAME_BASE = "@rpath";
				INFOPLIST_FILE = LoopCore/Info.plist;
				INSTALL_PATH = "$(LOCAL_LIBRARY_DIR)/Frameworks";
				LD_RUNPATH_SEARCH_PATHS = "$(inherited) @executable_path/Frameworks @loader_path/Frameworks";
				PRODUCT_BUNDLE_IDENTIFIER = com.loopkit.LoopCore;
				PRODUCT_NAME = "$(TARGET_NAME:c99extidentifier)";
				SKIP_INSTALL = YES;
			};
			name = Debug;
		};
		43D9FFDA21EAE05D00AF44BF /* Release */ = {
			isa = XCBuildConfiguration;
			buildSettings = {
				APPLICATION_EXTENSION_API_ONLY = YES;
				CLANG_ENABLE_OBJC_WEAK = YES;
				DEFINES_MODULE = YES;
				DYLIB_INSTALL_NAME_BASE = "@rpath";
				INFOPLIST_FILE = LoopCore/Info.plist;
				INSTALL_PATH = "$(LOCAL_LIBRARY_DIR)/Frameworks";
				LD_RUNPATH_SEARCH_PATHS = "$(inherited) @executable_path/Frameworks @loader_path/Frameworks";
				PRODUCT_BUNDLE_IDENTIFIER = com.loopkit.LoopCore;
				PRODUCT_NAME = "$(TARGET_NAME:c99extidentifier)";
				SKIP_INSTALL = YES;
			};
			name = Release;
		};
		43E2D8D71D20BF42004DA55F /* Debug */ = {
			isa = XCBuildConfiguration;
			buildSettings = {
				INFOPLIST_FILE = DoseMathTests/Info.plist;
				LD_RUNPATH_SEARCH_PATHS = "$(inherited) @loader_path/Frameworks";
				PRODUCT_BUNDLE_IDENTIFIER = com.loopkit.DoseMathTests;
				PRODUCT_NAME = "$(TARGET_NAME)";
			};
			name = Debug;
		};
		43E2D8D81D20BF42004DA55F /* Release */ = {
			isa = XCBuildConfiguration;
			buildSettings = {
				INFOPLIST_FILE = DoseMathTests/Info.plist;
				LD_RUNPATH_SEARCH_PATHS = "$(inherited) @loader_path/Frameworks";
				PRODUCT_BUNDLE_IDENTIFIER = com.loopkit.DoseMathTests;
				PRODUCT_NAME = "$(TARGET_NAME)";
			};
			name = Release;
		};
		43E2D9131D20C581004DA55F /* Debug */ = {
			isa = XCBuildConfiguration;
			buildSettings = {
				BUNDLE_LOADER = "$(TEST_HOST)";
				INFOPLIST_FILE = LoopTests/Info.plist;
				LD_RUNPATH_SEARCH_PATHS = "$(inherited) @executable_path/Frameworks @loader_path/Frameworks";
				PRODUCT_BUNDLE_IDENTIFIER = com.loopkit.LoopTests;
				PRODUCT_NAME = "$(TARGET_NAME)";
				TEST_HOST = "$(BUILT_PRODUCTS_DIR)/Loop.app/Loop";
			};
			name = Debug;
		};
		43E2D9141D20C581004DA55F /* Release */ = {
			isa = XCBuildConfiguration;
			buildSettings = {
				BUNDLE_LOADER = "$(TEST_HOST)";
				INFOPLIST_FILE = LoopTests/Info.plist;
				LD_RUNPATH_SEARCH_PATHS = "$(inherited) @executable_path/Frameworks @loader_path/Frameworks";
				PRODUCT_BUNDLE_IDENTIFIER = com.loopkit.LoopTests;
				PRODUCT_NAME = "$(TARGET_NAME)";
				TEST_HOST = "$(BUILT_PRODUCTS_DIR)/Loop.app/Loop";
			};
			name = Release;
		};
		4F70C1E91DE8DCA8006380B7 /* Debug */ = {
			isa = XCBuildConfiguration;
			buildSettings = {
				CODE_SIGN_ENTITLEMENTS = "Loop Status Extension/Loop Status Extension.entitlements";
				CODE_SIGN_IDENTITY = "$(LOOP_CODE_SIGN_IDENTITY_DEBUG)";
				CODE_SIGN_STYLE = "$(LOOP_CODE_SIGN_STYLE)";
				DEVELOPMENT_TEAM = "$(LOOP_DEVELOPMENT_TEAM)";
				ENABLE_BITCODE = NO;
				INFOPLIST_FILE = "Loop Status Extension/Info.plist";
				LD_RUNPATH_SEARCH_PATHS = "$(inherited) @executable_path/Frameworks @executable_path/../../Frameworks";
				PRODUCT_BUNDLE_IDENTIFIER = "$(MAIN_APP_BUNDLE_IDENTIFIER).statuswidget";
				PRODUCT_NAME = "$(TARGET_NAME)";
				PROVISIONING_PROFILE_SPECIFIER = "$(LOOP_PROVISIONING_PROFILE_SPECIFIER_STATUS_EXTENSION_DEBUG)";
				SKIP_INSTALL = YES;
			};
			name = Debug;
		};
		4F70C1EA1DE8DCA8006380B7 /* Release */ = {
			isa = XCBuildConfiguration;
			buildSettings = {
				CODE_SIGN_ENTITLEMENTS = "Loop Status Extension/Loop Status Extension.entitlements";
				CODE_SIGN_IDENTITY = "$(LOOP_CODE_SIGN_IDENTITY_RELEASE)";
				CODE_SIGN_STYLE = "$(LOOP_CODE_SIGN_STYLE)";
				DEVELOPMENT_TEAM = "$(LOOP_DEVELOPMENT_TEAM)";
				ENABLE_BITCODE = NO;
				INFOPLIST_FILE = "Loop Status Extension/Info.plist";
				LD_RUNPATH_SEARCH_PATHS = "$(inherited) @executable_path/Frameworks @executable_path/../../Frameworks";
				PRODUCT_BUNDLE_IDENTIFIER = "$(MAIN_APP_BUNDLE_IDENTIFIER).statuswidget";
				PRODUCT_NAME = "$(TARGET_NAME)";
				PROVISIONING_PROFILE_SPECIFIER = "$(LOOP_PROVISIONING_PROFILE_SPECIFIER_STATUS_EXTENSION_RELEASE)";
				SKIP_INSTALL = YES;
			};
			name = Release;
		};
		4F7528901DFE1DC600C322D6 /* Debug */ = {
			isa = XCBuildConfiguration;
			buildSettings = {
				APPLICATION_EXTENSION_API_ONLY = YES;
				DEFINES_MODULE = YES;
				DYLIB_INSTALL_NAME_BASE = "@rpath";
				INFOPLIST_FILE = LoopUI/Info.plist;
				INSTALL_PATH = "$(LOCAL_LIBRARY_DIR)/Frameworks";
				LD_RUNPATH_SEARCH_PATHS = "$(inherited) @executable_path/Frameworks @loader_path/Frameworks";
				PRODUCT_BUNDLE_IDENTIFIER = "$(MAIN_APP_BUNDLE_IDENTIFIER).LoopUI";
				PRODUCT_NAME = "$(TARGET_NAME)";
				SKIP_INSTALL = YES;
			};
			name = Debug;
		};
		4F7528911DFE1DC600C322D6 /* Release */ = {
			isa = XCBuildConfiguration;
			buildSettings = {
				APPLICATION_EXTENSION_API_ONLY = YES;
				DEFINES_MODULE = YES;
				DYLIB_INSTALL_NAME_BASE = "@rpath";
				INFOPLIST_FILE = LoopUI/Info.plist;
				INSTALL_PATH = "$(LOCAL_LIBRARY_DIR)/Frameworks";
				LD_RUNPATH_SEARCH_PATHS = "$(inherited) @executable_path/Frameworks @loader_path/Frameworks";
				PRODUCT_BUNDLE_IDENTIFIER = "$(MAIN_APP_BUNDLE_IDENTIFIER).LoopUI";
				PRODUCT_NAME = "$(TARGET_NAME)";
				SKIP_INSTALL = YES;
			};
			name = Release;
		};
/* End XCBuildConfiguration section */

/* Begin XCConfigurationList section */
		432CF87820D8B8380066B889 /* Build configuration list for PBXAggregateTarget "Cartfile" */ = {
			isa = XCConfigurationList;
			buildConfigurations = (
				432CF87920D8B8380066B889 /* Debug */,
				432CF87A20D8B8380066B889 /* Release */,
			);
			defaultConfigurationIsVisible = 0;
			defaultConfigurationName = Release;
		};
		43776F871B8022E90074EA36 /* Build configuration list for PBXProject "Loop" */ = {
			isa = XCConfigurationList;
			buildConfigurations = (
				43776FB41B8022E90074EA36 /* Debug */,
				43776FB51B8022E90074EA36 /* Release */,
			);
			defaultConfigurationIsVisible = 0;
			defaultConfigurationName = Release;
		};
		43776FB61B8022E90074EA36 /* Build configuration list for PBXNativeTarget "Loop" */ = {
			isa = XCConfigurationList;
			buildConfigurations = (
				43776FB71B8022E90074EA36 /* Debug */,
				43776FB81B8022E90074EA36 /* Release */,
			);
			defaultConfigurationIsVisible = 0;
			defaultConfigurationName = Release;
		};
		43A943951B926B7B0051FA24 /* Build configuration list for PBXNativeTarget "WatchApp Extension" */ = {
			isa = XCConfigurationList;
			buildConfigurations = (
				43A943961B926B7B0051FA24 /* Debug */,
				43A943971B926B7B0051FA24 /* Release */,
			);
			defaultConfigurationIsVisible = 0;
			defaultConfigurationName = Release;
		};
		43A943991B926B7B0051FA24 /* Build configuration list for PBXNativeTarget "WatchApp" */ = {
			isa = XCConfigurationList;
			buildConfigurations = (
				43A9439A1B926B7B0051FA24 /* Debug */,
				43A9439B1B926B7B0051FA24 /* Release */,
			);
			defaultConfigurationIsVisible = 0;
			defaultConfigurationName = Release;
		};
		43D9002721EB209400AF44BF /* Build configuration list for PBXNativeTarget "LoopCore-watchOS" */ = {
			isa = XCConfigurationList;
			buildConfigurations = (
				43D9002821EB209400AF44BF /* Debug */,
				43D9002921EB209400AF44BF /* Release */,
			);
			defaultConfigurationIsVisible = 0;
			defaultConfigurationName = Release;
		};
		43D9FFB321EA9A0F00AF44BF /* Build configuration list for PBXNativeTarget "Learn" */ = {
			isa = XCConfigurationList;
			buildConfigurations = (
				43D9FFB121EA9A0F00AF44BF /* Debug */,
				43D9FFB221EA9A0F00AF44BF /* Release */,
			);
			defaultConfigurationIsVisible = 0;
			defaultConfigurationName = Release;
		};
		43D9FFD821EAE05D00AF44BF /* Build configuration list for PBXNativeTarget "LoopCore" */ = {
			isa = XCConfigurationList;
			buildConfigurations = (
				43D9FFD921EAE05D00AF44BF /* Debug */,
				43D9FFDA21EAE05D00AF44BF /* Release */,
			);
			defaultConfigurationIsVisible = 0;
			defaultConfigurationName = Release;
		};
		43E2D8D61D20BF42004DA55F /* Build configuration list for PBXNativeTarget "DoseMathTests" */ = {
			isa = XCConfigurationList;
			buildConfigurations = (
				43E2D8D71D20BF42004DA55F /* Debug */,
				43E2D8D81D20BF42004DA55F /* Release */,
			);
			defaultConfigurationIsVisible = 0;
			defaultConfigurationName = Release;
		};
		43E2D9121D20C581004DA55F /* Build configuration list for PBXNativeTarget "LoopTests" */ = {
			isa = XCConfigurationList;
			buildConfigurations = (
				43E2D9131D20C581004DA55F /* Debug */,
				43E2D9141D20C581004DA55F /* Release */,
			);
			defaultConfigurationIsVisible = 0;
			defaultConfigurationName = Release;
		};
		4F70C1EB1DE8DCA8006380B7 /* Build configuration list for PBXNativeTarget "Loop Status Extension" */ = {
			isa = XCConfigurationList;
			buildConfigurations = (
				4F70C1E91DE8DCA8006380B7 /* Debug */,
				4F70C1EA1DE8DCA8006380B7 /* Release */,
			);
			defaultConfigurationIsVisible = 0;
			defaultConfigurationName = Release;
		};
		4F7528921DFE1DC600C322D6 /* Build configuration list for PBXNativeTarget "LoopUI" */ = {
			isa = XCConfigurationList;
			buildConfigurations = (
				4F7528901DFE1DC600C322D6 /* Debug */,
				4F7528911DFE1DC600C322D6 /* Release */,
			);
			defaultConfigurationIsVisible = 0;
			defaultConfigurationName = Release;
		};
/* End XCConfigurationList section */
	};
	rootObject = 43776F841B8022E90074EA36 /* Project object */;
}<|MERGE_RESOLUTION|>--- conflicted
+++ resolved
@@ -326,11 +326,8 @@
 		892FB4CD22040104005293EC /* OverridePresetRow.swift in Sources */ = {isa = PBXBuildFile; fileRef = 892FB4CC22040104005293EC /* OverridePresetRow.swift */; };
 		892FB4CF220402C0005293EC /* OverrideSelectionController.swift in Sources */ = {isa = PBXBuildFile; fileRef = 892FB4CE220402C0005293EC /* OverrideSelectionController.swift */; };
 		895FE0952201234000FCF18A /* OverrideSelectionViewController.swift in Sources */ = {isa = PBXBuildFile; fileRef = 895FE0942201234000FCF18A /* OverrideSelectionViewController.swift */; };
-<<<<<<< HEAD
+		8968B1122408B3520074BB48 /* UIFont.swift in Sources */ = {isa = PBXBuildFile; fileRef = 8968B1112408B3520074BB48 /* UIFont.swift */; };
 		8968B114240C55F10074BB48 /* LoopSettingsTests.swift in Sources */ = {isa = PBXBuildFile; fileRef = 8968B113240C55F10074BB48 /* LoopSettingsTests.swift */; };
-=======
-		8968B1122408B3520074BB48 /* UIFont.swift in Sources */ = {isa = PBXBuildFile; fileRef = 8968B1112408B3520074BB48 /* UIFont.swift */; };
->>>>>>> 521b8292
 		898ECA60218ABD17001E9D35 /* GlucoseChartScaler.swift in Sources */ = {isa = PBXBuildFile; fileRef = 898ECA5E218ABD17001E9D35 /* GlucoseChartScaler.swift */; };
 		898ECA61218ABD17001E9D35 /* GlucoseChartData.swift in Sources */ = {isa = PBXBuildFile; fileRef = 898ECA5F218ABD17001E9D35 /* GlucoseChartData.swift */; };
 		898ECA63218ABD21001E9D35 /* ComplicationChartManager.swift in Sources */ = {isa = PBXBuildFile; fileRef = 898ECA62218ABD21001E9D35 /* ComplicationChartManager.swift */; };
@@ -976,11 +973,8 @@
 		892FB4CC22040104005293EC /* OverridePresetRow.swift */ = {isa = PBXFileReference; lastKnownFileType = sourcecode.swift; path = OverridePresetRow.swift; sourceTree = "<group>"; };
 		892FB4CE220402C0005293EC /* OverrideSelectionController.swift */ = {isa = PBXFileReference; lastKnownFileType = sourcecode.swift; path = OverrideSelectionController.swift; sourceTree = "<group>"; };
 		895FE0942201234000FCF18A /* OverrideSelectionViewController.swift */ = {isa = PBXFileReference; fileEncoding = 4; lastKnownFileType = sourcecode.swift; path = OverrideSelectionViewController.swift; sourceTree = "<group>"; };
-<<<<<<< HEAD
+		8968B1112408B3520074BB48 /* UIFont.swift */ = {isa = PBXFileReference; lastKnownFileType = sourcecode.swift; path = UIFont.swift; sourceTree = "<group>"; };
 		8968B113240C55F10074BB48 /* LoopSettingsTests.swift */ = {isa = PBXFileReference; lastKnownFileType = sourcecode.swift; path = LoopSettingsTests.swift; sourceTree = "<group>"; };
-=======
-		8968B1112408B3520074BB48 /* UIFont.swift */ = {isa = PBXFileReference; lastKnownFileType = sourcecode.swift; path = UIFont.swift; sourceTree = "<group>"; };
->>>>>>> 521b8292
 		898ECA5E218ABD17001E9D35 /* GlucoseChartScaler.swift */ = {isa = PBXFileReference; fileEncoding = 4; lastKnownFileType = sourcecode.swift; path = GlucoseChartScaler.swift; sourceTree = "<group>"; };
 		898ECA5F218ABD17001E9D35 /* GlucoseChartData.swift */ = {isa = PBXFileReference; fileEncoding = 4; lastKnownFileType = sourcecode.swift; path = GlucoseChartData.swift; sourceTree = "<group>"; };
 		898ECA62218ABD21001E9D35 /* ComplicationChartManager.swift */ = {isa = PBXFileReference; fileEncoding = 4; lastKnownFileType = sourcecode.swift; path = ComplicationChartManager.swift; sourceTree = "<group>"; };
