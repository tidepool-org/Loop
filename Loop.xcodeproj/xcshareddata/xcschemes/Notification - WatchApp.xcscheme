<?xml version="1.0" encoding="UTF-8"?>
<Scheme
   LastUpgradeVersion = "1100"
   version = "2.0">
   <BuildAction
      parallelizeBuildables = "YES"
      buildImplicitDependencies = "NO">
      <BuildActionEntries>
         <BuildActionEntry
            buildForTesting = "YES"
            buildForRunning = "YES"
            buildForProfiling = "YES"
            buildForArchiving = "YES"
            buildForAnalyzing = "YES">
            <BuildableReference
               BuildableIdentifier = "primary"
               BlueprintIdentifier = "43A943711B926B7B0051FA24"
               BuildableName = "WatchApp.app"
               BlueprintName = "WatchApp"
               ReferencedContainer = "container:Loop.xcodeproj">
            </BuildableReference>
         </BuildActionEntry>
         <BuildActionEntry
            buildForTesting = "YES"
            buildForRunning = "YES"
            buildForProfiling = "YES"
            buildForArchiving = "YES"
            buildForAnalyzing = "YES">
            <BuildableReference
               BuildableIdentifier = "primary"
               BlueprintIdentifier = "43776F8B1B8022E90074EA36"
               BuildableName = "Loop.app"
               BlueprintName = "Loop"
               ReferencedContainer = "container:Loop.xcodeproj">
            </BuildableReference>
         </BuildActionEntry>
         <BuildActionEntry
            buildForTesting = "YES"
            buildForRunning = "YES"
            buildForProfiling = "YES"
            buildForArchiving = "YES"
            buildForAnalyzing = "YES">
            <BuildableReference
               BuildableIdentifier = "primary"
               BlueprintIdentifier = "43A9437D1B926B7B0051FA24"
               BuildableName = "WatchApp Extension.appex"
               BlueprintName = "WatchApp Extension"
               ReferencedContainer = "container:Loop.xcodeproj">
            </BuildableReference>
         </BuildActionEntry>
      </BuildActionEntries>
   </BuildAction>
   <TestAction
      buildConfiguration = "Debug"
      selectedDebuggerIdentifier = "Xcode.DebuggerFoundation.Debugger.LLDB"
      selectedLauncherIdentifier = "Xcode.DebuggerFoundation.Launcher.LLDB"
      shouldUseLaunchSchemeArgsEnv = "YES">
      <MacroExpansion>
         <BuildableReference
            BuildableIdentifier = "primary"
            BlueprintIdentifier = "43A943711B926B7B0051FA24"
            BuildableName = "WatchApp.app"
            BlueprintName = "WatchApp"
            ReferencedContainer = "container:Loop.xcodeproj">
         </BuildableReference>
      </MacroExpansion>
      <Testables>
         <TestableReference
            skipped = "NO">
            <BuildableReference
               BuildableIdentifier = "primary"
               BlueprintIdentifier = "43E2D90A1D20C581004DA55F"
               BuildableName = "LoopTests.xctest"
               BlueprintName = "LoopTests"
               ReferencedContainer = "container:Loop.xcodeproj">
            </BuildableReference>
         </TestableReference>
      </Testables>
   </TestAction>
   <LaunchAction
      buildConfiguration = "Debug"
      selectedDebuggerIdentifier = "Xcode.DebuggerFoundation.Debugger.LLDB"
      selectedLauncherIdentifier = "Xcode.DebuggerFoundation.Launcher.LLDB"
      launchStyle = "0"
      useCustomWorkingDirectory = "NO"
      ignoresPersistentStateOnLaunch = "NO"
      debugDocumentVersioning = "YES"
      debugServiceExtension = "internal"
      allowLocationSimulation = "YES"
      launchAutomaticallySubstyle = "8"
      notificationPayloadFile = "WatchApp Extension/PushNotificationPayload.apns">
<<<<<<< HEAD
      <RemoteRunnable
         runnableDebuggingMode = "2"
         BundleIdentifier = "com.apple.Carousel"
         RemotePath = "/$(MAIN_APP_DISPLAY_NAME)">
=======
      <BuildableProductRunnable
         runnableDebuggingMode = "0">
>>>>>>> 83474a1a
         <BuildableReference
            BuildableIdentifier = "primary"
            BlueprintIdentifier = "43A943711B926B7B0051FA24"
            BuildableName = "WatchApp.app"
            BlueprintName = "WatchApp"
            ReferencedContainer = "container:Loop.xcodeproj">
         </BuildableReference>
      </BuildableProductRunnable>
   </LaunchAction>
   <ProfileAction
      buildConfiguration = "Release"
      shouldUseLaunchSchemeArgsEnv = "YES"
      savedToolIdentifier = ""
      useCustomWorkingDirectory = "NO"
      debugDocumentVersioning = "YES"
      launchAutomaticallySubstyle = "8"
      notificationPayloadFile = "WatchApp Extension/PushNotificationPayload.apns">
<<<<<<< HEAD
      <RemoteRunnable
         runnableDebuggingMode = "2"
         BundleIdentifier = "com.apple.Carousel"
         RemotePath = "/$(MAIN_APP_DISPLAY_NAME)">
=======
      <BuildableProductRunnable
         runnableDebuggingMode = "0">
>>>>>>> 83474a1a
         <BuildableReference
            BuildableIdentifier = "primary"
            BlueprintIdentifier = "43A943711B926B7B0051FA24"
            BuildableName = "WatchApp.app"
            BlueprintName = "WatchApp"
            ReferencedContainer = "container:Loop.xcodeproj">
         </BuildableReference>
      </BuildableProductRunnable>
   </ProfileAction>
   <AnalyzeAction
      buildConfiguration = "Debug">
   </AnalyzeAction>
   <ArchiveAction
      buildConfiguration = "Release"
      revealArchiveInOrganizer = "YES">
   </ArchiveAction>
</Scheme><|MERGE_RESOLUTION|>--- conflicted
+++ resolved
@@ -89,15 +89,8 @@
       allowLocationSimulation = "YES"
       launchAutomaticallySubstyle = "8"
       notificationPayloadFile = "WatchApp Extension/PushNotificationPayload.apns">
-<<<<<<< HEAD
-      <RemoteRunnable
-         runnableDebuggingMode = "2"
-         BundleIdentifier = "com.apple.Carousel"
-         RemotePath = "/$(MAIN_APP_DISPLAY_NAME)">
-=======
       <BuildableProductRunnable
          runnableDebuggingMode = "0">
->>>>>>> 83474a1a
          <BuildableReference
             BuildableIdentifier = "primary"
             BlueprintIdentifier = "43A943711B926B7B0051FA24"
@@ -115,15 +108,8 @@
       debugDocumentVersioning = "YES"
       launchAutomaticallySubstyle = "8"
       notificationPayloadFile = "WatchApp Extension/PushNotificationPayload.apns">
-<<<<<<< HEAD
-      <RemoteRunnable
-         runnableDebuggingMode = "2"
-         BundleIdentifier = "com.apple.Carousel"
-         RemotePath = "/$(MAIN_APP_DISPLAY_NAME)">
-=======
       <BuildableProductRunnable
          runnableDebuggingMode = "0">
->>>>>>> 83474a1a
          <BuildableReference
             BuildableIdentifier = "primary"
             BlueprintIdentifier = "43A943711B926B7B0051FA24"
