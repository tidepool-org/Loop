--- conflicted
+++ resolved
@@ -88,15 +88,8 @@
       debugServiceExtension = "internal"
       allowLocationSimulation = "YES"
       launchAutomaticallySubstyle = "32">
-<<<<<<< HEAD
-      <RemoteRunnable
-         runnableDebuggingMode = "2"
-         BundleIdentifier = "com.apple.Carousel"
-         RemotePath = "/$(MAIN_APP_DISPLAY_NAME)">
-=======
       <BuildableProductRunnable
          runnableDebuggingMode = "0">
->>>>>>> 83474a1a
          <BuildableReference
             BuildableIdentifier = "primary"
             BlueprintIdentifier = "43A943711B926B7B0051FA24"
@@ -113,15 +106,8 @@
       useCustomWorkingDirectory = "NO"
       debugDocumentVersioning = "YES"
       launchAutomaticallySubstyle = "32">
-<<<<<<< HEAD
-      <RemoteRunnable
-         runnableDebuggingMode = "2"
-         BundleIdentifier = "com.apple.Carousel"
-         RemotePath = "/$(MAIN_APP_DISPLAY_NAME)">
-=======
       <BuildableProductRunnable
          runnableDebuggingMode = "0">
->>>>>>> 83474a1a
          <BuildableReference
             BuildableIdentifier = "primary"
             BlueprintIdentifier = "43A943711B926B7B0051FA24"
