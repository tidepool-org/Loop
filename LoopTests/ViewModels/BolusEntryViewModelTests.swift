--- conflicted
+++ resolved
@@ -282,13 +282,8 @@
         XCTAssertTrue(bolusEntryViewModel.isBolusRecommended)
         let recommendedBolus = bolusEntryViewModel.recommendedBolus
         XCTAssertNotNil(recommendedBolus)
-<<<<<<< HEAD
-        XCTAssertEqual(delegate.roundBolusVolume(units: mockState.bolusRecommendationResult!.amount), recommendedBolus?.doubleValue(for: .internationalUnit()))
-        let consideringPotentialCarbEntryPassed = try XCTUnwrap(mockState.consideringPotentialCarbEntryPassed)
-=======
         XCTAssertEqual(recommendation.amount, recommendedBolus?.doubleValue(for: .internationalUnit()))
         let consideringPotentialCarbEntryPassed = try XCTUnwrap(delegate.loopState.consideringPotentialCarbEntryPassed)
->>>>>>> d7e107d9
         XCTAssertEqual(mockPotentialCarbEntry, consideringPotentialCarbEntryPassed)
         let replacingCarbEntryPassed = try XCTUnwrap(delegate.loopState.replacingCarbEntryPassed)
         XCTAssertEqual(mockOriginalCarbEntry, replacingCarbEntryPassed)
@@ -304,11 +299,7 @@
         XCTAssertTrue(bolusEntryViewModel.isBolusRecommended)
         let recommendedBolus = bolusEntryViewModel.recommendedBolus
         XCTAssertNotNil(recommendedBolus)
-<<<<<<< HEAD
-        XCTAssertEqual(delegate.roundBolusVolume(units: mockState.bolusRecommendationResult!.amount), recommendedBolus!.doubleValue(for: .internationalUnit()))
-=======
         XCTAssertEqual(recommendation.amount, recommendedBolus?.doubleValue(for: .internationalUnit()))
->>>>>>> d7e107d9
         XCTAssertEqual(BolusEntryViewModel.Notice.predictedGlucoseBelowSuspendThreshold(suspendThreshold: Self.exampleCGMGlucoseQuantity), bolusEntryViewModel.activeNotice)
     }
     
@@ -321,11 +312,7 @@
         XCTAssertTrue(bolusEntryViewModel.isBolusRecommended)
         let recommendedBolus = bolusEntryViewModel.recommendedBolus
         XCTAssertNotNil(recommendedBolus)
-<<<<<<< HEAD
-        XCTAssertEqual(delegate.roundBolusVolume(units: mockState.bolusRecommendationResult!.amount), recommendedBolus!.doubleValue(for: .internationalUnit()))
-=======
         XCTAssertEqual(recommendation.amount, recommendedBolus?.doubleValue(for: .internationalUnit()))
->>>>>>> d7e107d9
         XCTAssertNil(bolusEntryViewModel.activeNotice)
     }
 
@@ -337,11 +324,7 @@
         XCTAssertTrue(bolusEntryViewModel.isBolusRecommended)
         let recommendedBolus = bolusEntryViewModel.recommendedBolus
         XCTAssertNotNil(recommendedBolus)
-<<<<<<< HEAD
-        XCTAssertEqual(delegate.roundBolusVolume(units: mockState.bolusRecommendationResult!.amount), recommendedBolus!.doubleValue(for: .internationalUnit()))
-=======
         XCTAssertEqual(recommendation.amount, recommendedBolus?.doubleValue(for: .internationalUnit()))
->>>>>>> d7e107d9
         XCTAssertNil(bolusEntryViewModel.activeNotice)
     }
         
@@ -405,13 +388,8 @@
         XCTAssertTrue(bolusEntryViewModel.isBolusRecommended)
         let recommendedBolus = bolusEntryViewModel.recommendedBolus
         XCTAssertNotNil(recommendedBolus)
-<<<<<<< HEAD
-        XCTAssertEqual(delegate.roundBolusVolume(units: mockState.bolusRecommendationResult!.amount), recommendedBolus!.doubleValue(for: .internationalUnit()))
-        let consideringPotentialCarbEntryPassed = try XCTUnwrap(mockState.consideringPotentialCarbEntryPassed)
-=======
         XCTAssertEqual(recommendation.amount, recommendedBolus?.doubleValue(for: .internationalUnit()))
         let consideringPotentialCarbEntryPassed = try XCTUnwrap(delegate.loopState.consideringPotentialCarbEntryPassed)
->>>>>>> d7e107d9
         XCTAssertEqual(mockPotentialCarbEntry, consideringPotentialCarbEntryPassed)
         let replacingCarbEntryPassed = try XCTUnwrap(delegate.loopState.replacingCarbEntryPassed)
         XCTAssertEqual(mockOriginalCarbEntry, replacingCarbEntryPassed)
