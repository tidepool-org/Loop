--- conflicted
+++ resolved
@@ -788,9 +788,6 @@
         bolusEntryViewModel.manualGlucoseQuantity = Self.exampleManualGlucoseQuantity
         bolusEntryViewModel.enteredBolus = Self.exampleBolusQuantity
         XCTAssertEqual(.saveAndDeliver, bolusEntryViewModel.actionButtonAction)
-<<<<<<< HEAD
-    }    
-=======
     }
 
     func testManualGlucoseStringMatchesDisplayGlucoseUnit() {
@@ -812,7 +809,6 @@
         delegate.displayGlucoseUnitObservable.displayGlucoseUnitDidChange(to: .milligramsPerDeciliter)
         XCTAssertEqual(bolusEntryViewModel.manualGlucoseString, "259")
     }
->>>>>>> 96dbe111
 }
 
 // MARK: utilities
@@ -891,27 +887,9 @@
 }
 
 fileprivate class MockBolusEntryViewModelDelegate: BolusEntryViewModelDelegate {
-<<<<<<< HEAD
-    func insulinActivityDuration(for type: InsulinType?) -> TimeInterval {
-        return .hours(6) + .minutes(10)
-    }
-    
-    var pumpInsulinType: InsulinType?
-    
-    var manuallyEnteredBolusUnits: Double?
-    var manuallyEnteredDate: Date?
-    var manuallyEnteredInsulinType: InsulinType?
-    func addManuallyEnteredDose(startDate: Date, units: Double, insulinType: InsulinType?) {
-        manuallyEnteredBolusUnits = units
-        manuallyEnteredDate = startDate
-        manuallyEnteredInsulinType = insulinType
-    }
-    
-=======
 
     var displayGlucoseUnitObservable: DisplayGlucoseUnitObservable = DisplayGlucoseUnitObservable(displayGlucoseUnit: .milligramsPerDeciliter)
 
->>>>>>> 96dbe111
     var loopStateCallBlock: ((LoopState) -> Void)?
     func withLoopState(do block: @escaping (LoopState) -> Void) {
         loopStateCallBlock = block
