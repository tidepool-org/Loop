--- conflicted
+++ resolved
@@ -67,16 +67,6 @@
             }
         }())
 
-<<<<<<< HEAD
-        glucoseLabel.setText("---")
-        glucoseLabel.setHidden(false)
-        if let glucose = activeContext.glucose, let glucoseDate = activeContext.glucoseDate, let unit = activeContext.preferredGlucoseUnit, glucoseDate.timeIntervalSinceNow > -LoopCoreConstants.inputDataRecencyInterval {
-            let formatter = NumberFormatter.glucoseFormatter(for: unit)
-
-            if let glucoseValue = formatter.string(from: glucose.doubleValue(for: unit)) {
-                let trend = activeContext.glucoseTrend?.symbol ?? ""
-                glucoseLabel.setText(glucoseValue + trend)
-=======
         if date != nil {
             glucoseLabel.setText("---")
             glucoseLabel.setHidden(false)
@@ -87,7 +77,6 @@
                     let trend = activeContext.glucoseTrend?.symbol ?? ""
                     glucoseLabel.setText(glucoseValue + trend)
                 }
->>>>>>> 51bb85fd
             }
         }
 
