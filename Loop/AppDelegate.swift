--- conflicted
+++ resolved
@@ -25,13 +25,9 @@
 
     private lazy var loggingServicesManager = LoggingServicesManager(servicesManager: servicesManager)
 
-    private lazy var deviceManager = DeviceDataManager(servicesManager: servicesManager, analyticsServicesManager: analyticsServicesManager)
+    private lazy var deviceManager = DeviceDataManager(pluginManager: pluginManager, servicesManager: servicesManager, analyticsServicesManager: analyticsServicesManager)
 
-<<<<<<< HEAD
-    private(set) lazy var deviceManager = DeviceDataManager(pluginManager: pluginManager, servicesManager: servicesManager, analyticsManager: analyticsManager)
-=======
     var window: UIWindow?
->>>>>>> 0aa76aee
 
     private var rootViewController: RootNavigationController! {
         return window?.rootViewController as? RootNavigationController
@@ -110,7 +106,7 @@
         default:
             break
         }
-        
+
         completionHandler()
     }
 
