//
//  AppDelegate.swift
//  Naterade
//
//  Created by Nathan Racklyeft on 8/15/15.
//  Copyright © 2015 Nathan Racklyeft. All rights reserved.
//

import Intents
import LoopCore
import LoopKit
import UIKit
import UserNotifications
import HealthKit
import LoopKitUI
import SwiftUI

@UIApplicationMain
final class AppDelegate: UIResponder, UIApplicationDelegate, DeviceOrientationController {

    private lazy var log = DiagnosticLog(category: "AppDelegate")

    private lazy var pluginManager = PluginManager()

    private var alertManager: AlertManager!
    private var deviceDataManager: DeviceDataManager!
    private var loopAlertsManager: LoopAlertsManager!
    private var bluetoothStateManager: BluetoothStateManager!

    var window: UIWindow?

    private var rootViewController: RootNavigationController! {
        return window?.rootViewController as? RootNavigationController
    }

    func application(_ application: UIApplication, didFinishLaunchingWithOptions launchOptions: [UIApplication.LaunchOptionsKey: Any]?) -> Bool {
        UIDevice.current.isBatteryMonitoringEnabled = true

        bluetoothStateManager = BluetoothStateManager()
        bluetoothStateManager.addBluetoothStateObserver(rootViewController.rootViewController)
        alertManager = AlertManager(rootViewController: rootViewController, expireAfter: Bundle.main.localCacheDuration ?? .days(1))
        deviceDataManager = DeviceDataManager(pluginManager: pluginManager, alertManager: alertManager, bluetoothStateManager: bluetoothStateManager)
        loopAlertsManager = LoopAlertsManager(alertManager: alertManager, bluetoothStateManager: bluetoothStateManager)
        
        SharedLogging.instance = deviceDataManager.loggingServicesManager

        OrientationLock.deviceOrientationController = self

        NotificationManager.authorize(delegate: self)
        
        log.info(#function)

        deviceDataManager.analyticsServicesManager.application(application, didFinishLaunchingWithOptions: launchOptions)

        rootViewController.rootViewController.deviceManager = deviceDataManager
        
        let notificationOption = launchOptions?[.remoteNotification]
        
        if let notification = notificationOption as? [String: AnyObject] {
            deviceDataManager.handleRemoteNotification(notification)
        }
        
<<<<<<< HEAD
        // configure the chart color palette made available in LoopKit
        ChartColorPalette.defaultPalette = ChartColorPalette(axisLine: .axisLineColor,
                                                             axisLabel: .axisLabelColor,
                                                             grid: .gridColor,
                                                             glucoseTint: .glucoseTintColor,
                                                             doseTint: .doseTintColor)
=======
        window?.tintColor = .loopAccent
>>>>>>> 8488cbe4
                
        return true
    }

    func applicationWillResignActive(_ application: UIApplication) {
    }

    func applicationDidEnterBackground(_ application: UIApplication) {
    }

    func applicationWillEnterForeground(_ application: UIApplication) {
    }

    func applicationDidBecomeActive(_ application: UIApplication) {
        deviceDataManager.updatePumpManagerBLEHeartbeatPreference()
    }

    func applicationWillTerminate(_ application: UIApplication) {
    }

    // MARK: - Continuity

    func application(_ application: UIApplication, continue userActivity: NSUserActivity, restorationHandler: @escaping ([UIUserActivityRestoring]?) -> Void) -> Bool {

        if #available(iOS 12.0, *) {
            if userActivity.activityType == NewCarbEntryIntent.className {
                log.default("Restoring %{public}@ intent", userActivity.activityType)
                rootViewController.restoreUserActivityState(.forNewCarbEntry())
                return true
            }
        }

        switch userActivity.activityType {
        case NSUserActivity.newCarbEntryActivityType,
             NSUserActivity.viewLoopStatusActivityType:
            log.default("Restoring %{public}@ activity", userActivity.activityType)
            restorationHandler([rootViewController])
            return true
        default:
            return false
        }
    }
    
    // MARK: - Remote notifications
    func application(_ application: UIApplication, didRegisterForRemoteNotificationsWithDeviceToken deviceToken: Data) {
        let tokenParts = deviceToken.map { data in String(format: "%02.2hhx", data) }
        let token = tokenParts.joined()
        log.default("RemoteNotifications device token: %{public}@", token)
        deviceDataManager.loopManager.settings.deviceToken = deviceToken
    }

    func application(_ application: UIApplication, didFailToRegisterForRemoteNotificationsWithError error: Error) {
        log.error("Failed to register: %{public}@", String(describing: error))
    }
    
    func application(_ application: UIApplication,
                     didReceiveRemoteNotification userInfo: [AnyHashable : Any],
                     fetchCompletionHandler completionHandler: @escaping (UIBackgroundFetchResult) -> Void) {
        guard let notification = userInfo as? [String: AnyObject] else {
            completionHandler(.failed)
            return
        }
      
        deviceDataManager.handleRemoteNotification(notification)
        completionHandler(.noData)
    }

    // MARK: - DeviceOrientationController

    var supportedInterfaceOrientations = UIInterfaceOrientationMask.allButUpsideDown

    func application(_ application: UIApplication, supportedInterfaceOrientationsFor window: UIWindow?) -> UIInterfaceOrientationMask {
        supportedInterfaceOrientations
    }
}

// MARK: UNUserNotificationCenterDelegate implementation

extension AppDelegate: UNUserNotificationCenterDelegate {
    func userNotificationCenter(_ center: UNUserNotificationCenter, didReceive response: UNNotificationResponse, withCompletionHandler completionHandler: @escaping () -> Void) {
        switch response.actionIdentifier {
        case NotificationManager.Action.retryBolus.rawValue:
            if  let units = response.notification.request.content.userInfo[LoopNotificationUserInfoKey.bolusAmount.rawValue] as? Double,
                let startDate = response.notification.request.content.userInfo[LoopNotificationUserInfoKey.bolusStartDate.rawValue] as? Date,
                startDate.timeIntervalSinceNow >= TimeInterval(minutes: -5)
            {
                deviceDataManager.analyticsServicesManager.didRetryBolus()

                deviceDataManager.enactBolus(units: units, at: startDate) { (_) in
                    completionHandler()
                }
                return
            }
        case NotificationManager.Action.acknowledgeAlert.rawValue:
            let userInfo = response.notification.request.content.userInfo
            if let alertIdentifier = userInfo[LoopNotificationUserInfoKey.alertTypeID.rawValue] as? LoopKit.Alert.AlertIdentifier,
                let managerIdentifier = userInfo[LoopNotificationUserInfoKey.managerIDForAlert.rawValue] as? String {
                alertManager.acknowledgeAlert(identifier:
                    Alert.Identifier(managerIdentifier: managerIdentifier, alertIdentifier: alertIdentifier))
            }
        default:
            break
        }

        completionHandler()
    }

    func userNotificationCenter(_ center: UNUserNotificationCenter, willPresent notification: UNNotification, withCompletionHandler completionHandler: @escaping (UNNotificationPresentationOptions) -> Void) {
        switch notification.request.identifier {
        // TODO: Until these notifications are converted to use the new alert system, they shall still show in the foreground
        case LoopNotificationCategory.bolusFailure.rawValue,
             LoopNotificationCategory.pumpReservoirLow.rawValue,
             LoopNotificationCategory.pumpReservoirEmpty.rawValue,
             LoopNotificationCategory.pumpBatteryLow.rawValue,
             LoopNotificationCategory.pumpExpired.rawValue,
             LoopNotificationCategory.pumpFault.rawValue:
            completionHandler([.badge, .sound, .alert])
        default:
            // All other userNotifications are not to be displayed while in the foreground
            completionHandler([])
        }
    }
}<|MERGE_RESOLUTION|>--- conflicted
+++ resolved
@@ -60,16 +60,14 @@
             deviceDataManager.handleRemoteNotification(notification)
         }
         
-<<<<<<< HEAD
+        window?.tintColor = .loopAccent
+        
         // configure the chart color palette made available in LoopKit
         ChartColorPalette.defaultPalette = ChartColorPalette(axisLine: .axisLineColor,
                                                              axisLabel: .axisLabelColor,
                                                              grid: .gridColor,
                                                              glucoseTint: .glucoseTintColor,
                                                              doseTint: .doseTintColor)
-=======
-        window?.tintColor = .loopAccent
->>>>>>> 8488cbe4
                 
         return true
     }
