//
//  LoopDataManager.swift
//  Naterade
//
//  Created by Nathan Racklyeft on 3/12/16.
//  Copyright © 2016 Nathan Racklyeft. All rights reserved.
//

import Foundation
import HealthKit
import LoopKit
import LoopCore


final class LoopDataManager {
    enum LoopUpdateContext: Int {
        case bolus
        case carbs
        case glucose
        case preferences
        case tempBasal
    }

    static let LoopUpdateContextKey = "com.loudnate.Loop.LoopDataManager.LoopUpdateContext"

    private let carbStore: CarbStoreProtocol

    private let doseStore: DoseStoreProtocol

    let dosingDecisionStore: DosingDecisionStoreProtocol

    private let glucoseStore: GlucoseStoreProtocol

    let settingsStore: SettingsStoreProtocol

    weak var delegate: LoopDataManagerDelegate?

    private let logger = DiagnosticLog(category: "LoopDataManager")

    private let analyticsServicesManager: AnalyticsServicesManager
    
    private let now: () -> Date

    // References to registered notification center observers
    private var notificationObservers: [Any] = []

    deinit {
        for observer in notificationObservers {
            NotificationCenter.default.removeObserver(observer)
        }
    }

    init(
        lastLoopCompleted: Date?,
        basalDeliveryState: PumpManagerStatus.BasalDeliveryState?,
        basalRateSchedule: BasalRateSchedule? = UserDefaults.appGroup?.basalRateSchedule,
        carbRatioSchedule: CarbRatioSchedule? = UserDefaults.appGroup?.carbRatioSchedule,
        insulinModelSettings: InsulinModelSettings? = UserDefaults.appGroup?.insulinModelSettings,
        insulinSensitivitySchedule: InsulinSensitivitySchedule? = UserDefaults.appGroup?.insulinSensitivitySchedule,
        settings: LoopSettings = UserDefaults.appGroup?.loopSettings ?? LoopSettings(),
        overrideHistory: TemporaryScheduleOverrideHistory = UserDefaults.appGroup?.overrideHistory ?? .init(),
        lastPumpEventsReconciliation: Date?,
        analyticsServicesManager: AnalyticsServicesManager,
        localCacheDuration: TimeInterval = .days(1),
        doseStore: DoseStoreProtocol,
        glucoseStore: GlucoseStoreProtocol,
        carbStore: CarbStoreProtocol,
        dosingDecisionStore: DosingDecisionStoreProtocol,
        settingsStore: SettingsStoreProtocol,
        now: @escaping () -> Date = { Date() }
    ) {
        self.analyticsServicesManager = analyticsServicesManager
        self.lockedLastLoopCompleted = Locked(lastLoopCompleted)
        self.lockedBasalDeliveryState = Locked(basalDeliveryState)
        self.settings = settings
        self.overrideHistory = overrideHistory
        
        let absorptionTimes = LoopSettings.defaultCarbAbsorptionTimes
        
        self.overrideHistory.relevantTimeWindow = absorptionTimes.slow * 2

<<<<<<< HEAD
        let healthStore = HKHealthStore()

        cacheStore = PersistenceController.controllerInAppGroupDirectory()

        carbStore = CarbStore(
            healthStore: healthStore,
            observeHealthKitSamplesFromOtherApps: FeatureFlags.observeHealthKitSamplesFromOtherApps,
            cacheStore: cacheStore,
            cacheLength: localCacheDuration,
            defaultAbsorptionTimes: absorptionTimes,
            observationInterval: absorptionTimes.slow * 2,
            carbRatioSchedule: carbRatioSchedule,
            insulinSensitivitySchedule: insulinSensitivitySchedule,
            overrideHistory: overrideHistory,
            carbAbsorptionModel: FeatureFlags.nonlinearCarbModelEnabled ? .nonlinear : .linear
        )

        doseStore = DoseStore(
            healthStore: healthStore,
            observeHealthKitSamplesFromOtherApps: FeatureFlags.observeHealthKitSamplesFromOtherApps,
            cacheStore: cacheStore,
            cacheLength: localCacheDuration,
            insulinModel: insulinModelSettings?.model,
            basalProfile: basalRateSchedule,
            insulinSensitivitySchedule: insulinSensitivitySchedule,
            overrideHistory: overrideHistory,
            lastPumpEventsReconciliation: lastPumpEventsReconciliation
        )
=======
        self.carbStore = carbStore
        self.doseStore = doseStore
        self.glucoseStore = glucoseStore
>>>>>>> 5559f486

        self.dosingDecisionStore = dosingDecisionStore

        self.now = now

        self.settingsStore = settingsStore

        retrospectiveCorrection = settings.enabledRetrospectiveCorrectionAlgorithm

        overrideHistory.delegate = self

        // Observe changes
        notificationObservers = [
            NotificationCenter.default.addObserver(
                forName: CarbStore.carbEntriesDidUpdate,
                object: self.carbStore,
                queue: nil
            ) { (note) -> Void in
                self.dataAccessQueue.async {
                    self.logger.default("Received notification of carb entries updating")

                    self.carbEffect = nil
                    self.carbsOnBoard = nil
                    self.recentCarbEntries = nil
                    self.notify(forChange: .carbs)
                }
            },
            NotificationCenter.default.addObserver(
                forName: GlucoseStore.glucoseSamplesDidChange,
                object: self.glucoseStore,
                queue: nil
            ) { (note) in
                self.dataAccessQueue.async {
                    self.logger.default("Received notification of glucose samples changing")

                    self.glucoseMomentumEffect = nil

                    self.notify(forChange: .glucose)
                }
            },
            NotificationCenter.default.addObserver(
                forName: nil,
                object: self.doseStore,
                queue: OperationQueue.main
            ) { (note) in
                self.dataAccessQueue.async {
                    self.logger.default("Received notification of dosing changing")

                    self.insulinEffect = nil

                    self.notify(forChange: .bolus)
                }
            }
        ]
    }

    /// Loop-related settings
    ///
    /// These are not thread-safe.
    var settings: LoopSettings {
        didSet {
            guard settings != oldValue else {
                return
            }

            if settings.preMealOverride != oldValue.preMealOverride {
                // The prediction isn't actually invalid, but a target range change requires recomputing recommended doses
                predictedGlucose = nil
            }

            if settings.scheduleOverride != oldValue.scheduleOverride {
                overrideHistory.recordOverride(settings.scheduleOverride)

                // Invalidate cached effects affected by the override
                self.carbEffect = nil
                self.carbsOnBoard = nil
                self.insulinEffect = nil
            }
            UserDefaults.appGroup?.loopSettings = settings
            notify(forChange: .preferences)
            analyticsServicesManager.didChangeLoopSettings(from: oldValue, to: settings)
        }
    }

    let overrideHistory: TemporaryScheduleOverrideHistory

    // MARK: - Calculation state

    fileprivate let dataAccessQueue: DispatchQueue = DispatchQueue(label: "com.loudnate.Naterade.LoopDataManager.dataAccessQueue", qos: .utility)

    private var carbEffect: [GlucoseEffect]? {
        didSet {
            predictedGlucose = nil

            // Carb data may be back-dated, so re-calculate the retrospective glucose.
            retrospectiveGlucoseDiscrepancies = nil
        }
    }

    private var insulinEffect: [GlucoseEffect]? {
        didSet {
            insulinEffectIncludingPendingInsulin = nil
            predictedGlucose = nil
        }
    }

    private var insulinEffectIncludingPendingInsulin: [GlucoseEffect]? {
        didSet {
            predictedGlucoseIncludingPendingInsulin = nil
        }
    }

    private var glucoseMomentumEffect: [GlucoseEffect]? {
        didSet {
            predictedGlucose = nil
        }
    }

    private var retrospectiveGlucoseEffect: [GlucoseEffect] = [] {
        didSet {
            predictedGlucose = nil
        }
    }

    /// When combining retrospective glucose discrepancies, extend the window slightly as a buffer.
    private let retrospectiveCorrectionGroupingIntervalMultiplier = 1.01

    private var retrospectiveGlucoseDiscrepancies: [GlucoseEffect]? {
        didSet {
            retrospectiveGlucoseDiscrepanciesSummed = retrospectiveGlucoseDiscrepancies?.combinedSums(of: settings.retrospectiveCorrectionGroupingInterval * retrospectiveCorrectionGroupingIntervalMultiplier)
        }
    }

    private var retrospectiveGlucoseDiscrepanciesSummed: [GlucoseChange]?

    fileprivate var predictedGlucose: [PredictedGlucoseValue]? {
        didSet {
            recommendedTempBasal = nil
            recommendedBolus = nil
            predictedGlucoseIncludingPendingInsulin = nil
        }
    }

    fileprivate var predictedGlucoseIncludingPendingInsulin: [PredictedGlucoseValue]?

    private var recentCarbEntries: [StoredCarbEntry]?

    fileprivate var recommendedTempBasal: (recommendation: TempBasalRecommendation, date: Date)?

    fileprivate var recommendedBolus: (recommendation: BolusRecommendation, date: Date)?

    fileprivate var carbsOnBoard: CarbValue?

    var basalDeliveryState: PumpManagerStatus.BasalDeliveryState? {
        get {
            return lockedBasalDeliveryState.value
        }
        set {
            self.logger.debug("Updating basalDeliveryState to %{public}@", String(describing: newValue))
            lockedBasalDeliveryState.value = newValue
        }
    }
    private let lockedBasalDeliveryState: Locked<PumpManagerStatus.BasalDeliveryState?>

    fileprivate var lastRequestedBolus: DoseEntry?
    
    /// The last date at which a loop completed, from prediction to dose (if dosing is enabled)
    var lastLoopCompleted: Date? {
        get {
            return lockedLastLoopCompleted.value
        }
        set {
            lockedLastLoopCompleted.value = newValue
        }
    }
    private let lockedLastLoopCompleted: Locked<Date?>

    fileprivate var lastLoopError: Error?

    /// A timeline of average velocity of glucose change counteracting predicted insulin effects
    fileprivate var insulinCounteractionEffects: [GlucoseEffectVelocity] = [] {
        didSet {
            carbEffect = nil
            carbsOnBoard = nil
        }
    }

    // Confined to dataAccessQueue
    private var retrospectiveCorrection: RetrospectiveCorrection

    // MARK: - Background task management

    private var backgroundTask: UIBackgroundTaskIdentifier = .invalid

    private func startBackgroundTask() {
        endBackgroundTask()
        backgroundTask = UIApplication.shared.beginBackgroundTask(withName: "PersistenceController save") {
            self.endBackgroundTask()
        }
    }

    private func endBackgroundTask() {
        if backgroundTask != .invalid {
            UIApplication.shared.endBackgroundTask(backgroundTask)
            backgroundTask = .invalid
        }
    }
    
    private func loopDidComplete(date: Date, duration: TimeInterval) {
        lastLoopCompleted = date
        NotificationManager.clearLoopNotRunningNotifications()
        NotificationManager.scheduleLoopNotRunningNotifications()
        analyticsServicesManager.loopDidSucceed(duration)
        storeDosingDecision(withDate: date)
        
        NotificationCenter.default.post(name: .LoopCompleted, object: self)
    }

    private func loopDidError(date: Date, error: Error, duration: TimeInterval) {
        logger.error("%{public}@", String(describing: error))
        lastLoopError = error
        analyticsServicesManager.loopDidError()
        storeDosingDecision(withDate: date, withError: error)
    }
}

// MARK: Background task management
extension LoopDataManager: PersistenceControllerDelegate {
    func persistenceControllerWillSave(_ controller: PersistenceController) {
        startBackgroundTask()
    }

    func persistenceControllerDidSave(_ controller: PersistenceController, error: PersistenceController.PersistenceControllerError?) {
        endBackgroundTask()
    }
}


// MARK: Override history tracking
extension LoopDataManager: TemporaryScheduleOverrideHistoryDelegate {
    func temporaryScheduleOverrideHistoryDidUpdate(_ history: TemporaryScheduleOverrideHistory) {
        UserDefaults.appGroup?.overrideHistory = history
    }
}

// MARK: - Preferences
extension LoopDataManager {

    /// The daily schedule of basal insulin rates
    var basalRateSchedule: BasalRateSchedule? {
        get {
            return doseStore.basalProfile
        }
        set {
            doseStore.basalProfile = newValue
            UserDefaults.appGroup?.basalRateSchedule = newValue
            notify(forChange: .preferences)

            if let newValue = newValue, let oldValue = doseStore.basalProfile, newValue.items != oldValue.items {
                analyticsServicesManager.didChangeBasalRateSchedule()
            }
        }
    }

    /// The basal rate schedule, applying recent overrides relative to the current moment in time.
    var basalRateScheduleApplyingOverrideHistory: BasalRateSchedule? {
        return doseStore.basalProfileApplyingOverrideHistory
    }

    /// The daily schedule of carbs-to-insulin ratios
    /// This is measured in grams/Unit
    var carbRatioSchedule: CarbRatioSchedule? {
        get {
            return carbStore.carbRatioSchedule
        }
        set {
            carbStore.carbRatioSchedule = newValue
            UserDefaults.appGroup?.carbRatioSchedule = newValue

            // Invalidate cached effects based on this schedule
            carbEffect = nil
            carbsOnBoard = nil

            notify(forChange: .preferences)
        }
    }

    /// The carb ratio schedule, applying recent overrides relative to the current moment in time.
    var carbRatioScheduleApplyingOverrideHistory: CarbRatioSchedule? {
        return carbStore.carbRatioScheduleApplyingOverrideHistory
    }

    /// The length of time insulin has an effect on blood glucose
    var insulinModelSettings: InsulinModelSettings? {
        get {
            guard let model = doseStore.insulinModel else {
                return nil
            }

            return InsulinModelSettings(model: model)
        }
        set {
            doseStore.insulinModel = newValue?.model
            UserDefaults.appGroup?.insulinModelSettings = newValue

            self.dataAccessQueue.async {
                // Invalidate cached effects based on this schedule
                self.insulinEffect = nil

                self.notify(forChange: .preferences)
            }

            analyticsServicesManager.didChangeInsulinModel()
        }
    }

    /// The daily schedule of insulin sensitivity (also known as ISF)
    /// This is measured in <blood glucose>/Unit
    var insulinSensitivitySchedule: InsulinSensitivitySchedule? {
        get {
            return carbStore.insulinSensitivitySchedule
        }
        set {
            carbStore.insulinSensitivitySchedule = newValue
            doseStore.insulinSensitivitySchedule = newValue

            UserDefaults.appGroup?.insulinSensitivitySchedule = newValue

            dataAccessQueue.async {
                // Invalidate cached effects based on this schedule
                self.carbEffect = nil
                self.carbsOnBoard = nil
                self.insulinEffect = nil

                self.notify(forChange: .preferences)
            }
        }
    }

    /// The insulin sensitivity schedule, applying recent overrides relative to the current moment in time.
    var insulinSensitivityScheduleApplyingOverrideHistory: InsulinSensitivitySchedule? {
        return carbStore.insulinSensitivityScheduleApplyingOverrideHistory
    }

    /// Sets a new time zone for a the schedule-based settings
    ///
    /// - Parameter timeZone: The time zone
    func setScheduleTimeZone(_ timeZone: TimeZone) {
        if timeZone != basalRateSchedule?.timeZone {
            analyticsServicesManager.pumpTimeZoneDidChange()
            basalRateSchedule?.timeZone = timeZone
        }

        if timeZone != carbRatioSchedule?.timeZone {
            analyticsServicesManager.pumpTimeZoneDidChange()
            carbRatioSchedule?.timeZone = timeZone
        }

        if timeZone != insulinSensitivitySchedule?.timeZone {
            analyticsServicesManager.pumpTimeZoneDidChange()
            insulinSensitivitySchedule?.timeZone = timeZone
        }

        if timeZone != settings.glucoseTargetRangeSchedule?.timeZone {
            settings.glucoseTargetRangeSchedule?.timeZone = timeZone
        }
    }
}


// MARK: - Intake
extension LoopDataManager {
    /// Adds and stores glucose data
    ///
    /// - Parameters:
    ///   - samples: The new glucose samples to store
    ///   - completion: A closure called once upon completion
    ///   - result: The stored glucose values
    func addGlucose(
        _ samples: [NewGlucoseSample],
        completion: ((_ result: Result<[GlucoseValue]>) -> Void)? = nil
    ) {
        glucoseStore.addGlucose(samples) { (result) in
            self.dataAccessQueue.async {
                switch result {
                case .success(let samples):
                    if let endDate = samples.sorted(by: { $0.startDate < $1.startDate }).first?.startDate {
                        // Prune back any counteraction effects for recomputation
                        self.insulinCounteractionEffects = self.insulinCounteractionEffects.filter { $0.endDate < endDate }
                    }

                    completion?(.success(samples))
                case .failure(let error):
                    completion?(.failure(error))
                }
            }
        }
    }

    /// Adds and stores carb data, and recommends a bolus if needed
    ///
    /// - Parameters:
    ///   - carbEntry: The new carb value
    ///   - completion: A closure called once upon completion
    ///   - result: The bolus recommendation
    func addCarbEntry(_ carbEntry: NewCarbEntry, replacing replacingEntry: StoredCarbEntry? = nil, completion: @escaping (_ result: Result<Void>) -> Void) {
        let addCompletion: (CarbStoreResult<StoredCarbEntry>) -> Void = { (result) in
            self.dataAccessQueue.async {
                switch result {
                case .success:
                    // Remove the active pre-meal target override
                    self.settings.clearOverride(matching: .preMeal)

                    self.carbEffect = nil
                    self.carbsOnBoard = nil
                    completion(.success(()))
                case .failure(let error):
                    completion(.failure(error))
                }
            }
        }

        if let replacingEntry = replacingEntry {
            carbStore.replaceCarbEntry(replacingEntry, withEntry: carbEntry, completion: addCompletion)
        } else {
            carbStore.addCarbEntry(carbEntry, completion: addCompletion)
        }
    }

    /// Adds a bolus requested of the pump, but not confirmed.
    ///
    /// - Parameters:
    ///   - dose: The DoseEntry representing the requested bolus
    func addRequestedBolus(_ dose: DoseEntry, completion: (() -> Void)?) {
        dataAccessQueue.async {
            self.logger.debug("addRequestedBolus")
            self.lastRequestedBolus = dose
            self.notify(forChange: .bolus)

            completion?()
        }
    }

    /// Notifies the manager that the bolus is confirmed, but not fully delivered.
    ///
    /// - Parameters:
    ///   - dose: The DoseEntry representing the confirmed bolus.
    func bolusConfirmed(_ dose: DoseEntry, completion: (() -> Void)?) {
        self.dataAccessQueue.async {
            self.logger.debug("bolusConfirmed")
            self.lastRequestedBolus = nil
            self.recommendedBolus = nil
            self.recommendedTempBasal = nil
            self.insulinEffect = nil
            self.notify(forChange: .bolus)

            completion?()
        }
    }

    /// Notifies the manager that the bolus failed.
    ///
    /// - Parameters:
    ///   - dose: The DoseEntry representing the confirmed bolus.
    func bolusRequestFailed(_ error: Error, completion: (() -> Void)?) {
        self.dataAccessQueue.async {
            self.logger.debug("bolusRequestFailed")
            self.lastRequestedBolus = nil
            self.insulinEffect = nil
            self.notify(forChange: .bolus)

            completion?()
        }
    }


    /// Adds and stores new pump events
    ///
    /// - Parameters:
    ///   - events: The pump events to add
    ///   - completion: A closure called once upon completion
    ///   - error: An error explaining why the events could not be saved.
    func addPumpEvents(_ events: [NewPumpEvent], lastReconciliation: Date?, completion: @escaping (_ error: DoseStore.DoseStoreError?) -> Void) {
        doseStore.addPumpEvents(events, lastReconciliation: lastReconciliation) { (error) in
            self.dataAccessQueue.async {
                if error == nil {
                    self.insulinEffect = nil
                }
                completion(error)
            }
        }
    }

    /// Adds and stores a pump reservoir volume
    ///
    /// - Parameters:
    ///   - units: The reservoir volume, in units
    ///   - date: The date of the volume reading
    ///   - completion: A closure called once upon completion
    ///   - result: The current state of the reservoir values:
    ///       - newValue: The new stored value
    ///       - lastValue: The previous new stored value
    ///       - areStoredValuesContinuous: Whether the current recent state of the stored reservoir data is considered continuous and reliable for deriving insulin effects after addition of this new value.
    func addReservoirValue(_ units: Double, at date: Date, completion: @escaping (_ result: Result<(newValue: ReservoirValue, lastValue: ReservoirValue?, areStoredValuesContinuous: Bool)>) -> Void) {
        doseStore.addReservoirValue(units, at: date) { (newValue, previousValue, areStoredValuesContinuous, error) in
            if let error = error {
                completion(.failure(error))
            } else if let newValue = newValue {
                self.dataAccessQueue.async {
                    self.insulinEffect = nil

                    if let newDoseStartDate = previousValue?.startDate {
                        // Prune back any counteraction effects for recomputation, after the effect delay
                        self.insulinCounteractionEffects = self.insulinCounteractionEffects.filterDateRange(nil, newDoseStartDate.addingTimeInterval(.minutes(10)))
                    }

                    completion(.success((
                        newValue: newValue,
                        lastValue: previousValue,
                        areStoredValuesContinuous: areStoredValuesContinuous
                    )))
                }
            } else {
                assertionFailure()
            }
        }
    }

    func storeDosingDecision(withDate date: Date, withError error: Error? = nil) {
        getLoopState { (_, state) in
            self.doseStore.insulinOnBoard(at: date) { result in
                var insulinOnBoardError: Error?
                var insulinOnBoard: InsulinValue?

                switch result {
                case .failure(let error):
                    insulinOnBoardError = error
                case .success(let insulinValue):
                    insulinOnBoard = insulinValue
                }

                UNUserNotificationCenter.current().getNotificationSettings() { notificationSettings in
                    self.dataAccessQueue.async {
                        let dosingDecision = StoredDosingDecision(date: date,
                                                                  insulinOnBoard: insulinOnBoard,
                                                                  carbsOnBoard: state.carbsOnBoard,
                                                                  scheduleOverride: self.settings.scheduleOverride,
                                                                  glucoseTargetRangeSchedule: self.settings.glucoseTargetRangeSchedule,
                                                                  glucoseTargetRangeScheduleApplyingOverrideIfActive: self.settings.glucoseTargetRangeScheduleApplyingOverrideIfActive,
                                                                  predictedGlucose: state.predictedGlucose,
                                                                  predictedGlucoseIncludingPendingInsulin: state.predictedGlucoseIncludingPendingInsulin,
                                                                  lastReservoirValue: StoredDosingDecision.LastReservoirValue(self.doseStore.lastReservoirValue),
                                                                  recommendedTempBasal: StoredDosingDecision.TempBasalRecommendationWithDate(state.recommendedTempBasal),
                                                                  recommendedBolus: StoredDosingDecision.BolusRecommendationWithDate(state.recommendedBolus),
                                                                  pumpManagerStatus: self.delegate?.pumpManagerStatus,
                                                                  notificationSettings: notificationSettings,
                                                                  deviceSettings: UIDevice.current.deviceSettings,
                                                                  errors: [error, state.error, insulinOnBoardError].compactMap { $0 })
                        self.dosingDecisionStore.storeDosingDecision(dosingDecision) {}
                    }
                }
            }
        }
    }

    func storeSettings() {
        guard let appGroup = UserDefaults.appGroup, let loopSettings = appGroup.loopSettings else {
            return
        }

        let settings = StoredSettings(date: now(),
                                      dosingEnabled: loopSettings.dosingEnabled,
                                      glucoseTargetRangeSchedule: loopSettings.glucoseTargetRangeSchedule,
                                      preMealTargetRange: loopSettings.preMealTargetRange,
                                      workoutTargetRange: loopSettings.legacyWorkoutTargetRange,
                                      overridePresets: loopSettings.overridePresets,
                                      scheduleOverride: loopSettings.scheduleOverride,
                                      preMealOverride: loopSettings.preMealOverride,
                                      maximumBasalRatePerHour: loopSettings.maximumBasalRatePerHour,
                                      maximumBolus: loopSettings.maximumBolus,
                                      suspendThreshold: loopSettings.suspendThreshold,
                                      deviceToken: loopSettings.deviceToken?.hexadecimalString,
                                      insulinModel: appGroup.insulinModelSettings.map { StoredSettings.InsulinModel($0) },
                                      basalRateSchedule: appGroup.basalRateSchedule,
                                      insulinSensitivitySchedule: appGroup.insulinSensitivitySchedule,
                                      carbRatioSchedule: appGroup.carbRatioSchedule,
                                      bloodGlucoseUnit: loopSettings.glucoseUnit)
        self.settingsStore.storeSettings(settings) {}
    }

    // Actions

    func enactRecommendedTempBasal(_ completion: @escaping (_ error: Error?) -> Void) {
        dataAccessQueue.async {
            self.setRecommendedTempBasal(completion)
        }
    }

    /// Runs the "loop"
    ///
    /// Executes an analysis of the current data, and recommends an adjustment to the current
    /// temporary basal rate.
    func loop() {
        self.dataAccessQueue.async {
            self.logger.default("Loop running")
            NotificationCenter.default.post(name: .LoopRunning, object: self)

            self.lastLoopError = nil
            let startDate = self.now()

            do {
                try self.update()

                if self.settings.dosingEnabled {
                    self.setRecommendedTempBasal { (error) -> Void in
                        if let error = error {
                            self.loopDidError(date: self.now(), error: error, duration: -startDate.timeIntervalSince(self.now()))
                        } else {
                            self.loopDidComplete(date: self.now(), duration: -startDate.timeIntervalSince(self.now()))
                        }
                        self.logger.default("Loop ended")
                        self.notify(forChange: .tempBasal)
                    }

                    // Delay the notification until we know the result of the temp basal
                    return
                } else {
                    self.loopDidComplete(date: self.now(), duration: -startDate.timeIntervalSince(self.now()))
                }
            } catch let error {
                self.loopDidError(date: self.now(), error: error, duration: -startDate.timeIntervalSince(self.now()))
            }

            self.logger.default("Loop ended")
            self.notify(forChange: .tempBasal)
        }
    }

    /// - Throws:
    ///     - LoopError.configurationError
    ///     - LoopError.glucoseTooOld
    ///     - LoopError.missingDataError
    ///     - LoopError.pumpDataTooOld
    fileprivate func update() throws {
        dispatchPrecondition(condition: .onQueue(dataAccessQueue))
        let updateGroup = DispatchGroup()

        // Fetch glucose effects as far back as we want to make retroactive analysis
        var latestGlucoseDate: Date?
        updateGroup.enter()
        glucoseStore.getCachedGlucoseSamples(start: Date(timeInterval: -settings.inputDataRecencyInterval, since: now()), end: nil) { (values) in
            latestGlucoseDate = values.last?.startDate
            updateGroup.leave()
        }
        _ = updateGroup.wait(timeout: .distantFuture)

        guard let lastGlucoseDate = latestGlucoseDate else {
            throw LoopError.missingDataError(.glucose)
        }

        let retrospectiveStart = lastGlucoseDate.addingTimeInterval(-retrospectiveCorrection.retrospectionInterval)

        let earliestEffectDate = Date(timeInterval: .hours(-24), since: now())
        let nextEffectDate = insulinCounteractionEffects.last?.endDate ?? earliestEffectDate

        if glucoseMomentumEffect == nil {
            updateGroup.enter()
            glucoseStore.getRecentMomentumEffect { (effects) -> Void in
                self.glucoseMomentumEffect = effects
                updateGroup.leave()
            }
        }

        if insulinEffect == nil {
            self.logger.debug("Recomputing insulin effects")
            updateGroup.enter()
            doseStore.getGlucoseEffects(start: nextEffectDate, end: nil, basalDosingEnd: now()) { (result) -> Void in
                switch result {
                case .failure(let error):
                    self.logger.error("%{public}@", String(describing: error))
                    self.insulinEffect = nil
                case .success(let effects):
                    self.insulinEffect = effects
                }

                updateGroup.leave()
            }
        }

        if insulinEffectIncludingPendingInsulin == nil {
            updateGroup.enter()
            doseStore.getGlucoseEffects(start: nextEffectDate, end: nil, basalDosingEnd: nil) { (result) -> Void in
                switch result {
                case .failure(let error):
                    self.logger.error("%{public}@", String(describing: error))
                    self.insulinEffectIncludingPendingInsulin = nil
                case .success(let effects):
                    self.insulinEffectIncludingPendingInsulin = effects
                }

                updateGroup.leave()
            }
        }

        _ = updateGroup.wait(timeout: .distantFuture)

        if nextEffectDate < lastGlucoseDate, let insulinEffect = insulinEffect {
            updateGroup.enter()
            self.logger.debug("Fetching counteraction effects after %{public}@", String(describing: nextEffectDate))
            glucoseStore.getCounteractionEffects(start: nextEffectDate, end: nil, to: insulinEffect) { (velocities) in
                self.insulinCounteractionEffects.append(contentsOf: velocities)
                self.insulinCounteractionEffects = self.insulinCounteractionEffects.filterDateRange(earliestEffectDate, nil)

                updateGroup.leave()
            }

            _ = updateGroup.wait(timeout: .distantFuture)
        }

        if carbEffect == nil {
            updateGroup.enter()
            carbStore.getGlucoseEffects(
                start: retrospectiveStart, end: nil,
                effectVelocities: settings.dynamicCarbAbsorptionEnabled ? insulinCounteractionEffects : nil
            ) { (result) -> Void in
                switch result {
                case .failure(let error):
                    self.logger.error("%{public}@", String(describing: error))
                    self.carbEffect = nil
                    self.recentCarbEntries = nil
                case .success(let (entries, effects)):
                    self.carbEffect = effects
                    self.recentCarbEntries = entries
                }

                updateGroup.leave()
            }
        }

        if carbsOnBoard == nil {
            updateGroup.enter()
            carbStore.carbsOnBoard(at: now(), effectVelocities: settings.dynamicCarbAbsorptionEnabled ? insulinCounteractionEffects : nil) { (result) in
                switch result {
                case .failure:
                    // Failure is expected when there is no carb data
                    self.carbsOnBoard = nil
                case .success(let value):
                    self.carbsOnBoard = value
                }
                updateGroup.leave()
            }
        }

        _ = updateGroup.wait(timeout: .distantFuture)

        if retrospectiveGlucoseDiscrepancies == nil {
            do {
                try updateRetrospectiveGlucoseEffect()
            } catch let error {
                logger.error("%{public}@", String(describing: error))
            }
        }

        if predictedGlucose == nil {
            do {
                try updatePredictedGlucoseAndRecommendedBasalAndBolus()
            } catch let error {
                logger.error("%{public}@", String(describing: error))

                throw error
            }
        }
    }

    private func notify(forChange context: LoopUpdateContext) {
        if case .preferences = context {
            storeSettings()
        }

        NotificationCenter.default.post(name: .LoopDataUpdated,
            object: self,
            userInfo: [
                type(of: self).LoopUpdateContextKey: context.rawValue
            ]
        )
    }

    /// Computes amount of insulin from boluses that have been issued and not confirmed, and
    /// remaining insulin delivery from temporary basal rate adjustments above scheduled rate
    /// that are still in progress.
    ///
    /// - Returns: The amount of pending insulin, in units
    /// - Throws: LoopError.configurationError
    private func getPendingInsulin() throws -> Double {
        dispatchPrecondition(condition: .onQueue(dataAccessQueue))

        guard let basalRates = basalRateScheduleApplyingOverrideHistory else {
            throw LoopError.configurationError(.basalRateSchedule)
        }

        let pendingTempBasalInsulin: Double
        let date = now()

        if let basalDeliveryState = basalDeliveryState, case .tempBasal(let lastTempBasal) = basalDeliveryState, lastTempBasal.endDate > date {
            let normalBasalRate = basalRates.value(at: date)
            let remainingTime = lastTempBasal.endDate.timeIntervalSince(date)
            let remainingUnits = (lastTempBasal.unitsPerHour - normalBasalRate) * remainingTime.hours

            pendingTempBasalInsulin = max(0, remainingUnits)
        } else {
            pendingTempBasalInsulin = 0
        }

        let pendingBolusAmount: Double = lastRequestedBolus?.programmedUnits ?? 0

        // All outstanding potential insulin delivery
        return pendingTempBasalInsulin + pendingBolusAmount
    }

    /// - Throws:
    ///     - LoopError.missingDataError
    ///     - LoopError.configurationError
    ///     - LoopError.glucoseTooOld
    ///     - LoopError.pumpDataTooOld
    fileprivate func predictGlucose(
        startingAt startingGlucoseOverride: GlucoseValue? = nil,
        using inputs: PredictionInputEffect,
        historicalInsulinEffect insulinEffectOverride: [GlucoseEffect]? = nil,
        insulinCounteractionEffects insulinCounteractionEffectsOverride: [GlucoseEffectVelocity]? = nil,
        historicalCarbEffect carbEffectOverride: [GlucoseEffect]? = nil,
        potentialBolus: DoseEntry? = nil,
        potentialCarbEntry: NewCarbEntry? = nil,
        replacingCarbEntry replacedCarbEntry: StoredCarbEntry? = nil,
        includingPendingInsulin: Bool = false
    ) throws -> [PredictedGlucoseValue] {
        dispatchPrecondition(condition: .onQueue(dataAccessQueue))

        guard let model = insulinModelSettings?.model else {
            throw LoopError.configurationError(.insulinModel)
        }

        guard let glucose = startingGlucoseOverride ?? self.glucoseStore.latestGlucose else {
            throw LoopError.missingDataError(.glucose)
        }

        let pumpStatusDate = doseStore.lastAddedPumpData
        let lastGlucoseDate = glucose.startDate

        guard now().timeIntervalSince(lastGlucoseDate) <= settings.inputDataRecencyInterval else {
            throw LoopError.glucoseTooOld(date: glucose.startDate)
        }

        guard now().timeIntervalSince(pumpStatusDate) <= settings.inputDataRecencyInterval else {
            throw LoopError.pumpDataTooOld(date: pumpStatusDate)
        }

        var momentum: [GlucoseEffect] = []
        var retrospectiveGlucoseEffect = self.retrospectiveGlucoseEffect
        var effects: [[GlucoseEffect]] = []

        let insulinCounteractionEffects = insulinCounteractionEffectsOverride ?? self.insulinCounteractionEffects
        if inputs.contains(.carbs) {
            if let potentialCarbEntry = potentialCarbEntry {
                let retrospectiveStart = lastGlucoseDate.addingTimeInterval(-retrospectiveCorrection.retrospectionInterval)

                if potentialCarbEntry.startDate > lastGlucoseDate || recentCarbEntries?.isEmpty != false, replacedCarbEntry == nil {
                    // The potential carb effect is independent and can be summed with the existing effect
                    if let carbEffect = carbEffectOverride ?? self.carbEffect {
                        effects.append(carbEffect)
                    }

                    let potentialCarbEffect = try carbStore.glucoseEffects(
                        of: [potentialCarbEntry],
                        startingAt: retrospectiveStart,
                        endingAt: nil,
                        effectVelocities: settings.dynamicCarbAbsorptionEnabled ? insulinCounteractionEffects : nil
                    )

                    effects.append(potentialCarbEffect)
                } else {
                    var recentEntries = self.recentCarbEntries ?? []
                    if let replacedCarbEntry = replacedCarbEntry, let index = recentEntries.firstIndex(of: replacedCarbEntry) {
                        recentEntries.remove(at: index)
                    }

                    // If the entry is in the past or an entry is replaced, DCA and RC effects must be recomputed
                    var entries = recentEntries.map { NewCarbEntry(quantity: $0.quantity, startDate: $0.startDate, foodType: nil, absorptionTime: $0.absorptionTime) }
                    entries.append(potentialCarbEntry)
                    entries.sort(by: { $0.startDate > $1.startDate })

                    let potentialCarbEffect = try carbStore.glucoseEffects(
                        of: entries,
                        startingAt: retrospectiveStart,
                        endingAt: nil,
                        effectVelocities: settings.dynamicCarbAbsorptionEnabled ? insulinCounteractionEffects : nil
                    )

                    effects.append(potentialCarbEffect)

                    retrospectiveGlucoseEffect = computeRetrospectiveGlucoseEffect(startingAt: glucose, carbEffects: potentialCarbEffect)
                }
            } else if let carbEffect = carbEffectOverride ?? self.carbEffect {
                effects.append(carbEffect)
            }
        }

        if inputs.contains(.insulin) {
            let computationInsulinEffect: [GlucoseEffect]?
            if insulinEffectOverride != nil {
                computationInsulinEffect = insulinEffectOverride
            } else {
                computationInsulinEffect = includingPendingInsulin ? self.insulinEffectIncludingPendingInsulin : self.insulinEffect
            }

            if let insulinEffect = computationInsulinEffect {
                effects.append(insulinEffect)
            }

            if let potentialBolus = potentialBolus {
                guard let sensitivity = insulinSensitivityScheduleApplyingOverrideHistory else {
                    throw LoopError.configurationError(.generalSettings)
                }

                let earliestEffectDate = Date(timeInterval: .hours(-24), since: now())
                let nextEffectDate = insulinCounteractionEffects.last?.endDate ?? earliestEffectDate
                let bolusEffect = [potentialBolus]
                    .glucoseEffects(insulinModel: model, insulinSensitivity: sensitivity)
                    .filterDateRange(nextEffectDate, nil)
                effects.append(bolusEffect)
            }
        }

        if inputs.contains(.momentum), let momentumEffect = self.glucoseMomentumEffect {
            momentum = momentumEffect
        }

        if inputs.contains(.retrospection) {
            effects.append(retrospectiveGlucoseEffect)
        }

        var prediction = LoopMath.predictGlucose(startingAt: glucose, momentum: momentum, effects: effects)

        // Dosing requires prediction entries at least as long as the insulin model duration.
        // If our prediction is shorter than that, then extend it here.
        let finalDate = glucose.startDate.addingTimeInterval(model.effectDuration)
        if let last = prediction.last, last.startDate < finalDate {
            prediction.append(PredictedGlucoseValue(startDate: finalDate, quantity: last.quantity))
        }

        return prediction
    }

    fileprivate func predictGlucoseFromManualGlucose(
        _ glucose: NewGlucoseSample,
        potentialBolus: DoseEntry?,
        potentialCarbEntry: NewCarbEntry?,
        replacingCarbEntry replacedCarbEntry: StoredCarbEntry?,
        includingPendingInsulin: Bool
    ) throws -> [PredictedGlucoseValue] {
        let retrospectiveStart = glucose.date.addingTimeInterval(-retrospectiveCorrection.retrospectionInterval)
        let earliestEffectDate = Date(timeInterval: .hours(-24), since: now())
        let nextEffectDate = insulinCounteractionEffects.last?.endDate ?? earliestEffectDate

        let updateGroup = DispatchGroup()
        let effectCalculationError = Locked<Error?>(nil)

        var insulinEffect: [GlucoseEffect]?
        let basalDosingEnd = includingPendingInsulin ? nil : now()
        updateGroup.enter()
        doseStore.getGlucoseEffects(start: nextEffectDate, end: nil, basalDosingEnd: basalDosingEnd) { result in
            switch result {
            case .failure(let error):
                effectCalculationError.mutate { $0 = error }
            case .success(let effects):
                insulinEffect = effects
            }

            updateGroup.leave()
        }

        updateGroup.wait()

        if let error = effectCalculationError.value {
            throw error
        }

        var insulinCounteractionEffects = self.insulinCounteractionEffects
        if nextEffectDate < glucose.date, let insulinEffect = insulinEffect {
            updateGroup.enter()
            glucoseStore.getCachedGlucoseSamples(start: nextEffectDate, end: nil) { samples in
                var samples = samples
                let manualSample = StoredGlucoseSample(sample: glucose.quantitySample)
                let insertionIndex = samples.partitioningIndex(where: { manualSample.startDate < $0.startDate })
                samples.insert(manualSample, at: insertionIndex)
                let velocities = self.glucoseStore.counteractionEffects(for: samples, to: insulinEffect)

                insulinCounteractionEffects.append(contentsOf: velocities)
                insulinCounteractionEffects = insulinCounteractionEffects.filterDateRange(earliestEffectDate, nil)

                updateGroup.leave()
            }

            updateGroup.wait()
        }

        var carbEffect: [GlucoseEffect]?
        updateGroup.enter()
        carbStore.getGlucoseEffects(
            start: retrospectiveStart, end: nil,
            effectVelocities: settings.dynamicCarbAbsorptionEnabled ? insulinCounteractionEffects : nil
        ) { result in
            switch result {
            case .failure(let error):
                effectCalculationError.mutate { $0 = error }
            case .success(let (_, effects)):
                carbEffect = effects
            }

            updateGroup.leave()
        }

        updateGroup.wait()

        if let error = effectCalculationError.value {
            throw error
        }

        return try predictGlucose(
            startingAt: glucose.quantitySample,
            using: [.insulin, .carbs],
            historicalInsulinEffect: insulinEffect,
            insulinCounteractionEffects: insulinCounteractionEffects,
            historicalCarbEffect: carbEffect,
            potentialBolus: potentialBolus,
            potentialCarbEntry: potentialCarbEntry,
            replacingCarbEntry: replacedCarbEntry,
            includingPendingInsulin: true
        )
    }

    fileprivate func recommendBolusForManualGlucose(_ glucose: NewGlucoseSample, consideringPotentialCarbEntry potentialCarbEntry: NewCarbEntry?, replacingCarbEntry replacedCarbEntry: StoredCarbEntry?) throws -> BolusRecommendation? {
        guard lastRequestedBolus == nil else {
            // Don't recommend changes if a bolus was just requested.
            // Sending additional pump commands is not going to be
            // successful in any case.
            return nil
        }

        let pendingInsulin = try getPendingInsulin()
        let shouldIncludePendingInsulin = pendingInsulin > 0
        let prediction = try predictGlucoseFromManualGlucose(glucose, potentialBolus: nil, potentialCarbEntry: potentialCarbEntry, replacingCarbEntry: replacedCarbEntry, includingPendingInsulin: shouldIncludePendingInsulin)
        return try recommendBolus(forPrediction: prediction)
    }

    /// - Throws: LoopError.missingDataError
    fileprivate func recommendBolus(consideringPotentialCarbEntry potentialCarbEntry: NewCarbEntry?, replacingCarbEntry replacedCarbEntry: StoredCarbEntry?) throws -> BolusRecommendation? {
        guard lastRequestedBolus == nil else {
            // Don't recommend changes if a bolus was just requested.
            // Sending additional pump commands is not going to be
            // successful in any case.
            return nil
        }

        let pendingInsulin = try getPendingInsulin()
        let shouldIncludePendingInsulin = pendingInsulin > 0
        let prediction = try predictGlucose(using: .all, potentialBolus: nil, potentialCarbEntry: potentialCarbEntry, replacingCarbEntry: replacedCarbEntry, includingPendingInsulin: shouldIncludePendingInsulin)
        return try recommendBolusValidatingDataRecency(forPrediction: prediction)
    }

    /// - Throws:
    ///     - LoopError.missingDataError
    ///     - LoopError.glucoseTooOld
    ///     - LoopError.pumpDataTooOld
    ///     - LoopError.configurationError
    fileprivate func recommendBolusValidatingDataRecency<Sample: GlucoseValue>(forPrediction predictedGlucose: [Sample]) throws -> BolusRecommendation? {
        guard let glucose = glucoseStore.latestGlucose else {
            throw LoopError.missingDataError(.glucose)
        }

        let pumpStatusDate = doseStore.lastAddedPumpData
        let lastGlucoseDate = glucose.startDate

        guard now().timeIntervalSince(lastGlucoseDate) <= settings.inputDataRecencyInterval else {
            throw LoopError.glucoseTooOld(date: glucose.startDate)
        }

        guard now().timeIntervalSince(pumpStatusDate) <= settings.inputDataRecencyInterval else {
            throw LoopError.pumpDataTooOld(date: pumpStatusDate)
        }

        guard glucoseMomentumEffect != nil else {
            throw LoopError.missingDataError(.momentumEffect)
        }

        guard carbEffect != nil else {
            throw LoopError.missingDataError(.carbEffect)
        }

        guard insulinEffect != nil else {
            throw LoopError.missingDataError(.insulinEffect)
        }

        return try recommendBolus(forPrediction: predictedGlucose)
    }

    /// - Throws: LoopError.configurationError
    private func recommendBolus<Sample: GlucoseValue>(forPrediction predictedGlucose: [Sample]) throws -> BolusRecommendation? {
        guard
            let glucoseTargetRange = settings.glucoseTargetRangeScheduleApplyingOverrideIfActive,
            let insulinSensitivity = insulinSensitivityScheduleApplyingOverrideHistory,
            let maxBolus = settings.maximumBolus,
            let model = insulinModelSettings?.model
        else {
            throw LoopError.configurationError(.generalSettings)
        }

        guard lastRequestedBolus == nil
        else {
            // Don't recommend changes if a bolus was just requested.
            // Sending additional pump commands is not going to be
            // successful in any case.
            return nil
        }

        let volumeRounder = { (_ units: Double) in
            return self.delegate?.loopDataManager(self, roundBolusVolume: units) ?? units
        }

        return predictedGlucose.recommendedBolus(
            to: glucoseTargetRange,
            suspendThreshold: settings.suspendThreshold?.quantity,
            sensitivity: insulinSensitivity,
            model: model,
            pendingInsulin: 0, // Pending insulin is already reflected in the prediction
            maxBolus: maxBolus,
            volumeRounder: volumeRounder
        )
    }

    /// Generates a correction effect based on how large the discrepancy is between the current glucose and its model predicted value.
    ///
    /// - Throws: LoopError.missingDataError
    private func updateRetrospectiveGlucoseEffect() throws {
        dispatchPrecondition(condition: .onQueue(dataAccessQueue))

        // Get carb effects, otherwise clear effect and throw error
        guard let carbEffects = self.carbEffect else {
            retrospectiveGlucoseDiscrepancies = nil
            retrospectiveGlucoseEffect = []
            throw LoopError.missingDataError(.carbEffect)
        }

        // Get most recent glucose, otherwise clear effect and throw error
        guard let glucose = self.glucoseStore.latestGlucose else {
            retrospectiveGlucoseEffect = []
            throw LoopError.missingDataError(.glucose)
        }

        // Get timeline of glucose discrepancies
        retrospectiveGlucoseDiscrepancies = insulinCounteractionEffects.subtracting(carbEffects, withUniformInterval: carbStore.delta)

        // Calculate retrospective correction
        retrospectiveGlucoseEffect = retrospectiveCorrection.computeEffect(
            startingAt: glucose,
            retrospectiveGlucoseDiscrepanciesSummed: retrospectiveGlucoseDiscrepanciesSummed,
            recencyInterval: settings.inputDataRecencyInterval,
            insulinSensitivitySchedule: insulinSensitivitySchedule,
            basalRateSchedule: basalRateSchedule,
            glucoseCorrectionRangeSchedule: settings.glucoseTargetRangeSchedule,
            retrospectiveCorrectionGroupingInterval: settings.retrospectiveCorrectionGroupingInterval
        )
    }

    private func computeRetrospectiveGlucoseEffect(startingAt glucose: GlucoseValue, carbEffects: [GlucoseEffect]) -> [GlucoseEffect] {
        let retrospectiveGlucoseDiscrepancies = insulinCounteractionEffects.subtracting(carbEffects, withUniformInterval: carbStore.delta)
        let retrospectiveGlucoseDiscrepanciesSummed = retrospectiveGlucoseDiscrepancies.combinedSums(of: settings.retrospectiveCorrectionGroupingInterval * retrospectiveCorrectionGroupingIntervalMultiplier)
        return retrospectiveCorrection.computeEffect(
            startingAt: glucose,
            retrospectiveGlucoseDiscrepanciesSummed: retrospectiveGlucoseDiscrepanciesSummed,
            recencyInterval: settings.inputDataRecencyInterval,
            insulinSensitivitySchedule: insulinSensitivitySchedule,
            basalRateSchedule: basalRateSchedule,
            glucoseCorrectionRangeSchedule: settings.glucoseTargetRangeSchedule,
            retrospectiveCorrectionGroupingInterval: settings.retrospectiveCorrectionGroupingInterval
        )
    }

    /// Runs the glucose prediction on the latest effect data.
    ///
    /// - Throws:
    ///     - LoopError.configurationError
    ///     - LoopError.glucoseTooOld
    ///     - LoopError.missingDataError
    ///     - LoopError.pumpDataTooOld
    private func updatePredictedGlucoseAndRecommendedBasalAndBolus() throws {
        dispatchPrecondition(condition: .onQueue(dataAccessQueue))

        self.logger.debug("Recomputing prediction and recommendations.")

        guard let glucose = glucoseStore.latestGlucose else {
            self.predictedGlucose = nil
            throw LoopError.missingDataError(.glucose)
        }

        let pumpStatusDate = doseStore.lastAddedPumpData

        let startDate = now()

        guard startDate.timeIntervalSince(glucose.startDate) <= settings.inputDataRecencyInterval else {
            self.predictedGlucose = nil
            throw LoopError.glucoseTooOld(date: glucose.startDate)
        }

        guard startDate.timeIntervalSince(pumpStatusDate) <= settings.inputDataRecencyInterval else {
            self.predictedGlucose = nil
            throw LoopError.pumpDataTooOld(date: pumpStatusDate)
        }

        guard glucoseMomentumEffect != nil else {
            self.predictedGlucose = nil
            throw LoopError.missingDataError(.momentumEffect)
        }

        guard carbEffect != nil else {
            self.predictedGlucose = nil
            throw LoopError.missingDataError(.carbEffect)
        }

        guard insulinEffect != nil, insulinEffectIncludingPendingInsulin != nil else {
            self.predictedGlucose = nil
            throw LoopError.missingDataError(.insulinEffect)
        }

        let predictedGlucose = try predictGlucose(using: settings.enabledEffects)
        self.predictedGlucose = predictedGlucose
        let predictedGlucoseIncludingPendingInsulin = try predictGlucose(using: settings.enabledEffects, includingPendingInsulin: true)
        self.predictedGlucoseIncludingPendingInsulin = predictedGlucoseIncludingPendingInsulin

        guard
            let maxBasal = settings.maximumBasalRatePerHour,
            let glucoseTargetRange = settings.glucoseTargetRangeScheduleApplyingOverrideIfActive,
            let insulinSensitivity = insulinSensitivityScheduleApplyingOverrideHistory,
            let basalRates = basalRateScheduleApplyingOverrideHistory,
            let maxBolus = settings.maximumBolus,
            let model = insulinModelSettings?.model
        else {
            throw LoopError.configurationError(.generalSettings)
        }

        guard lastRequestedBolus == nil
        else {
            // Don't recommend changes if a bolus was just requested.
            // Sending additional pump commands is not going to be
            // successful in any case.
            self.logger.debug("Not generating recommendations because bolus request is in progress.")
            return
        }

        let rateRounder = { (_ rate: Double) in
            return self.delegate?.loopDataManager(self, roundBasalRate: rate) ?? rate
        }

        let lastTempBasal: DoseEntry?

        if case .some(.tempBasal(let dose)) = basalDeliveryState {
            lastTempBasal = dose
        } else {
            lastTempBasal = nil
        }

        let tempBasal = predictedGlucose.recommendedTempBasal(
            to: glucoseTargetRange,
            at: now(),
            suspendThreshold: settings.suspendThreshold?.quantity,
            sensitivity: insulinSensitivity,
            model: model,
            basalRates: basalRates,
            maxBasalRate: maxBasal,
            lastTempBasal: lastTempBasal,
            rateRounder: rateRounder,
            isBasalRateScheduleOverrideActive: settings.scheduleOverride?.isBasalRateScheduleOverriden(at: startDate) == true
        )

        if let temp = tempBasal {
            self.logger.default("Current basal state: %{public}@", String(describing: basalDeliveryState))
            self.logger.default("Recommending temp basal: %{public}@ at %{public}@", String(describing: temp), String(describing: startDate))
            recommendedTempBasal = (recommendation: temp, date: startDate)
        } else {
            recommendedTempBasal = nil
        }

        let volumeRounder = { (_ units: Double) in
            return self.delegate?.loopDataManager(self, roundBolusVolume: units) ?? units
        }

        let pendingInsulin = try getPendingInsulin()
        let predictionDrivingBolusRecommendation = pendingInsulin > 0 ? predictedGlucoseIncludingPendingInsulin : predictedGlucose
        let recommendation = predictionDrivingBolusRecommendation.recommendedBolus(
            to: glucoseTargetRange,
            at: now(),
            suspendThreshold: settings.suspendThreshold?.quantity,
            sensitivity: insulinSensitivity,
            model: model,
            pendingInsulin: 0, // Pending insulin is already reflected in the prediction
            maxBolus: maxBolus,
            volumeRounder: volumeRounder
        )
        recommendedBolus = (recommendation: recommendation, date: startDate)
        self.logger.debug("Recommending bolus: %{public}@", String(describing: recommendedBolus))
    }

    /// *This method should only be called from the `dataAccessQueue`*
    private func setRecommendedTempBasal(_ completion: @escaping (_ error: Error?) -> Void) {
        dispatchPrecondition(condition: .onQueue(dataAccessQueue))

        guard let recommendedTempBasal = self.recommendedTempBasal else {
            completion(nil)
            return
        }

        guard abs(recommendedTempBasal.date.timeIntervalSince(now())) < TimeInterval(minutes: 5) else {
            completion(LoopError.recommendationExpired(date: recommendedTempBasal.date))
            return
        }

        delegate?.loopDataManager(self, didRecommendBasalChange: recommendedTempBasal) { (result) in
            self.dataAccessQueue.async {
                switch result {
                case .success:
                    self.recommendedTempBasal = nil
                    completion(nil)
                case .failure(let error):
                    completion(error)
                }
            }
        }
    }
}

/// Describes a view into the loop state
protocol LoopState {
    /// The last-calculated carbs on board
    var carbsOnBoard: CarbValue? { get }

    /// An error in the current state of the loop, or one that happened during the last attempt to loop.
    var error: Error? { get }

    /// A timeline of average velocity of glucose change counteracting predicted insulin effects
    var insulinCounteractionEffects: [GlucoseEffectVelocity] { get }

    /// The calculated timeline of predicted glucose values
    var predictedGlucose: [PredictedGlucoseValue]? { get }

    /// The calculated timeline of predicted glucose values, including the effects of pending insulin
    var predictedGlucoseIncludingPendingInsulin: [PredictedGlucoseValue]? { get }

    /// The recommended temp basal based on predicted glucose
    var recommendedTempBasal: (recommendation: TempBasalRecommendation, date: Date)? { get }

    var recommendedBolus: (recommendation: BolusRecommendation, date: Date)? { get }

    /// The difference in predicted vs actual glucose over a recent period
    var retrospectiveGlucoseDiscrepancies: [GlucoseChange]? { get }

    /// The total corrective glucose effect from retrospective correction
    var totalRetrospectiveCorrection: HKQuantity? { get }

    /// Calculates a new prediction from the current data using the specified effect inputs
    ///
    /// This method is intended for visualization purposes only, not dosing calculation. No validation of input data is done.
    ///
    /// - Parameter inputs: The effect inputs to include
    /// - Parameter potentialBolus: A bolus under consideration for which to include effects in the prediction
    /// - Parameter potentialCarbEntry: A carb entry under consideration for which to include effects in the prediction
    /// - Parameter replacedCarbEntry: An existing carb entry replaced by `potentialCarbEntry`
    /// - Parameter includingPendingInsulin: If `true`, the returned prediction will include the effects of scheduled but not yet delivered insulin
    /// - Returns: An timeline of predicted glucose values
    /// - Throws: LoopError.missingDataError if prediction cannot be computed
    func predictGlucose(using inputs: PredictionInputEffect, potentialBolus: DoseEntry?, potentialCarbEntry: NewCarbEntry?, replacingCarbEntry replacedCarbEntry: StoredCarbEntry?, includingPendingInsulin: Bool) throws -> [PredictedGlucoseValue]

    /// Calculates a new prediction from a manual glucose entry in the context of a meal entry
    ///
    /// - Parameter glucose: The unstored manual glucose entry
    /// - Parameter potentialBolus: A bolus under consideration for which to include effects in the prediction
    /// - Parameter potentialCarbEntry: A carb entry under consideration for which to include effects in the prediction
    /// - Parameter replacedCarbEntry: An existing carb entry replaced by `potentialCarbEntry`
    /// - Parameter includingPendingInsulin: If `true`, the returned prediction will include the effects of scheduled but not yet delivered insulin
    /// - Returns: A timeline of predicted glucose values
    func predictGlucoseFromManualGlucose(
        _ glucose: NewGlucoseSample,
        potentialBolus: DoseEntry?,
        potentialCarbEntry: NewCarbEntry?,
        replacingCarbEntry replacedCarbEntry: StoredCarbEntry?,
        includingPendingInsulin: Bool
    ) throws -> [PredictedGlucoseValue]

    /// Computes the recommended bolus for correcting a glucose prediction, optionally considering a potential carb entry.
    /// - Parameter potentialCarbEntry: A carb entry under consideration for which to include effects in the prediction
    /// - Parameter replacedCarbEntry: An existing carb entry replaced by `potentialCarbEntry`
    /// - Returns: A bolus recommendation, or `nil` if not applicable
    /// - Throws: LoopError.missingDataError if recommendation cannot be computed
    func recommendBolus(consideringPotentialCarbEntry potentialCarbEntry: NewCarbEntry?, replacingCarbEntry replacedCarbEntry: StoredCarbEntry?) throws -> BolusRecommendation?

    /// Computes the recommended bolus for correcting a glucose prediction derived from a manual glucose entry, optionally considering a potential carb entry.
    /// - Parameter glucose: The unstored manual glucose entry
    /// - Parameter potentialCarbEntry: A carb entry under consideration for which to include effects in the prediction
    /// - Parameter replacedCarbEntry: An existing carb entry replaced by `potentialCarbEntry`
    /// - Returns: A bolus recommendation, or `nil` if not applicable
    /// - Throws: LoopError.configurationError if recommendation cannot be computed
    func recommendBolusForManualGlucose(_ glucose: NewGlucoseSample, consideringPotentialCarbEntry potentialCarbEntry: NewCarbEntry?, replacingCarbEntry replacedCarbEntry: StoredCarbEntry?) throws -> BolusRecommendation?
}

extension LoopState {
    /// Calculates a new prediction from the current data using the specified effect inputs
    ///
    /// This method is intended for visualization purposes only, not dosing calculation. No validation of input data is done.
    ///
    /// - Parameter inputs: The effect inputs to include
    /// - Parameter includingPendingInsulin: If `true`, the returned prediction will include the effects of scheduled but not yet delivered insulin
    /// - Returns: An timeline of predicted glucose values
    /// - Throws: LoopError.missingDataError if prediction cannot be computed
    func predictGlucose(using inputs: PredictionInputEffect, includingPendingInsulin: Bool = false) throws -> [GlucoseValue] {
        try predictGlucose(using: inputs, potentialBolus: nil, potentialCarbEntry: nil, replacingCarbEntry: nil, includingPendingInsulin: includingPendingInsulin)
    }
}


extension LoopDataManager {
    private struct LoopStateView: LoopState {
        private let loopDataManager: LoopDataManager
        private let updateError: Error?

        init(loopDataManager: LoopDataManager, updateError: Error?) {
            self.loopDataManager = loopDataManager
            self.updateError = updateError
        }

        var carbsOnBoard: CarbValue? {
            dispatchPrecondition(condition: .onQueue(loopDataManager.dataAccessQueue))
            return loopDataManager.carbsOnBoard
        }

        var error: Error? {
            dispatchPrecondition(condition: .onQueue(loopDataManager.dataAccessQueue))
            return updateError ?? loopDataManager.lastLoopError
        }

        var insulinCounteractionEffects: [GlucoseEffectVelocity] {
            dispatchPrecondition(condition: .onQueue(loopDataManager.dataAccessQueue))
            return loopDataManager.insulinCounteractionEffects
        }

        var predictedGlucose: [PredictedGlucoseValue]? {
            dispatchPrecondition(condition: .onQueue(loopDataManager.dataAccessQueue))
            return loopDataManager.predictedGlucose
        }

        var predictedGlucoseIncludingPendingInsulin: [PredictedGlucoseValue]? {
            dispatchPrecondition(condition: .onQueue(loopDataManager.dataAccessQueue))
            return loopDataManager.predictedGlucoseIncludingPendingInsulin
        }

        var recommendedTempBasal: (recommendation: TempBasalRecommendation, date: Date)? {
            dispatchPrecondition(condition: .onQueue(loopDataManager.dataAccessQueue))
            guard loopDataManager.lastRequestedBolus == nil else {
                return nil
            }
            return loopDataManager.recommendedTempBasal
        }

        var recommendedBolus: (recommendation: BolusRecommendation, date: Date)? {
            dispatchPrecondition(condition: .onQueue(loopDataManager.dataAccessQueue))
            guard loopDataManager.lastRequestedBolus == nil else {
                return nil
            }
            return loopDataManager.recommendedBolus
        }

        var retrospectiveGlucoseDiscrepancies: [GlucoseChange]? {
            dispatchPrecondition(condition: .onQueue(loopDataManager.dataAccessQueue))
            return loopDataManager.retrospectiveGlucoseDiscrepanciesSummed
        }

        var totalRetrospectiveCorrection: HKQuantity? {
            dispatchPrecondition(condition: .onQueue(loopDataManager.dataAccessQueue))
            return loopDataManager.retrospectiveCorrection.totalGlucoseCorrectionEffect
        }

        func predictGlucose(using inputs: PredictionInputEffect, potentialBolus: DoseEntry?, potentialCarbEntry: NewCarbEntry?, replacingCarbEntry replacedCarbEntry: StoredCarbEntry?, includingPendingInsulin: Bool) throws -> [PredictedGlucoseValue] {
            dispatchPrecondition(condition: .onQueue(loopDataManager.dataAccessQueue))
            return try loopDataManager.predictGlucose(using: inputs, potentialBolus: potentialBolus, potentialCarbEntry: potentialCarbEntry, replacingCarbEntry: replacedCarbEntry, includingPendingInsulin: includingPendingInsulin)
        }

        func predictGlucoseFromManualGlucose(
            _ glucose: NewGlucoseSample,
            potentialBolus: DoseEntry?,
            potentialCarbEntry: NewCarbEntry?,
            replacingCarbEntry replacedCarbEntry: StoredCarbEntry?,
            includingPendingInsulin: Bool
        ) throws -> [PredictedGlucoseValue] {
            dispatchPrecondition(condition: .onQueue(loopDataManager.dataAccessQueue))
            return try loopDataManager.predictGlucoseFromManualGlucose(glucose, potentialBolus: potentialBolus, potentialCarbEntry: potentialCarbEntry, replacingCarbEntry: replacedCarbEntry, includingPendingInsulin: includingPendingInsulin)
        }

        func recommendBolus(consideringPotentialCarbEntry potentialCarbEntry: NewCarbEntry?, replacingCarbEntry replacedCarbEntry: StoredCarbEntry?) throws -> BolusRecommendation? {
            dispatchPrecondition(condition: .onQueue(loopDataManager.dataAccessQueue))
            return try loopDataManager.recommendBolus(consideringPotentialCarbEntry: potentialCarbEntry, replacingCarbEntry: replacedCarbEntry)
        }

        func recommendBolusForManualGlucose(_ glucose: NewGlucoseSample, consideringPotentialCarbEntry potentialCarbEntry: NewCarbEntry?, replacingCarbEntry replacedCarbEntry: StoredCarbEntry?) throws -> BolusRecommendation? {
            dispatchPrecondition(condition: .onQueue(loopDataManager.dataAccessQueue))
            return try loopDataManager.recommendBolusForManualGlucose(glucose, consideringPotentialCarbEntry: potentialCarbEntry, replacingCarbEntry: replacedCarbEntry)
        }
    }

    /// Executes a closure with access to the current state of the loop.
    ///
    /// This operation is performed asynchronously and the closure will be executed on an arbitrary background queue.
    ///
    /// - Parameter handler: A closure called when the state is ready
    /// - Parameter manager: The loop manager
    /// - Parameter state: The current state of the manager. This is invalid to access outside of the closure.
    func getLoopState(_ handler: @escaping (_ manager: LoopDataManager, _ state: LoopState) -> Void) {
        dataAccessQueue.async {
            var updateError: Error?

            do {
                self.logger.debug("getLoopState: update()")
                try self.update()
            } catch let error {
                updateError = error
            }

            handler(self, LoopStateView(loopDataManager: self, updateError: updateError))
        }
    }
}


extension LoopDataManager {
    /// Generates a diagnostic report about the current state
    ///
    /// This operation is performed asynchronously and the completion will be executed on an arbitrary background queue.
    ///
    /// - parameter completion: A closure called once the report has been generated. The closure takes a single argument of the report string.
    func generateDiagnosticReport(_ completion: @escaping (_ report: String) -> Void) {
        getLoopState { (manager, state) in

            var entries: [String] = [
                "## LoopDataManager",
                "settings: \(String(reflecting: manager.settings))",

                "insulinCounteractionEffects: [",
                "* GlucoseEffectVelocity(start, end, mg/dL/min)",
                manager.insulinCounteractionEffects.reduce(into: "", { (entries, entry) in
                    entries.append("* \(entry.startDate), \(entry.endDate), \(entry.quantity.doubleValue(for: GlucoseEffectVelocity.unit))\n")
                }),
                "]",

                "insulinEffect: [",
                "* GlucoseEffect(start, mg/dL)",
                (manager.insulinEffect ?? []).reduce(into: "", { (entries, entry) in
                    entries.append("* \(entry.startDate), \(entry.quantity.doubleValue(for: .milligramsPerDeciliter))\n")
                }),
                "]",

                "carbEffect: [",
                "* GlucoseEffect(start, mg/dL)",
                (manager.carbEffect ?? []).reduce(into: "", { (entries, entry) in
                    entries.append("* \(entry.startDate), \(entry.quantity.doubleValue(for: .milligramsPerDeciliter))\n")
                }),
                "]",

                "predictedGlucose: [",
                "* PredictedGlucoseValue(start, mg/dL)",
                (state.predictedGlucose ?? []).reduce(into: "", { (entries, entry) in
                    entries.append("* \(entry.startDate), \(entry.quantity.doubleValue(for: .milligramsPerDeciliter))\n")
                }),
                "]",

                "retrospectiveGlucoseDiscrepancies: [",
                "* GlucoseEffect(start, mg/dL)",
                (state.retrospectiveGlucoseDiscrepancies ?? []).reduce(into: "", { (entries, entry) in
                    entries.append("* \(entry.startDate), \(entry.quantity.doubleValue(for: .milligramsPerDeciliter))\n")
                }),
                "]",

                "retrospectiveGlucoseDiscrepanciesSummed: [",
                "* GlucoseChange(start, end, mg/dL)",
                (manager.retrospectiveGlucoseDiscrepanciesSummed ?? []).reduce(into: "", { (entries, entry) in
                    entries.append("* \(entry.startDate), \(entry.endDate), \(entry.quantity.doubleValue(for: .milligramsPerDeciliter))\n")
                }),
                "]",

                "glucoseMomentumEffect: \(manager.glucoseMomentumEffect ?? [])",
                "retrospectiveGlucoseEffect: \(manager.retrospectiveGlucoseEffect)",
                "recommendedTempBasal: \(String(describing: state.recommendedTempBasal))",
                "recommendedBolus: \(String(describing: state.recommendedBolus))",
                "lastBolus: \(String(describing: manager.lastRequestedBolus))",
                "lastLoopCompleted: \(String(describing: manager.lastLoopCompleted))",
                "basalDeliveryState: \(String(describing: manager.basalDeliveryState))",
                "carbsOnBoard: \(String(describing: state.carbsOnBoard))",
                "error: \(String(describing: state.error))",
                "",
                String(reflecting: self.retrospectiveCorrection),
                "",
            ]

            self.glucoseStore.generateDiagnosticReport { (report) in
                entries.append(report)
                entries.append("")

                self.carbStore.generateDiagnosticReport { (report) in
                    entries.append(report)
                    entries.append("")

                    self.doseStore.generateDiagnosticReport { (report) in
                        entries.append(report)
                        entries.append("")

                        UNUserNotificationCenter.current().generateDiagnosticReport { (report) in
                            entries.append(report)
                            entries.append("")

                            UIDevice.current.generateDiagnosticReport { (report) in
                                entries.append(report)
                                entries.append("")

                                completion(entries.joined(separator: "\n"))
                            }
                        }
                    }
                }
            }
        }
    }
}


extension Notification.Name {
    static let LoopDataUpdated = Notification.Name(rawValue: "com.loopkit.Loop.LoopDataUpdated")
    static let LoopRunning = Notification.Name(rawValue: "com.loopkit.Loop.LoopRunning")
    static let LoopCompleted = Notification.Name(rawValue: "com.loopkit.Loop.LoopCompleted")
}

protocol LoopDataManagerDelegate: class {

    /// Informs the delegate that an immediate basal change is recommended
    ///
    /// - Parameters:
    ///   - manager: The manager
    ///   - basal: The new recommended basal
    ///   - completion: A closure called once on completion
    ///   - result: The enacted basal
    func loopDataManager(_ manager: LoopDataManager, didRecommendBasalChange basal: (recommendation: TempBasalRecommendation, date: Date), completion: @escaping (_ result: Result<DoseEntry>) -> Void) -> Void

    /// Asks the delegate to round a recommended basal rate to a supported rate
    ///
    /// - Parameters:
    ///   - rate: The recommended rate in U/hr
    /// - Returns: a supported rate of delivery in Units/hr. The rate returned should not be larger than the passed in rate.
    func loopDataManager(_ manager: LoopDataManager, roundBasalRate unitsPerHour: Double) -> Double

    /// Asks the delegate to round a recommended bolus volume to a supported volume
    ///
    /// - Parameters:
    ///   - units: The recommended bolus in U
    /// - Returns: a supported bolus volume in U. The volume returned should not be larger than the passed in rate.
    func loopDataManager(_ manager: LoopDataManager, roundBolusVolume units: Double) -> Double

    /// The pump manager status, if one exists.
    var pumpManagerStatus: PumpManagerStatus? { get }

}

private extension TemporaryScheduleOverride {
    func isBasalRateScheduleOverriden(at date: Date) -> Bool {
        guard isActive(at: date), let basalRateMultiplier = settings.basalRateMultiplier else {
            return false
        }
        return abs(basalRateMultiplier - 1.0) >= .ulpOfOne
    }
}

private extension StoredDosingDecision.LastReservoirValue {
    init?(_ reservoirValue: ReservoirValue?) {
        guard let reservoirValue = reservoirValue else {
            return nil
        }
        self.init(startDate: reservoirValue.startDate, unitVolume: reservoirValue.unitVolume)
    }
}

private extension StoredDosingDecision.TempBasalRecommendationWithDate {
    init?(_ tempBasalRecommendationDate: (recommendation: TempBasalRecommendation, date: Date)?) {
        guard let tempBasalRecommendationDate = tempBasalRecommendationDate else {
            return nil
        }
        self.init(recommendation: tempBasalRecommendationDate.recommendation, date: tempBasalRecommendationDate.date)
    }
}

private extension StoredDosingDecision.BolusRecommendationWithDate {
    init?(_ bolusRecommendationDate: (recommendation: BolusRecommendation, date: Date)?) {
        guard let bolusRecommendationDate = bolusRecommendationDate else {
            return nil
        }
        self.init(recommendation: bolusRecommendationDate.recommendation, date: bolusRecommendationDate.date)
    }
}

// MARK: - Simulated Core Data

extension LoopDataManager {
    func generateSimulatedHistoricalCoreData(completion: @escaping (Error?) -> Void) {
        guard FeatureFlags.simulatedCoreDataEnabled else {
            fatalError("\(#function) should be invoked only when simulated core data is enabled")
        }
        
        guard let glucoseStore = glucoseStore as? GlucoseStore, let carbStore = carbStore as? CarbStore, let doseStore = doseStore as? DoseStore, let settingsStore = settingsStore as? SettingsStore, let dosingDecisionStore = dosingDecisionStore as? DosingDecisionStore else {
            fatalError("Mock stores should not be used to generate simulated core data")
        }

        settingsStore.generateSimulatedHistoricalSettingsObjects() { error in
            guard error == nil else {
                completion(error)
                return
            }
            glucoseStore.generateSimulatedHistoricalGlucoseObjects() { error in
                guard error == nil else {
                    completion(error)
                    return
                }
                carbStore.generateSimulatedHistoricalCarbObjects() { error in
                    guard error == nil else {
                        completion(error)
                        return
                    }
                    dosingDecisionStore.generateSimulatedHistoricalDosingDecisionObjects() { error in
                        guard error == nil else {
                            completion(error)
                            return
                        }
                        doseStore.generateSimulatedHistoricalPumpEvents(completion: completion)
                    }
                }
            }
        }
    }
    
    func purgeHistoricalCoreData(completion: @escaping (Error?) -> Void) {
        guard FeatureFlags.simulatedCoreDataEnabled else {
            fatalError("\(#function) should be invoked only when simulated core data is enabled")
        }
        
        guard let glucoseStore = glucoseStore as? GlucoseStore, let carbStore = carbStore as? CarbStore, let doseStore = doseStore as? DoseStore, let settingsStore = settingsStore as? SettingsStore, let dosingDecisionStore = dosingDecisionStore as? DosingDecisionStore else {
            fatalError("Mock stores should not be used to generate simulated core data")
        }

        doseStore.purgeHistoricalPumpEvents() { error in
            guard error == nil else {
                completion(error)
                return
            }
            dosingDecisionStore.purgeHistoricalDosingDecisionObjects() { error in
                guard error == nil else {
                    completion(error)
                    return
                }
                carbStore.purgeHistoricalCarbObjects() { error in
                    guard error == nil else {
                        completion(error)
                        return
                    }
                    
                    glucoseStore.purgeHistoricalGlucoseObjects() { error in
                        guard error == nil else {
                            completion(error)
                            return
                        }
                        settingsStore.purgeHistoricalSettingsObjects(completion: completion)
                    }
                }
            }
        }
    }
}

extension LoopDataManager {
    public var therapySettings: TherapySettings {
        TherapySettings(glucoseTargetRangeSchedule: settings.glucoseTargetRangeSchedule,
                        preMealTargetRange: settings.preMealTargetRange,
                        workoutTargetRange: settings.legacyWorkoutTargetRange,
                        maximumBasalRatePerHour: settings.maximumBasalRatePerHour,
                        maximumBolus: settings.maximumBolus,
                        suspendThreshold: settings.suspendThreshold,
                        insulinSensitivitySchedule: insulinSensitivitySchedule,
                        carbRatioSchedule: carbRatioSchedule,
                        basalRateSchedule: basalRateSchedule,
                        insulinModelSettings: insulinModelSettings)
    }
}<|MERGE_RESOLUTION|>--- conflicted
+++ resolved
@@ -38,7 +38,7 @@
     private let logger = DiagnosticLog(category: "LoopDataManager")
 
     private let analyticsServicesManager: AnalyticsServicesManager
-    
+
     private let now: () -> Date
 
     // References to registered notification center observers
@@ -74,45 +74,14 @@
         self.lockedBasalDeliveryState = Locked(basalDeliveryState)
         self.settings = settings
         self.overrideHistory = overrideHistory
-        
+
         let absorptionTimes = LoopSettings.defaultCarbAbsorptionTimes
-        
+
         self.overrideHistory.relevantTimeWindow = absorptionTimes.slow * 2
 
-<<<<<<< HEAD
-        let healthStore = HKHealthStore()
-
-        cacheStore = PersistenceController.controllerInAppGroupDirectory()
-
-        carbStore = CarbStore(
-            healthStore: healthStore,
-            observeHealthKitSamplesFromOtherApps: FeatureFlags.observeHealthKitSamplesFromOtherApps,
-            cacheStore: cacheStore,
-            cacheLength: localCacheDuration,
-            defaultAbsorptionTimes: absorptionTimes,
-            observationInterval: absorptionTimes.slow * 2,
-            carbRatioSchedule: carbRatioSchedule,
-            insulinSensitivitySchedule: insulinSensitivitySchedule,
-            overrideHistory: overrideHistory,
-            carbAbsorptionModel: FeatureFlags.nonlinearCarbModelEnabled ? .nonlinear : .linear
-        )
-
-        doseStore = DoseStore(
-            healthStore: healthStore,
-            observeHealthKitSamplesFromOtherApps: FeatureFlags.observeHealthKitSamplesFromOtherApps,
-            cacheStore: cacheStore,
-            cacheLength: localCacheDuration,
-            insulinModel: insulinModelSettings?.model,
-            basalProfile: basalRateSchedule,
-            insulinSensitivitySchedule: insulinSensitivitySchedule,
-            overrideHistory: overrideHistory,
-            lastPumpEventsReconciliation: lastPumpEventsReconciliation
-        )
-=======
         self.carbStore = carbStore
         self.doseStore = doseStore
         self.glucoseStore = glucoseStore
->>>>>>> 5559f486
 
         self.dosingDecisionStore = dosingDecisionStore
 
@@ -278,7 +247,7 @@
     private let lockedBasalDeliveryState: Locked<PumpManagerStatus.BasalDeliveryState?>
 
     fileprivate var lastRequestedBolus: DoseEntry?
-    
+
     /// The last date at which a loop completed, from prediction to dose (if dosing is enabled)
     var lastLoopCompleted: Date? {
         get {
@@ -320,14 +289,14 @@
             backgroundTask = .invalid
         }
     }
-    
+
     private func loopDidComplete(date: Date, duration: TimeInterval) {
         lastLoopCompleted = date
         NotificationManager.clearLoopNotRunningNotifications()
         NotificationManager.scheduleLoopNotRunningNotifications()
         analyticsServicesManager.loopDidSucceed(duration)
         storeDosingDecision(withDate: date)
-        
+
         NotificationCenter.default.post(name: .LoopCompleted, object: self)
     }
 
@@ -1831,7 +1800,7 @@
         guard FeatureFlags.simulatedCoreDataEnabled else {
             fatalError("\(#function) should be invoked only when simulated core data is enabled")
         }
-        
+
         guard let glucoseStore = glucoseStore as? GlucoseStore, let carbStore = carbStore as? CarbStore, let doseStore = doseStore as? DoseStore, let settingsStore = settingsStore as? SettingsStore, let dosingDecisionStore = dosingDecisionStore as? DosingDecisionStore else {
             fatalError("Mock stores should not be used to generate simulated core data")
         }
@@ -1862,12 +1831,12 @@
             }
         }
     }
-    
+
     func purgeHistoricalCoreData(completion: @escaping (Error?) -> Void) {
         guard FeatureFlags.simulatedCoreDataEnabled else {
             fatalError("\(#function) should be invoked only when simulated core data is enabled")
         }
-        
+
         guard let glucoseStore = glucoseStore as? GlucoseStore, let carbStore = carbStore as? CarbStore, let doseStore = doseStore as? DoseStore, let settingsStore = settingsStore as? SettingsStore, let dosingDecisionStore = dosingDecisionStore as? DosingDecisionStore else {
             fatalError("Mock stores should not be used to generate simulated core data")
         }
@@ -1887,7 +1856,7 @@
                         completion(error)
                         return
                     }
-                    
+
                     glucoseStore.purgeHistoricalGlucoseObjects() { error in
                         guard error == nil else {
                             completion(error)
