--- conflicted
+++ resolved
@@ -918,13 +918,10 @@
             return
         }
 
-<<<<<<< HEAD
-=======
         let rateRounder = { (_ rate: Double) in
             return self.delegate?.loopDataManager(self, roundBasalRate: rate) ?? rate
         }
         
->>>>>>> cc1ae817
         let tempBasal = predictedGlucose.recommendedTempBasal(
             to: glucoseTargetRange,
             suspendThreshold: settings.suspendThreshold?.quantity,
@@ -933,11 +930,8 @@
             basalRates: basalRates,
             maxBasalRate: maxBasal,
             lastTempBasal: lastTempBasal,
-<<<<<<< HEAD
+            rateRounder: rateRounder
             isBasalRateScheduleOverrideActive: settings.scheduleOverride?.isBasalRateScheduleOverriden(at: startDate) == true
-=======
-            rateRounder: rateRounder
->>>>>>> cc1ae817
         )
         
         if let temp = tempBasal {
@@ -1216,17 +1210,6 @@
     ///   - completion: A closure called once on completion
     ///   - result: The enacted basal
     func loopDataManager(_ manager: LoopDataManager, didRecommendBasalChange basal: (recommendation: TempBasalRecommendation, date: Date), completion: @escaping (_ result: Result<DoseEntry>) -> Void) -> Void
-<<<<<<< HEAD
-}
-
-
-private extension TemporaryScheduleOverride {
-    func isBasalRateScheduleOverriden(at date: Date) -> Bool {
-        guard isActive(at: date), let basalRateMultiplier = settings.basalRateMultiplier else {
-            return false
-        }
-        return abs(basalRateMultiplier - 1.0) >= .ulpOfOne
-=======
 
     /// Asks the delegate to round a recommended basal rate to a supported rate
     ///
@@ -1246,6 +1229,15 @@
 extension DoseStore {
     var lastAddedPumpData: Date {
         return max(lastReservoirValue?.startDate ?? .distantPast, lastAddedPumpEvents)
->>>>>>> cc1ae817
+    }
+}
+
+
+private extension TemporaryScheduleOverride {
+    func isBasalRateScheduleOverriden(at date: Date) -> Bool {
+        guard isActive(at: date), let basalRateMultiplier = settings.basalRateMultiplier else {
+            return false
+        }
+        return abs(basalRateMultiplier - 1.0) >= .ulpOfOne
     }
 }