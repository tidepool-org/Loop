--- conflicted
+++ resolved
@@ -546,7 +546,6 @@
             self.notify(forChange: .bolus)
 
             completion?()
-<<<<<<< HEAD
         }
     }
 
@@ -565,26 +564,6 @@
         }
     }
 
-=======
-        }
-    }
-
-    /// Notifies the manager that the bolus failed.
-    ///
-    /// - Parameters:
-    ///   - dose: The DoseEntry representing the confirmed bolus.
-    func bolusRequestFailed(_ error: Error, completion: (() -> Void)?) {
-        self.dataAccessQueue.async {
-            self.logger.debug("bolusRequestFailed")
-            self.lastRequestedBolus = nil
-            self.insulinEffect = nil
-            self.notify(forChange: .bolus)
-
-            completion?()
-        }
-    }
-
->>>>>>> 1286353b
 
     /// Adds and stores new pump events
     ///
@@ -1287,15 +1266,9 @@
 
 
 extension Notification.Name {
-<<<<<<< HEAD
-    static let LoopDataUpdated = Notification.Name(rawValue: "com.loudnate.Naterade.notification.LoopDataUpdated")
-
-    static let LoopRunning = Notification.Name(rawValue: "com.loudnate.Naterade.notification.LoopRunning")
-=======
     static let LoopDataUpdated = Notification.Name(rawValue: "com.loopkit.Loop.LoopDataUpdated")
     static let LoopRunning = Notification.Name(rawValue: "com.loopkit.Loop.LoopRunning")
     static let LoopCompleted = Notification.Name(rawValue: "com.loopkit.Loop.LoopCompleted")
->>>>>>> 1286353b
 }
 
 protocol LoopDataManagerDelegate: class {
