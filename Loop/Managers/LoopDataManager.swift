--- conflicted
+++ resolved
@@ -450,66 +450,6 @@
             settings.glucoseTargetRangeSchedule?.timeZone = timeZone
         }
     }
-<<<<<<< HEAD
-
-    /// All the HealthKit types to be read by stores
-    private var readTypes: Set<HKSampleType> {
-        return Set([
-            glucoseStore.sampleType,
-            carbStore.sampleType,
-            doseStore.sampleType,
-            HKObjectType.categoryType(forIdentifier: HKCategoryTypeIdentifier.sleepAnalysis)!
-        ].compactMap { $0 })
-    }
-    
-    /// All the HealthKit types to be shared by stores
-    private var shareTypes: Set<HKSampleType> {
-        return Set([
-            glucoseStore.sampleType,
-            carbStore.sampleType,
-            doseStore.sampleType,
-        ].compactMap { $0 })
-    }
-
-    var sleepDataAuthorizationRequired: Bool {
-        return carbStore.healthStore.authorizationStatus(for: HKObjectType.categoryType(forIdentifier: HKCategoryTypeIdentifier.sleepAnalysis)!) == .notDetermined
-    }
-    
-    var sleepDataSharingDenied: Bool {
-        return carbStore.healthStore.authorizationStatus(for: HKObjectType.categoryType(forIdentifier: HKCategoryTypeIdentifier.sleepAnalysis)!) == .sharingDenied
-    }
-
-    /// True if any stores require HealthKit authorization
-    var authorizationRequired: Bool {
-        return glucoseStore.authorizationRequired ||
-               carbStore.authorizationRequired ||
-               doseStore.authorizationRequired ||
-               sleepDataAuthorizationRequired
-    }
-
-    /// True if the user has explicitly denied access to any stores' HealthKit types
-    private var sharingDenied: Bool {
-        return glucoseStore.sharingDenied ||
-               carbStore.sharingDenied ||
-               doseStore.sharingDenied ||
-               sleepDataSharingDenied
-    }
-
-    func authorize(_ completion: @escaping () -> Void) {
-        // Authorize all types at once for simplicity
-        carbStore.healthStore.requestAuthorization(toShare: shareTypes, read: readTypes) { (success, error) in
-            if success {
-                // Call the individual authorization methods to trigger query creation
-                self.carbStore.authorize({ _ in })
-                self.doseStore.insulinDeliveryStore.authorize({ _ in })
-                self.glucoseStore.authorize({ _ in })
-            }
-
-            completion()
-        }
-    }
-=======
->>>>>>> c69fc765
 }
 
 
@@ -1415,11 +1355,7 @@
 
         let tempBasal = predictedGlucose.recommendedTempBasal(
             to: glucoseTargetRange,
-<<<<<<< HEAD
-            at: predictedGlucose[0].startDate,
-=======
             at: now(),
->>>>>>> c69fc765
             suspendThreshold: settings.suspendThreshold?.quantity,
             sensitivity: insulinSensitivity,
             model: model,
@@ -1446,11 +1382,7 @@
         let predictionDrivingBolusRecommendation = pendingInsulin > 0 ? predictedGlucoseIncludingPendingInsulin : predictedGlucose
         let recommendation = predictionDrivingBolusRecommendation.recommendedBolus(
             to: glucoseTargetRange,
-<<<<<<< HEAD
-            at: predictedGlucose[0].startDate,
-=======
             at: now(),
->>>>>>> c69fc765
             suspendThreshold: settings.suspendThreshold?.quantity,
             sensitivity: insulinSensitivity,
             model: model,
