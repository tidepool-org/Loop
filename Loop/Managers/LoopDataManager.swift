--- conflicted
+++ resolved
@@ -750,10 +750,6 @@
         // Fetch glucose effects as far back as we want to make retroactive analysis
         var latestGlucoseDate: Date?
         updateGroup.enter()
-<<<<<<< HEAD
-        glucoseStore.getCachedGlucoseSamples(start: Date(timeInterval: -LoopCoreConstants.inputDataRecencyInterval, since: now()), end: nil) { (values) in
-            latestGlucoseDate = values.last?.startDate
-=======
         glucoseStore.getGlucoseSamples(start: Date(timeInterval: -settings.inputDataRecencyInterval, since: now()), end: nil) { (result) in
             switch result {
             case .failure(let error):
@@ -762,7 +758,6 @@
             case .success(let samples):
                 latestGlucoseDate = samples.last?.startDate
             }
->>>>>>> 51bb85fd
             updateGroup.leave()
         }
         _ = updateGroup.wait(timeout: .distantFuture)
