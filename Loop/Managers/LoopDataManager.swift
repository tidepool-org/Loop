--- conflicted
+++ resolved
@@ -45,20 +45,12 @@
     init(
         lastLoopCompleted: Date?,
         lastTempBasal: DoseEntry?,
-<<<<<<< HEAD
-        basalRateSchedule: BasalRateSchedule? = UserDefaults.appGroup.basalRateSchedule,
-        carbRatioSchedule: CarbRatioSchedule? = UserDefaults.appGroup.carbRatioSchedule,
-        insulinModelSettings: InsulinModelSettings? = UserDefaults.appGroup.insulinModelSettings,
-        insulinSensitivitySchedule: InsulinSensitivitySchedule? = UserDefaults.appGroup.insulinSensitivitySchedule,
-        settings: LoopSettings = UserDefaults.appGroup.loopSettings ?? LoopSettings(),
-        overrideHistory: TemporaryScheduleOverrideHistory = UserDefaults.appGroup.overrideHistory ?? .init()
-=======
         basalRateSchedule: BasalRateSchedule? = UserDefaults.appGroup?.basalRateSchedule,
         carbRatioSchedule: CarbRatioSchedule? = UserDefaults.appGroup?.carbRatioSchedule,
         insulinModelSettings: InsulinModelSettings? = UserDefaults.appGroup?.insulinModelSettings,
         insulinSensitivitySchedule: InsulinSensitivitySchedule? = UserDefaults.appGroup?.insulinSensitivitySchedule,
-        settings: LoopSettings = UserDefaults.appGroup?.loopSettings ?? LoopSettings()
->>>>>>> b0efe6e8
+        settings: LoopSettings = UserDefaults.appGroup?.loopSettings ?? LoopSettings(),
+        overrideHistory: TemporaryScheduleOverrideHistory = UserDefaults.appGroup?.overrideHistory ?? .init()
     ) {
         self.logger = DiagnosticLogger.shared.forCategory("LoopDataManager")
         self.lockedLastLoopCompleted = Locked(lastLoopCompleted)
@@ -128,7 +120,6 @@
     /// These are not thread-safe.
     var settings: LoopSettings {
         didSet {
-<<<<<<< HEAD
             if settings.scheduleOverride != oldValue.scheduleOverride {
                 overrideHistory.recordOverride(settings.scheduleOverride)
 
@@ -137,10 +128,7 @@
                 self.carbsOnBoard = nil
                 self.insulinEffect = nil
             }
-            UserDefaults.appGroup.loopSettings = settings
-=======
             UserDefaults.appGroup?.loopSettings = settings
->>>>>>> b0efe6e8
             notify(forChange: .preferences)
             AnalyticsManager.shared.didChangeLoopSettings(from: oldValue, to: settings)
         }
@@ -264,7 +252,7 @@
 // MARK: Override history tracking
 extension LoopDataManager: TemporaryScheduleOverrideHistoryDelegate {
     func temporaryScheduleOverrideHistoryDidUpdate(_ history: TemporaryScheduleOverrideHistory) {
-        UserDefaults.appGroup.overrideHistory = history
+        UserDefaults.appGroup?.overrideHistory = history
     }
 }
 
