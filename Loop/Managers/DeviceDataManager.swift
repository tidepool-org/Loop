--- conflicted
+++ resolved
@@ -33,7 +33,7 @@
 
     /// The last time a BLE heartbeat was received and acted upon.
     private var lastBLEDrivenUpdate = Date.distantPast
-    
+
     private var deviceLog: PersistentDeviceLog
 
     // MARK: - CGM
@@ -45,22 +45,22 @@
             UserDefaults.appGroup?.cgmManagerRawValue = cgmManager?.rawValue
         }
     }
-    
+
     // MARK: - Pump
-    
+
     var pumpManager: PumpManagerUI? {
         didSet {
             dispatchPrecondition(condition: .onQueue(.main))
-            
+
             // If the current CGMManager is a PumpManager, we clear it out.
             if cgmManager is PumpManagerUI {
                 cgmManager = nil
             }
-            
+
             setupPump()
-            
+
             NotificationCenter.default.post(name: .PumpManagerChanged, object: self, userInfo: nil)
-            
+
             UserDefaults.appGroup?.pumpManagerRawValue = pumpManager?.rawValue
         }
     }
@@ -74,7 +74,7 @@
     var remoteDataServicesManager: RemoteDataServicesManager { return servicesManager.remoteDataServicesManager }
 
     private(set) var pumpManagerHUDProvider: HUDProvider?
-    
+
     var maximumBasalRatePerHour: Double? {
         set {
             loopManager.settings.maximumBasalRatePerHour = newValue
@@ -98,22 +98,17 @@
     // MARK: - Initialization
 
     private(set) var loopManager: LoopDataManager!
-    
-<<<<<<< HEAD
-    init(pluginManager: PluginManager, deviceAlertManager: DeviceAlertManager) {
+
+    init(pluginManager: PluginManager, alertManager: AlertManager) {
         let localCacheDuration = Bundle.main.localCacheDuration ?? .days(1)
 
-=======
-    init(pluginManager: PluginManager, alertManager: AlertManager) {
-        
->>>>>>> 699a0132
         let fileManager = FileManager.default
         let documentsDirectory = fileManager.urls(for: .documentDirectory, in: .userDomainMask).first!
         deviceLog = PersistentDeviceLog(storageFile: documentsDirectory.appendingPathComponent("DeviceLog.sqlite"), maxEntryAge: localCacheDuration)
 
         loggingServicesManager = LoggingServicesManager()
         analyticsServicesManager = AnalyticsServicesManager()
-        
+
         self.pluginManager = pluginManager
         self.alertManager = alertManager
 
@@ -139,7 +134,7 @@
             localCacheDuration: localCacheDuration
         )
         watchManager = WatchDataManager(deviceManager: self)
-        
+
         let remoteDataServicesManager = RemoteDataServicesManager(
             carbStore: loopManager.carbStore,
             doseStore: loopManager.doseStore,
@@ -147,7 +142,7 @@
             glucoseStore: loopManager.glucoseStore,
             settingsStore: loopManager.settingsStore
         )
-        
+
         servicesManager = ServicesManager(
             pluginManager: pluginManager,
             analyticsServicesManager: analyticsServicesManager,
@@ -205,7 +200,7 @@
 
         return Manager.init(rawState: rawState) as? PumpManagerUI
     }
-    
+
     private func processCGMResult(_ manager: CGMManager, result: CGMResult) {
         switch result {
         case .newData(let values):
@@ -217,16 +212,16 @@
             }
         case .noData:
             log.default("CGMManager:%{public}@ did update with no data", String(describing: type(of: manager)))
-            
+
             pumpManager?.assertCurrentPumpData()
         case .error(let error):
             log.default("CGMManager:%{public}@ did update with error: %{public}@", String(describing: type(of: manager)), String(describing: error))
-            
+
             self.setLastError(error: error)
             log.default("Asserting current pump data")
             pumpManager?.assertCurrentPumpData()
         }
-        
+
         updatePumpManagerBLEHeartbeatPreference()
     }
 
@@ -256,12 +251,12 @@
 
         return Manager.init(rawState: rawState) as? CGMManagerUI
     }
-    
+
     func generateDiagnosticReport(_ completion: @escaping (_ report: String) -> Void) {
         self.loopManager.generateDiagnosticReport { (loopReport) in
-            
+
             self.alertManager.getStoredEntries(startDate: Date() - .hours(48)) { (alertReport) in
-                
+
                 self.deviceLog.getLogEntries(startDate: Date() - .hours(48)) { (result) in
                     let deviceLogReport: String
                     switch result {
@@ -270,7 +265,7 @@
                     case .success(let entries):
                         deviceLogReport = entries.map { "* \($0.timestamp) \($0.managerIdentifier) \($0.deviceIdentifier ?? "") \($0.type) \($0.message)" }.joined(separator: "\n")
                     }
-                    
+
                     let report = [
                         Bundle.main.localizedNameAndVersion,
                         "* gitRevision: \(Bundle.main.gitRevision ?? "N/A")",
@@ -301,7 +296,7 @@
                         loopReport,
                         alertReport
                         ].joined(separator: "\n")
-                    
+
                     completion(report)
                 }
             }
@@ -315,7 +310,7 @@
 
         cgmManager?.cgmManagerDelegate = self
         cgmManager?.delegateQueue = queue
-        
+
         loopManager.glucoseStore.managedDataInterval = cgmManager?.managedDataInterval
 
         updatePumpManagerBLEHeartbeatPreference()
@@ -413,11 +408,11 @@
     func clearNotification(for manager: DeviceManager, identifier: String) {
         UNUserNotificationCenter.current().removeDeliveredNotifications(withIdentifiers: [identifier])
     }
-    
+
     func removeNotificationRequests(for manager: DeviceManager, identifiers: [String]) {
         UNUserNotificationCenter.current().removePendingNotificationRequests(withIdentifiers: identifiers)
     }
-    
+
     func deviceManager(_ manager: DeviceManager, logEventForDeviceIdentifier deviceIdentifier: String?, type: DeviceLogEntryType, message: String, completion: ((Error?) -> Void)?) {
         deviceLog.log(managerIdentifier: Swift.type(of: manager).managerIdentifier, deviceIdentifier: deviceIdentifier, type: type, message: message, completion: completion)
     }
@@ -429,7 +424,7 @@
     func issueAlert(_ alert: Alert) {
         alertManager?.issueAlert(alert)
     }
-    
+
     func retractAlert(identifier: Alert.Identifier) {
         alertManager?.retractAlert(identifier: identifier)
     }
@@ -658,26 +653,26 @@
 
 // MARK: - CarbStoreDelegate
 extension DeviceDataManager: CarbStoreDelegate {
-    
+
     func carbStoreHasUpdatedCarbData(_ carbStore: CarbStore) {
         remoteDataServicesManager.carbStoreHasUpdatedCarbData(carbStore)
     }
-    
+
     func carbStore(_ carbStore: CarbStore, didError error: CarbStore.CarbStoreError) {}
-    
+
 }
 
 // MARK: - DoseStoreDelegate
 extension DeviceDataManager: DoseStoreDelegate {
-    
+
     func doseStoreHasUpdatedDoseData(_ doseStore: DoseStore) {
         remoteDataServicesManager.doseStoreHasUpdatedDoseData(doseStore)
     }
-    
+
     func doseStoreHasUpdatedPumpEventData(_ doseStore: DoseStore) {
         remoteDataServicesManager.doseStoreHasUpdatedPumpEventData(doseStore)
     }
-    
+
 }
 
 // MARK: - DosingDecisionStoreDelegate
@@ -691,20 +686,20 @@
 
 // MARK: - GlucoseStoreDelegate
 extension DeviceDataManager: GlucoseStoreDelegate {
-    
+
     func glucoseStoreHasUpdatedGlucoseData(_ glucoseStore: GlucoseStore) {
         remoteDataServicesManager.glucoseStoreHasUpdatedGlucoseData(glucoseStore)
     }
-    
+
 }
 
 // MARK: - SettingsStoreDelegate
 extension DeviceDataManager: SettingsStoreDelegate {
-    
+
     func settingsStoreHasUpdatedSettingsData(_ settingsStore: SettingsStore) {
         remoteDataServicesManager.settingsStoreHasUpdatedSettingsData(settingsStore)
     }
-    
+
 }
 
 // MARK: - TestingPumpManager
@@ -807,7 +802,7 @@
 
 // MARK: - Remote Notification Handling
 extension DeviceDataManager {
-    func handleRemoteNotification(_ notification: [String: AnyObject]) {        
+    func handleRemoteNotification(_ notification: [String: AnyObject]) {
         if FeatureFlags.remoteOverridesEnabled {
             if let command = RemoteCommand(notification: notification, allowedPresets: loopManager.settings.overridePresets) {
                 switch command {
