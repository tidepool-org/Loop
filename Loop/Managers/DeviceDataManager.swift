//
//  DeviceDataManager.swift
//  Naterade
//
//  Created by Nathan Racklyeft on 8/30/15.
//  Copyright © 2015 Nathan Racklyeft. All rights reserved.
//

import HealthKit
import LoopKit
import LoopKitUI
<<<<<<< HEAD
//import OmniKit
//import OmniKitUI
=======
>>>>>>> 8de3796d

final class DeviceDataManager {

    private let queue = DispatchQueue(label: "com.loopkit.DeviceManagerQueue", qos: .utility)

    var pumpManager: PumpManagerUI? {
        
        didSet {
            
            // If the current CGMManager is a PumpManager, we clear it out.
            if cgmManager is PumpManagerUI {
                cgmManager = nil
            }
            
            if let pumpManager = pumpManager {
                pumpManagerHUDProvider = pumpManager.hudProvider()
            } else {
                pumpManagerHUDProvider = nil
            }

            pumpManagerHUDProvider = pumpManager?.hudProvider()

            setupPump()
            
            NotificationCenter.default.post(name: .PumpManagerChanged, object: self, userInfo: nil)

            UserDefaults.appGroup.pumpManager = pumpManager
        }
    }
    
    var pumpManagerHUDProvider: HUDProvider?

    let logger = DiagnosticLogger.shared

    private let log = DiagnosticLogger.shared.forCategory("DeviceManager")

    /// Remember the launch date of the app for diagnostic reporting
    private let launchDate = Date()

    /// Manages authentication for remote services
    let remoteDataManager = RemoteDataManager()

    private var nightscoutDataManager: NightscoutDataManager!

    var lastError: (date: Date, error: Error)? {
        return lockedLastError.value
    }
    private func setLastError(error: Error) {
        lockedLastError.value = (date: Date(), error: error)
    }
    private let lockedLastError: Locked<(date: Date, error: Error)?> = Locked(nil)

    // MARK: - CGM

    var cgmManager: CGMManager? {
        didSet {
            setupCGM()

            UserDefaults.appGroup.cgmManager = cgmManager
        }
    }
    
    var pumpManagerStatus: PumpManagerStatus? {
        didSet {
            if let status = pumpManagerStatus {
                
                loopManager.doseStore.device = status.device
                
                if let newBatteryValue = status.pumpBatteryChargeRemaining {
                    if newBatteryValue == 0 {
                        NotificationManager.sendPumpBatteryLowNotification()
                    } else {
                        NotificationManager.clearPumpBatteryLowNotification()
                    }
                    
                    if let oldBatteryValue = oldValue?.pumpBatteryChargeRemaining, newBatteryValue - oldBatteryValue >= 0.5 {
                        AnalyticsManager.shared.pumpBatteryWasReplaced()
                    }
                }
                    
                // Update the pump-schedule based settings
                loopManager.setScheduleTimeZone(status.timeZone)

            } else {
                loopManager.doseStore.device = nil
            }
        }
    }

    private let lockedPumpManagerStatus: Locked<PumpManagerStatus?> = Locked(nil)

    static let batteryReplacementDetectionThreshold = 0.5
    
    var pumpManagerStatus: PumpManagerStatus? {
        get {
            return lockedPumpManagerStatus.value
        }
        set {
            let oldValue = lockedPumpManagerStatus.value
            lockedPumpManagerStatus.value = newValue

            if let status = newValue {
                
                loopManager.doseStore.device = status.device
                
                if let newBatteryValue = status.pumpBatteryChargeRemaining {
                    if newBatteryValue == 0 {
                        NotificationManager.sendPumpBatteryLowNotification()
                    } else {
                        NotificationManager.clearPumpBatteryLowNotification()
                    }
                    
                    if let oldBatteryValue = oldValue?.pumpBatteryChargeRemaining, newBatteryValue - oldBatteryValue >= DeviceDataManager.batteryReplacementDetectionThreshold {
                        AnalyticsManager.shared.pumpBatteryWasReplaced()
                    }
                }
                    
                // Update the pump-schedule based settings
                loopManager.setScheduleTimeZone(status.timeZone)

            } else {
                loopManager.doseStore.device = nil
            }
        }
    }

    /// TODO: Isolate to queue
    private func setupCGM() {
        cgmManager?.cgmManagerDelegate = self
        loopManager.glucoseStore.managedDataInterval = cgmManager?.managedDataInterval

        pumpManager?.updateBLEHeartbeatPreference()
    }

    private func setupPump() {
        pumpManager?.pumpManagerDelegate = self
        
        if let pumpManager = pumpManager {
            self.pumpManagerStatus = pumpManager.status
            self.loopManager.doseStore.device = self.pumpManagerStatus?.device
            self.pumpManagerHUDProvider = pumpManager.hudProvider()
        }

        // Proliferate PumpModel preferences to DoseStore
        if let pumpRecordsBasalProfileStartEvents = pumpManager?.pumpRecordsBasalProfileStartEvents {
            loopManager?.doseStore.pumpRecordsBasalProfileStartEvents = pumpRecordsBasalProfileStartEvents
        }
    }

    // MARK: - Configuration

    // MARK: - WatchKit

    fileprivate var watchManager: WatchDataManager!

    // MARK: - Status Extension

    fileprivate var statusExtensionManager: StatusExtensionDataManager!

    // MARK: - Initialization

    private(set) var loopManager: LoopDataManager!

    init() {
        pumpManager = UserDefaults.appGroup.pumpManager as? PumpManagerUI
        
<<<<<<< HEAD
//        if pumpManager == nil {
//            pumpManager = OmnipodPumpManager.jumpStartPod(address: 520595206, lot: 43461, tid: 940516)
//            UserDefaults.appGroup.pumpManager = pumpManager
//        }
        
=======
>>>>>>> 8de3796d
        if let cgmManager = UserDefaults.appGroup.cgmManager {
            self.cgmManager = cgmManager
        } else if UserDefaults.appGroup.isCGMManagerValidPumpManager {
            self.cgmManager = pumpManager as? CGMManager
        }
        
        remoteDataManager.delegate = self
        statusExtensionManager = StatusExtensionDataManager(deviceDataManager: self)
        loopManager = LoopDataManager(
            lastLoopCompleted: statusExtensionManager.context?.lastLoopCompleted,
            lastTempBasal: statusExtensionManager.context?.netBasal?.tempBasal
        )
        watchManager = WatchDataManager(deviceManager: self)
        nightscoutDataManager = NightscoutDataManager(deviceDataManager: self)

        loopManager.delegate = self
        loopManager.carbStore.syncDelegate = remoteDataManager.nightscoutService.uploader
        loopManager.doseStore.delegate = self

        setupPump()
        setupCGM()
    }
}


extension DeviceDataManager: RemoteDataManagerDelegate {
    func remoteDataManagerDidUpdateServices(_ dataManager: RemoteDataManager) {
        loopManager.carbStore.syncDelegate = dataManager.nightscoutService.uploader
    }
}


extension DeviceDataManager: CGMManagerDelegate {
    func cgmManagerWantsDeletion(_ manager: CGMManager) {
        self.cgmManager = nil
    }

    func cgmManager(_ manager: CGMManager, didUpdateWith result: CGMResult) {
        /// TODO: Isolate to queue
        switch result {
        case .newData(let values):
            log.default("CGMManager:\(type(of: manager)) did update with new data")

            loopManager.addGlucose(values) { result in
                if manager.shouldSyncToRemoteService {
                    switch result {
                    case .success(let values):
                        self.nightscoutDataManager.uploadGlucose(values, sensorState: manager.sensorState)
                    case .failure:
                        break
                    }
                }

                self.pumpManager?.assertCurrentPumpData()
            }
        case .noData:
            log.default("CGMManager:\(type(of: manager)) did update with no data")

            pumpManager?.assertCurrentPumpData()
        case .error(let error):
            log.default("CGMManager:\(type(of: manager)) did update with error: \(error)")

            self.setLastError(error: error)
            pumpManager?.assertCurrentPumpData()
        }

        pumpManager?.updateBLEHeartbeatPreference()
    }

    func startDateToFilterNewData(for manager: CGMManager) -> Date? {
        return loopManager.glucoseStore.latestGlucose?.startDate
    }

    func cgmManagerDidUpdateState(_ manager: CGMManager) {
        UserDefaults.appGroup.cgmManager = manager
    }
}

extension DeviceDataManager: TestingCGMManagerDelegate {
    func glucoseStore(for manager: CGMManager) -> TestingCGMGlucoseStore {
        return TestingCGMGlucoseStore(glucoseStore: loopManager.glucoseStore)
    }
}


extension DeviceDataManager: PumpManagerDelegate {
    
    func pumpManager(_ pumpManager: PumpManager, didAdjustPumpClockBy adjustment: TimeInterval) {
<<<<<<< HEAD
=======
        log.default("PumpManager:\(type(of: pumpManager)) did adjust pump block by \(adjustment)s")

>>>>>>> 8de3796d
        AnalyticsManager.shared.pumpTimeDidDrift(adjustment)
    }

    func pumpManagerDidUpdateState(_ pumpManager: PumpManager) {
        log.default("PumpManager:\(type(of: pumpManager)) did update state")

        UserDefaults.appGroup.pumpManager = pumpManager
    }

    func pumpManagerBLEHeartbeatDidFire(_ pumpManager: PumpManager) {
        log.default("PumpManager:\(type(of: pumpManager)) did fire BLE heartbeat")

        cgmManager?.fetchNewDataIfNeeded { (result) in
            if case .newData = result {
                AnalyticsManager.shared.didFetchNewCGMData()
            }

            if let manager = self.cgmManager {
                // TODO: Isolate to queue?
                self.cgmManager(manager, didUpdateWith: result)
            }
        }
    }

    func pumpManagerShouldProvideBLEHeartbeat(_ pumpManager: PumpManager) -> Bool {
        return !(cgmManager?.providesBLEHeartbeat == true)
    }

    func pumpManager(_ pumpManager: PumpManager, didUpdate status: PumpManagerStatus) {
        self.pumpManagerStatus = status
    }

    func pumpManagerWillDeactivate(_ pumpManager: PumpManager) {
        log.default("PumpManager:\(type(of: pumpManager)) will deactivate")

        loopManager.doseStore.resetPumpData()
        self.pumpManager = nil
    }

    func pumpManager(_ pumpManager: PumpManager, didUpdatePumpRecordsBasalProfileStartEvents pumpRecordsBasalProfileStartEvents: Bool) {
        log.default("PumpManager:\(type(of: pumpManager)) did update pumpRecordsBasalProfileStartEvents to \(pumpRecordsBasalProfileStartEvents)")

        loopManager.doseStore.pumpRecordsBasalProfileStartEvents = pumpRecordsBasalProfileStartEvents
    }

    func pumpManager(_ pumpManager: PumpManager, didError error: PumpManagerError) {
        log.error("PumpManager:\(type(of: pumpManager)) did error: \(error)")

        setLastError(error: error)
        nightscoutDataManager.uploadLoopStatus(loopError: error)
    }

    func pumpManager(_ pumpManager: PumpManager, didReadPumpEvents events: [NewPumpEvent], completion: @escaping (_ error: Error?) -> Void) {
<<<<<<< HEAD
        
=======
        log.default("PumpManager:\(type(of: pumpManager)) did read pump events")

>>>>>>> 8de3796d
        loopManager.addPumpEvents(events) { (error) in
            if let error = error {
                self.log.error("Failed to addPumpEvents to DoseStore: \(error)")
            }

            completion(error)
        }
    }

    func pumpManager(_ pumpManager: PumpManager, didReadReservoirValue units: Double, at date: Date, completion: @escaping (_ result: PumpManagerResult<(newValue: ReservoirValue, lastValue: ReservoirValue?, areStoredValuesContinuous: Bool)>) -> Void) {
        log.default("PumpManager:\(type(of: pumpManager)) did read reservoir value")

        loopManager.addReservoirValue(units, at: date) { (result) in
            switch result {
            case .failure(let error):
                self.log.error("Failed to addReservoirValue: \(error)")
                completion(.failure(error))
            case .success(let (newValue, lastValue, areStoredValuesContinuous)):
                completion(.success((newValue: newValue, lastValue: lastValue, areStoredValuesContinuous: areStoredValuesContinuous)))

                // Send notifications for low reservoir if necessary
                if let previousVolume = lastValue?.unitVolume {
                    guard newValue.unitVolume > 0 else {
                        NotificationManager.sendPumpReservoirEmptyNotification()
                        return
                    }

                    let warningThresholds: [Double] = [10, 20, 30]

                    for threshold in warningThresholds {
                        if newValue.unitVolume <= threshold && previousVolume > threshold {
                            NotificationManager.sendPumpReservoirLowNotificationForAmount(newValue.unitVolume, andTimeRemaining: nil)
                            break
                        }
                    }

                    if newValue.unitVolume > previousVolume + 1 {
                        AnalyticsManager.shared.reservoirWasRewound()

                        NotificationManager.clearPumpReservoirNotification()
                    }
                }
            }
        }
    }
    
    func pumpManagerRecommendsLoop(_ pumpManager: PumpManager) {
        log.default("PumpManager:\(type(of: pumpManager)) recommends loop")
        loopManager.loop()
    }

    func startDateToFilterNewPumpEvents(for manager: PumpManager) -> Date {
        return loopManager.doseStore.pumpEventQueryAfterDate
    }

    func startDateToFilterNewReservoirEvents(for manager: PumpManager) -> Date {
        return loopManager.doseStore.lastReservoirValue?.startDate ?? .distantPast
    }
    
}

extension DeviceDataManager: TestingPumpManagerDelegate {
    func doseStore(for manager: PumpManager) -> TestingPumpDoseStore {
        return TestingPumpDoseStore(doseStore: loopManager.doseStore)
    }
}


extension DeviceDataManager: DoseStoreDelegate {
    func doseStore(_ doseStore: DoseStore,
        hasEventsNeedingUpload pumpEvents: [PersistedPumpEvent],
        completion completionHandler: @escaping (_ uploadedObjectIDURLs: [URL]) -> Void
    ) {
        /// TODO: Isolate to queue
        guard let uploader = remoteDataManager.nightscoutService.uploader else {
            completionHandler(pumpEvents.map({ $0.objectIDURL }))
            return
        }

        uploader.upload(pumpEvents, fromSource: "loop://\(UIDevice.current.name)") { (result) in
            switch result {
            case .success(let objects):
                completionHandler(objects)
            case .failure(let error):
                let logger = DiagnosticLogger.shared.forCategory("NightscoutUploader")
                logger.error(error)
                completionHandler([])
            }
        }
    }
}

extension DeviceDataManager {
    func enactBolus(units: Double, at startDate: Date = Date(), completion: @escaping (_ error: Error?) -> Void) {
        guard let pumpManager = pumpManager else {
            completion(LoopError.configurationError(.pumpManager))
            return
        }

<<<<<<< HEAD
        var requestedDose: DoseEntry?
        pumpManager.enactBolus(units: units, at: startDate, willRequest: { (dose) in
            self.loopManager.addRequestedBolus(dose: dose, completion: nil)
            requestedDose = dose
        }) { (error) in
            if let error = error {
                self.log.error(error)
                NotificationManager.sendBolusFailureNotification(for: error, units: units, at: startDate)
                completion(error)
            } else if let dose = requestedDose {
=======
        pumpManager.enactBolus(units: units, at: startDate, willRequest: { (dose) in
            self.loopManager.addRequestedBolus(dose, completion: nil)
        }) { (result) in
            switch result {
            case .failure(let error):
                self.log.error(error)
                NotificationManager.sendBolusFailureNotification(for: error, units: units, at: startDate)
                completion(error)
            case .success(let dose):
>>>>>>> 8de3796d
                self.loopManager.addConfirmedBolus(dose) {
                    completion(nil)
                }
            }
        }
    }
}

extension DeviceDataManager: LoopDataManagerDelegate {
    func loopDataManager(
        _ manager: LoopDataManager,
        didRecommendBasalChange basal: (recommendation: TempBasalRecommendation, date: Date),
        completion: @escaping (_ result: Result<DoseEntry>) -> Void
    ) {
        guard let pumpManager = pumpManager else {
            completion(.failure(LoopError.configurationError(.pumpManager)))
            return
        }

        log.default("LoopManager did recommend basal change")

        pumpManager.enactTempBasal(
            unitsPerHour: basal.recommendation.unitsPerHour,
            for: basal.recommendation.duration,
            completion: { result in
                switch result {
                case .success(let doseEntry):
                    completion(.success(doseEntry))
                case .failure(let error):
                    completion(.failure(error))
                }
            }
        )
    }
}


extension DeviceDataManager: CustomDebugStringConvertible {
    var debugDescription: String {
        return [
            Bundle.main.localizedNameAndVersion,
            "",
            "## DeviceDataManager",
            "* launchDate: \(launchDate)",
            "* lastError: \(String(describing: lastError))",
            "",
            cgmManager != nil ? String(reflecting: cgmManager!) : "cgmManager: nil",
            "",
            pumpManager != nil ? String(reflecting: pumpManager!) : "pumpManager: nil",
            "",
            String(reflecting: watchManager!),
            "",
            String(reflecting: statusExtensionManager!),
        ].joined(separator: "\n")
    }
}

extension Notification.Name {
    static let PumpManagerChanged = Notification.Name(rawValue:  "com.loopKit.notification.PumpManagerChanged")
<<<<<<< HEAD
}
=======
}
>>>>>>> 8de3796d
<|MERGE_RESOLUTION|>--- conflicted
+++ resolved
@@ -9,11 +9,6 @@
 import HealthKit
 import LoopKit
 import LoopKitUI
-<<<<<<< HEAD
-//import OmniKit
-//import OmniKitUI
-=======
->>>>>>> 8de3796d
 
 final class DeviceDataManager {
 
@@ -27,12 +22,6 @@
             if cgmManager is PumpManagerUI {
                 cgmManager = nil
             }
-            
-            if let pumpManager = pumpManager {
-                pumpManagerHUDProvider = pumpManager.hudProvider()
-            } else {
-                pumpManagerHUDProvider = nil
-            }
 
             pumpManagerHUDProvider = pumpManager?.hudProvider()
 
@@ -73,33 +62,6 @@
             setupCGM()
 
             UserDefaults.appGroup.cgmManager = cgmManager
-        }
-    }
-    
-    var pumpManagerStatus: PumpManagerStatus? {
-        didSet {
-            if let status = pumpManagerStatus {
-                
-                loopManager.doseStore.device = status.device
-                
-                if let newBatteryValue = status.pumpBatteryChargeRemaining {
-                    if newBatteryValue == 0 {
-                        NotificationManager.sendPumpBatteryLowNotification()
-                    } else {
-                        NotificationManager.clearPumpBatteryLowNotification()
-                    }
-                    
-                    if let oldBatteryValue = oldValue?.pumpBatteryChargeRemaining, newBatteryValue - oldBatteryValue >= 0.5 {
-                        AnalyticsManager.shared.pumpBatteryWasReplaced()
-                    }
-                }
-                    
-                // Update the pump-schedule based settings
-                loopManager.setScheduleTimeZone(status.timeZone)
-
-            } else {
-                loopManager.doseStore.device = nil
-            }
         }
     }
 
@@ -180,14 +142,6 @@
     init() {
         pumpManager = UserDefaults.appGroup.pumpManager as? PumpManagerUI
         
-<<<<<<< HEAD
-//        if pumpManager == nil {
-//            pumpManager = OmnipodPumpManager.jumpStartPod(address: 520595206, lot: 43461, tid: 940516)
-//            UserDefaults.appGroup.pumpManager = pumpManager
-//        }
-        
-=======
->>>>>>> 8de3796d
         if let cgmManager = UserDefaults.appGroup.cgmManager {
             self.cgmManager = cgmManager
         } else if UserDefaults.appGroup.isCGMManagerValidPumpManager {
@@ -260,27 +214,14 @@
     func startDateToFilterNewData(for manager: CGMManager) -> Date? {
         return loopManager.glucoseStore.latestGlucose?.startDate
     }
-
-    func cgmManagerDidUpdateState(_ manager: CGMManager) {
-        UserDefaults.appGroup.cgmManager = manager
-    }
-}
-
-extension DeviceDataManager: TestingCGMManagerDelegate {
-    func glucoseStore(for manager: CGMManager) -> TestingCGMGlucoseStore {
-        return TestingCGMGlucoseStore(glucoseStore: loopManager.glucoseStore)
-    }
 }
 
 
 extension DeviceDataManager: PumpManagerDelegate {
     
     func pumpManager(_ pumpManager: PumpManager, didAdjustPumpClockBy adjustment: TimeInterval) {
-<<<<<<< HEAD
-=======
         log.default("PumpManager:\(type(of: pumpManager)) did adjust pump block by \(adjustment)s")
 
->>>>>>> 8de3796d
         AnalyticsManager.shared.pumpTimeDidDrift(adjustment)
     }
 
@@ -334,12 +275,8 @@
     }
 
     func pumpManager(_ pumpManager: PumpManager, didReadPumpEvents events: [NewPumpEvent], completion: @escaping (_ error: Error?) -> Void) {
-<<<<<<< HEAD
-        
-=======
         log.default("PumpManager:\(type(of: pumpManager)) did read pump events")
 
->>>>>>> 8de3796d
         loopManager.addPumpEvents(events) { (error) in
             if let error = error {
                 self.log.error("Failed to addPumpEvents to DoseStore: \(error)")
@@ -399,12 +336,6 @@
         return loopManager.doseStore.lastReservoirValue?.startDate ?? .distantPast
     }
     
-}
-
-extension DeviceDataManager: TestingPumpManagerDelegate {
-    func doseStore(for manager: PumpManager) -> TestingPumpDoseStore {
-        return TestingPumpDoseStore(doseStore: loopManager.doseStore)
-    }
 }
 
 
@@ -439,18 +370,6 @@
             return
         }
 
-<<<<<<< HEAD
-        var requestedDose: DoseEntry?
-        pumpManager.enactBolus(units: units, at: startDate, willRequest: { (dose) in
-            self.loopManager.addRequestedBolus(dose: dose, completion: nil)
-            requestedDose = dose
-        }) { (error) in
-            if let error = error {
-                self.log.error(error)
-                NotificationManager.sendBolusFailureNotification(for: error, units: units, at: startDate)
-                completion(error)
-            } else if let dose = requestedDose {
-=======
         pumpManager.enactBolus(units: units, at: startDate, willRequest: { (dose) in
             self.loopManager.addRequestedBolus(dose, completion: nil)
         }) { (result) in
@@ -460,7 +379,6 @@
                 NotificationManager.sendBolusFailureNotification(for: error, units: units, at: startDate)
                 completion(error)
             case .success(let dose):
->>>>>>> 8de3796d
                 self.loopManager.addConfirmedBolus(dose) {
                     completion(nil)
                 }
@@ -520,8 +438,4 @@
 
 extension Notification.Name {
     static let PumpManagerChanged = Notification.Name(rawValue:  "com.loopKit.notification.PumpManagerChanged")
-<<<<<<< HEAD
-}
-=======
-}
->>>>>>> 8de3796d
+}
