--- conflicted
+++ resolved
@@ -83,12 +83,8 @@
 
     private(set) var loopManager: LoopDataManager!
 
-<<<<<<< HEAD
-    init(pluginManager: PluginManager, servicesManager: ServicesManager, analyticsManager: AnalyticsManager) {
+    init(pluginManager: PluginManager, servicesManager: ServicesManager, analyticsServicesManager: AnalyticsServicesManager) {
         self.pluginManager = pluginManager
-=======
-    init(servicesManager: ServicesManager, analyticsServicesManager: AnalyticsServicesManager) {
->>>>>>> 0aa76aee
         self.servicesManager = servicesManager
         self.analyticsServicesManager = analyticsServicesManager
 
@@ -160,30 +156,30 @@
 
         return Manager.init(rawState: rawState) as? PumpManagerUI
     }
-    
+
     var availableCGMManagers: [AvailableDevice] {
         return pluginManager.availableCGMManagers + availableStaticCGMManagers
     }
-    
+
     public func cgmManagerTypeByIdentifier(_ identifier: String) -> CGMManagerUI.Type? {
         return pluginManager.getCGMManagerTypeByIdentifier(identifier) ?? staticCGMManagersByIdentifier[identifier] as? CGMManagerUI.Type
     }
-    
+
     private func cgmManagerTypeFromRawValue(_ rawValue: [String: Any]) -> CGMManager.Type? {
         guard let managerIdentifier = rawValue["managerIdentifier"] as? String else {
             return nil
         }
-        
+
         return cgmManagerTypeByIdentifier(managerIdentifier)
     }
-    
+
     func cgmManagerFromRawValue(_ rawValue: [String: Any]) -> CGMManagerUI? {
         guard let rawState = rawValue["state"] as? CGMManager.RawStateValue,
             let Manager = cgmManagerTypeFromRawValue(rawValue)
             else {
                 return nil
         }
-        
+
         return Manager.init(rawState: rawState) as? CGMManagerUI
     }
 
@@ -334,7 +330,7 @@
         dispatchPrecondition(condition: .onQueue(queue))
         UserDefaults.appGroup?.cgmManagerRawValue = manager.rawValue
     }
-    
+
     func credentialStoragePrefix(for manager: CGMManager) -> String {
         // return string unique to this instance of the CGMManager
         return UUID().uuidString
@@ -518,7 +514,7 @@
             }
         }
     }
-    
+
     func pumpManagerRecommendsLoop(_ pumpManager: PumpManager) {
         dispatchPrecondition(condition: .onQueue(queue))
         log.default("PumpManager:%{public}@ recommends loop", String(describing: type(of: pumpManager)))
@@ -599,7 +595,7 @@
         guard let pumpManager = pumpManager else {
             return unitsPerHour
         }
-        
+
         return pumpManager.roundToSupportedBasalRate(unitsPerHour: unitsPerHour)
     }
 
@@ -669,4 +665,4 @@
 extension Notification.Name {
     static let PumpManagerChanged = Notification.Name(rawValue:  "com.loopKit.notification.PumpManagerChanged")
     static let PumpEventsAdded = Notification.Name(rawValue:  "com.loopKit.notification.PumpEventsAdded")
-}
+}