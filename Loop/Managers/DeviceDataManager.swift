--- conflicted
+++ resolved
@@ -248,14 +248,9 @@
         self.cgmHasValidSensorSession = false
         self.isClosedLoop = false
         self.isClosedLoopAllowed = false
-<<<<<<< HEAD
-=======
 
         // HealthStorePreferredGlucoseUnitDidChange will be notified once the user completes the health access form. Set to .milligramsPerDeciliter until then
         displayGlucoseUnitObservable = DisplayGlucoseUnitObservable(displayGlucoseUnit: glucoseStore.preferredUnit ?? .milligramsPerDeciliter)
-        
-        bluetoothStateManager.addBluetoothStateObserver(self)
->>>>>>> a3cc9ddd
 
         if let pumpManagerRawValue = UserDefaults.appGroup?.pumpManagerRawValue {
             pumpManager = pumpManagerFromRawValue(pumpManagerRawValue)
