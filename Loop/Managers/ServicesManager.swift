//
//  ServicesManager.swift
//  Loop
//
//  Created by Darin Krauss on 5/22/19.
//  Copyright © 2019 LoopKit Authors. All rights reserved.
//

import LoopKit
import LoopKitUI

class ServicesManager {

    private let pluginManager: PluginManager

    let analyticsServicesManager: AnalyticsServicesManager

    let loggingServicesManager: LoggingServicesManager

    let remoteDataServicesManager: RemoteDataServicesManager

    private var services = [Service]()

    private let servicesLock = UnfairLock()
    
    // ANNA TODO: check this should be weak
    weak var dataManager: LoopDataManager?

    weak var loopDataManager: LoopDataManager?

    init(
        pluginManager: PluginManager,
        analyticsServicesManager: AnalyticsServicesManager,
        loggingServicesManager: LoggingServicesManager,
        remoteDataServicesManager: RemoteDataServicesManager,
        dataManager: LoopDataManager
    ) {
        self.pluginManager = pluginManager
        self.analyticsServicesManager = analyticsServicesManager
        self.loggingServicesManager = loggingServicesManager
        self.remoteDataServicesManager = remoteDataServicesManager
<<<<<<< HEAD
        self.dataManager = dataManager
=======
        self.loopDataManager = dataManager
>>>>>>> 74431ffc
        
        restoreState()
    }

    public var availableServices: [AvailableService] {
        return pluginManager.availableServices + availableStaticServices
    }

    func serviceUITypeByIdentifier(_ identifier: String) -> ServiceUI.Type? {
        return pluginManager.getServiceTypeByIdentifier(identifier) ?? staticServicesByIdentifier[identifier] as? ServiceUI.Type
    }

    private func serviceTypeFromRawValue(_ rawValue: Service.RawStateValue) -> Service.Type? {
        guard let identifier = rawValue["serviceIdentifier"] as? String else {
            return nil
        }

        return serviceUITypeByIdentifier(identifier)
    }

    private func serviceFromRawValue(_ rawValue: Service.RawStateValue) -> Service? {
        guard let serviceType = serviceTypeFromRawValue(rawValue),
            let rawState = rawValue["state"] as? Service.RawStateValue
            else {
                return nil
        }

        return serviceType.init(rawState: rawState)
    }

    public var activeServices: [Service] {
        return servicesLock.withLock { services }
    }

    public func addActiveService(_ service: Service) {
        servicesLock.withLock {
            service.serviceDelegate = self

            services.append(service)

            if let analyticsService = service as? AnalyticsService {
                analyticsServicesManager.addService(analyticsService)
            }
            if let loggingService = service as? LoggingService {
                loggingServicesManager.addService(loggingService)
            }
            if let remoteDataService = service as? RemoteDataService {
                remoteDataServicesManager.addService(remoteDataService)
            }

            saveState()
        }
    }

    public func removeActiveService(_ service: Service) {
        servicesLock.withLock {
            if let remoteDataService = service as? RemoteDataService {
                remoteDataServicesManager.removeService(remoteDataService)
            }
            if let loggingService = service as? LoggingService {
                loggingServicesManager.removeService(loggingService)
            }
            if let analyticsService = service as? AnalyticsService {
                analyticsServicesManager.removeService(analyticsService)
            }

            services.removeAll { $0.serviceIdentifier == service.serviceIdentifier }

            service.serviceDelegate = nil

            saveState()
        }
    }

    private func saveState() {
        UserDefaults.appGroup?.servicesState = services.compactMap { $0.rawValue }
    }
    
<<<<<<< HEAD
    private func storeSettings(settings: LoopSettings) {
        dataManager?.settings = settings
=======
    private func storeSettings(settings: TherapySettings) {
        loopDataManager?.settings.glucoseTargetRangeSchedule = settings.glucoseTargetRangeSchedule
        loopDataManager?.settings.preMealTargetRange = settings.preMealTargetRange
        loopDataManager?.settings.legacyWorkoutTargetRange = settings.workoutTargetRange
        loopDataManager?.settings.suspendThreshold = settings.suspendThreshold
        loopDataManager?.settings.maximumBolus = settings.maximumBolus
        loopDataManager?.settings.maximumBasalRatePerHour = settings.maximumBasalRatePerHour
        loopDataManager?.insulinSensitivitySchedule = settings.insulinSensitivitySchedule
        loopDataManager?.carbRatioSchedule = settings.carbRatioSchedule
>>>>>>> 74431ffc
    }

    private func restoreState() {
        UserDefaults.appGroup?.servicesState.forEach { rawValue in
            if let service = serviceFromRawValue(rawValue) {
                service.serviceDelegate = self

                services.append(service)

                if let analyticsService = service as? AnalyticsService {
                    analyticsServicesManager.restoreService(analyticsService)
                }
                if let loggingService = service as? LoggingService {
                    loggingServicesManager.restoreService(loggingService)
                }
                if let remoteDataService = service as? RemoteDataService {
                    remoteDataServicesManager.restoreService(remoteDataService)
                }
            }
        }
    }
}

extension ServicesManager: ServiceDelegate {

    func serviceDidUpdateState(_ service: Service) {
        saveState()
    }

<<<<<<< HEAD
    func serviceHasNewTherapySettings(_ settings: LoopSettings) {
=======
    func serviceHasNewTherapySettings(_ settings: TherapySettings) {
>>>>>>> 74431ffc
        storeSettings(settings: settings)
    }
}<|MERGE_RESOLUTION|>--- conflicted
+++ resolved
@@ -39,11 +39,7 @@
         self.analyticsServicesManager = analyticsServicesManager
         self.loggingServicesManager = loggingServicesManager
         self.remoteDataServicesManager = remoteDataServicesManager
-<<<<<<< HEAD
-        self.dataManager = dataManager
-=======
         self.loopDataManager = dataManager
->>>>>>> 74431ffc
         
         restoreState()
     }
@@ -122,10 +118,6 @@
         UserDefaults.appGroup?.servicesState = services.compactMap { $0.rawValue }
     }
     
-<<<<<<< HEAD
-    private func storeSettings(settings: LoopSettings) {
-        dataManager?.settings = settings
-=======
     private func storeSettings(settings: TherapySettings) {
         loopDataManager?.settings.glucoseTargetRangeSchedule = settings.glucoseTargetRangeSchedule
         loopDataManager?.settings.preMealTargetRange = settings.preMealTargetRange
@@ -135,7 +127,6 @@
         loopDataManager?.settings.maximumBasalRatePerHour = settings.maximumBasalRatePerHour
         loopDataManager?.insulinSensitivitySchedule = settings.insulinSensitivitySchedule
         loopDataManager?.carbRatioSchedule = settings.carbRatioSchedule
->>>>>>> 74431ffc
     }
 
     private func restoreState() {
@@ -165,11 +156,7 @@
         saveState()
     }
 
-<<<<<<< HEAD
-    func serviceHasNewTherapySettings(_ settings: LoopSettings) {
-=======
     func serviceHasNewTherapySettings(_ settings: TherapySettings) {
->>>>>>> 74431ffc
         storeSettings(settings: settings)
     }
 }