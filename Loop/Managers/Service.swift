--- conflicted
+++ resolved
@@ -15,32 +15,23 @@
 let staticServices: [Service.Type] = []
 #endif
 
-<<<<<<< HEAD
 let staticServicesByIdentifier: [String: Service.Type] = staticServices.reduce(into: [:]) { (map, Type) in
-    map[Type.managerIdentifier] = Type
-=======
-private let serviceTypesByIdentifier: [String: Service.Type] = serviceTypes.reduce(into: [:]) { (map, Type) in
     map[Type.serviceIdentifier] = Type
->>>>>>> 348e3a55
 }
 
 let availableStaticServices = staticServices.map { (Type) -> AvailableDevice in
-    return AvailableDevice(identifier: Type.managerIdentifier, localizedTitle: Type.localizedTitle)
+    return AvailableDevice(identifier: Type.serviceIdentifier, localizedTitle: Type.localizedTitle)
 }
 
 func ServiceFromRawValue(_ rawValue: [String: Any]) -> Service? {
     guard let serviceIdentifier = rawValue["serviceIdentifier"] as? String,
         let rawState = rawValue["state"] as? Service.RawStateValue,
-<<<<<<< HEAD
-        let Manager = staticServicesByIdentifier[managerIdentifier]
-=======
-        let serviceType = serviceTypesByIdentifier[serviceIdentifier]
->>>>>>> 348e3a55
+        let ServiceType = staticServicesByIdentifier[serviceIdentifier]
     else {
         return nil
     }
 
-    return Manager.init(rawState: rawState)
+    return ServiceType.init(rawState: rawState)
 }
 
 extension Service {
