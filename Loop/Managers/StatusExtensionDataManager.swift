--- conflicted
+++ resolved
@@ -114,11 +114,7 @@
             }
             
             if let pumpManagerHUDProvider = dataManager.pumpManagerHUDProvider {
-<<<<<<< HEAD
-                context.pumpManagerHUDViewsContext = PumpManagerHUDViewsContext(pumpManagerHUDProvider: pumpManagerHUDProvider)
-=======
                 context.pumpManagerHUDViewsContext = PumpManagerHUDViewsContext(pumpManagerHUDViewsRawValue: PumpManagerHUDViewsRawValueFromHudProvider(pumpManagerHUDProvider))
->>>>>>> 8de3796d
             }
 
             completionHandler(context)
