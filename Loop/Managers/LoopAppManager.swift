//
//  LoopAppManager.swift
//  Loop
//
//  Created by Darin Krauss on 2/16/21.
//  Copyright © 2021 LoopKit Authors. All rights reserved.
//

import UIKit
import Intents
import Combine
import LoopKit
import LoopKitUI
import MockKit
import HealthKit
import WidgetKit

#if targetEnvironment(simulator)
enum SimulatorError: Error {
    case remoteNotificationsNotAvailable
}
#endif

public protocol AlertPresenter: AnyObject {
    /// Present the alert view controller, with or without animation.
    /// - Parameters:
    ///   - viewControllerToPresent: The alert view controller to present.
    ///   - animated: Animate the alert view controller presentation or not.
    ///   - completion: Completion to call once view controller is presented.
    func present(_ viewControllerToPresent: UIViewController, animated flag: Bool, completion: (() -> Void)?)

    /// Retract any alerts with the given identifier.  This includes both pending and delivered alerts.

    /// Dismiss the topmost view controller, presumably the alert view controller.
    /// - Parameters:
    ///   - animated: Animate the alert view controller dismissal or not.
    ///   - completion: Completion to call once view controller is dismissed.
    func dismissTopMost(animated: Bool, completion: (() -> Void)?)

    /// Dismiss an alert, even if it is not the top most alert.
    /// - Parameters:
    ///   - alertToDismiss: The alert to dismiss
    ///   - animated: Animate the alert view controller dismissal or not.
    ///   - completion: Completion to call once view controller is dismissed.
    func dismissAlert(_ alertToDismiss: UIAlertController, animated: Bool, completion: (() -> Void)?)
}

public extension AlertPresenter {
    func present(_ viewController: UIViewController, animated: Bool) { present(viewController, animated: animated, completion: nil) }
    func dismissTopMost(animated: Bool) { dismissTopMost(animated: animated, completion: nil) }
    func dismissAlert(_ alertToDismiss: UIAlertController, animated: Bool) { dismissAlert(alertToDismiss, animated: animated, completion: nil) }
}

protocol WindowProvider: AnyObject {
    var window: UIWindow? { get }
}

class LoopAppManager: NSObject {
    private enum State: Int {
        case initialize
        case checkProtectedDataAvailable
        case launchManagers
        case launchOnboarding
        case launchHomeScreen
        case launchComplete

        var next: State { State(rawValue: rawValue + 1) ?? .launchComplete }
    }

    private weak var windowProvider: WindowProvider?
    private var launchOptions: [UIApplication.LaunchOptionsKey: Any]?

    private var pluginManager: PluginManager!
    private var bluetoothStateManager: BluetoothStateManager!
    private var alertManager: AlertManager!
    private var trustedTimeChecker: TrustedTimeChecker!
    private var deviceDataManager: DeviceDataManager!
    private var onboardingManager: OnboardingManager!
    private var alertPermissionsChecker: AlertPermissionsChecker!
    private var supportManager: SupportManager!
    private var settingsManager: SettingsManager!
    private var loggingServicesManager = LoggingServicesManager()
    private var analyticsServicesManager = AnalyticsServicesManager()
    private(set) var testingScenariosManager: TestingScenariosManager?

    private var overrideHistory = UserDefaults.appGroup?.overrideHistory ?? TemporaryScheduleOverrideHistory.init()

    private var state: State = .initialize

    private let log = DiagnosticLog(category: "LoopAppManager")
    private let widgetLog = DiagnosticLog(category: "LoopWidgets")

    private let automaticDosingStatus = AutomaticDosingStatus(automaticDosingEnabled: false, isAutomaticDosingAllowed: false)

    lazy private var cancellables = Set<AnyCancellable>()

    func initialize(windowProvider: WindowProvider, launchOptions: [UIApplication.LaunchOptionsKey: Any]?) {
        dispatchPrecondition(condition: .onQueue(.main))
        precondition(state == .initialize)

        self.windowProvider = windowProvider
        self.launchOptions = launchOptions
        
        if FeatureFlags.siriEnabled && INPreferences.siriAuthorizationStatus() == .notDetermined {
            INPreferences.requestSiriAuthorization { _ in }
        }

        registerBackgroundTasks()

        if FeatureFlags.remoteCommandsEnabled {
            DispatchQueue.main.async {
#if targetEnvironment(simulator)
                self.remoteNotificationRegistrationDidFinish(.failure(SimulatorError.remoteNotificationsNotAvailable))
#else
                UIApplication.shared.registerForRemoteNotifications()
#endif
            }
        }
        self.state = state.next
    }

    func launch() {
        dispatchPrecondition(condition: .onQueue(.main))
        precondition(isLaunchPending)

        resumeLaunch()
    }

    var isLaunchPending: Bool { state == .checkProtectedDataAvailable }

    var isLaunchComplete: Bool { state == .launchComplete }

    private func resumeLaunch() {
        if state == .checkProtectedDataAvailable {
            checkProtectedDataAvailable()
        }
        if state == .launchManagers {
            launchManagers()
        }
        if state == .launchOnboarding {
            launchOnboarding()
        }
        if state == .launchHomeScreen {
            launchHomeScreen()
        }
    }

    private func checkProtectedDataAvailable() {
        dispatchPrecondition(condition: .onQueue(.main))
        precondition(state == .checkProtectedDataAvailable)

        guard isProtectedDataAvailable() else {
            log.default("Protected data not available; deferring launch...")
            return
        }

        self.state = state.next
    }

    private func launchManagers() {
        dispatchPrecondition(condition: .onQueue(.main))
        precondition(state == .launchManagers)

        windowProvider?.window?.tintColor = .loopAccent
        OrientationLock.deviceOrientationController = self
        UNUserNotificationCenter.current().delegate = self

        let localCacheDuration = Bundle.main.localCacheDuration
        let cacheStore = PersistenceController.controllerInAppGroupDirectory()

        pluginManager = PluginManager()


        bluetoothStateManager = BluetoothStateManager()
        alertManager = AlertManager(alertPresenter: self,
                                    userNotificationAlertScheduler: UserNotificationAlertScheduler(userNotificationCenter: UNUserNotificationCenter.current()),
                                    expireAfter: Bundle.main.localCacheDuration,
                                    bluetoothProvider: bluetoothStateManager,
                                    analyticsServicesManager: analyticsServicesManager)

        alertPermissionsChecker = AlertPermissionsChecker()
        alertPermissionsChecker.delegate = alertManager
        
        trustedTimeChecker = TrustedTimeChecker(alertManager: alertManager)

        settingsManager = SettingsManager(cacheStore: cacheStore,
                                               expireAfter: localCacheDuration,
                                               alertMuter: alertManager.alertMuter)

        deviceDataManager = DeviceDataManager(pluginManager: pluginManager,
                                              alertManager: alertManager,
                                              settingsManager: settingsManager,
                                              loggingServicesManager: loggingServicesManager,
                                              analyticsServicesManager: analyticsServicesManager,
                                              bluetoothProvider: bluetoothStateManager,
                                              alertPresenter: self,
                                              automaticDosingStatus: automaticDosingStatus,
                                              cacheStore: cacheStore,
                                              localCacheDuration: localCacheDuration,
                                              overrideHistory: overrideHistory,
                                              trustedTimeChecker: trustedTimeChecker
        )
        settingsManager.deviceStatusProvider = deviceDataManager
        settingsManager.displayGlucoseUnitObservable = deviceDataManager.displayGlucoseUnitObservable


        overrideHistory.delegate = self

        SharedLogging.instance = loggingServicesManager

        scheduleBackgroundTasks()

        supportManager = SupportManager(pluginManager: pluginManager,
                                        deviceDataManager: deviceDataManager,
                                        servicesManager: deviceDataManager.servicesManager,
                                        alertIssuer: alertManager)

        onboardingManager = OnboardingManager(pluginManager: pluginManager,
                                              bluetoothProvider: bluetoothStateManager,
                                              deviceDataManager: deviceDataManager,
                                              servicesManager: deviceDataManager.servicesManager,
                                              loopDataManager: deviceDataManager.loopManager,
                                              supportManager: supportManager,
                                              windowProvider: windowProvider,
                                              userDefaults: UserDefaults.appGroup!)


        for support in supportManager.availableSupports {
            if let analyticsService = support as? AnalyticsService {
                analyticsServicesManager.addService(analyticsService)
            }
        }
        for support in supportManager.availableSupports {
            support.initializationComplete(for: deviceDataManager.servicesManager.activeServices)
        }


        deviceDataManager.onboardingManager = onboardingManager

        analyticsServicesManager.identifyAppName(Bundle.main.bundleDisplayName)

        if let workspaceGitRevision = Bundle.main.workspaceGitRevision {
            analyticsServicesManager.identifyWorkspaceGitRevision(workspaceGitRevision)
        }

        if FeatureFlags.scenariosEnabled {
            testingScenariosManager = LocalTestingScenariosManager(deviceManager: deviceDataManager, supportManager: supportManager)
        }

        analyticsServicesManager.application(didFinishLaunchingWithOptions: launchOptions)


        automaticDosingStatus.$isAutomaticDosingAllowed
            .combineLatest(deviceDataManager.loopManager.$dosingEnabled)
            .map { $0 && $1 }
            .assign(to: \.automaticDosingStatus.automaticDosingEnabled, on: self)
            .store(in: &cancellables)

        state = state.next
    }

    private func launchOnboarding() {
        dispatchPrecondition(condition: .onQueue(.main))
        precondition(state == .launchOnboarding)

        onboardingManager.launch {
            DispatchQueue.main.async {
                self.state = self.state.next
                self.resumeLaunch()
            }
        }
    }

    private func launchHomeScreen() {
        dispatchPrecondition(condition: .onQueue(.main))
        precondition(state == .launchHomeScreen)

        let storyboard = UIStoryboard(name: "Main", bundle: Bundle(for: Self.self))
        let statusTableViewController = storyboard.instantiateViewController(withIdentifier: "MainStatusViewController") as! StatusTableViewController
        statusTableViewController.alertPermissionsChecker = alertPermissionsChecker
        statusTableViewController.alertMuter = alertManager.alertMuter
        statusTableViewController.automaticDosingStatus = automaticDosingStatus
        statusTableViewController.deviceManager = deviceDataManager
        statusTableViewController.onboardingManager = onboardingManager
        statusTableViewController.supportManager = supportManager
        bluetoothStateManager.addBluetoothObserver(statusTableViewController)

        var rootNavigationController = rootViewController as? RootNavigationController
        if rootNavigationController == nil {
            rootNavigationController = RootNavigationController()
            rootViewController = rootNavigationController
        }

        rootNavigationController?.setViewControllers([statusTableViewController], animated: true)

        deviceDataManager.refreshDeviceData()

        handleRemoteNotificationFromLaunchOptions()

        self.launchOptions = nil

        self.state = state.next

        alertManager.playbackAlertsFromPersistence()
        
        askUserToConfirmLoopReset()
    }

    // MARK: - Life Cycle

    func didBecomeActive() {
        if let rootViewController = rootViewController {
            ProfileExpirationAlerter.alertIfNeeded(viewControllerToPresentFrom: rootViewController)
        }
        settingsManager?.didBecomeActive()
        deviceDataManager?.didBecomeActive()
        alertManager.inferDeliveredLoopNotRunningNotifications()
        
        widgetLog.default("Refreshing widget. Reason: App didBecomeActive")
        WidgetCenter.shared.reloadAllTimelines()
    }

    // MARK: - Remote Notification
    
    func remoteNotificationRegistrationDidFinish(_ result: Result<Data,Error>) {
        if case .success(let token) = result {
            log.default("DeviceToken: %{public}@", token.hexadecimalString)
        }
        settingsManager.remoteNotificationRegistrationDidFinish(result)
    }

    private func handleRemoteNotificationFromLaunchOptions() {
        handleRemoteNotification(launchOptions?[.remoteNotification] as? [String: AnyObject])
    }

    @discardableResult
    func handleRemoteNotification(_ notification: [String: AnyObject]?) -> Bool {
        guard let notification = notification else {
            return false
        }
        deviceDataManager?.handleRemoteNotification(notification)
        return true
    }

    // MARK: - Continuity

    func userActivity(_ userActivity: NSUserActivity, restorationHandler: @escaping ([UIUserActivityRestoring]?) -> Void) -> Bool {
        if userActivity.activityType == NewCarbEntryIntent.className {
            log.default("Restoring %{public}@ intent", userActivity.activityType)
            rootViewController?.restoreUserActivityState(.forNewCarbEntry())
            return true
        }

        switch userActivity.activityType {
        case NSUserActivity.newCarbEntryActivityType,
             NSUserActivity.viewLoopStatusActivityType:
            log.default("Restoring %{public}@ activity", userActivity.activityType)
            if let rootViewController = rootViewController {
                restorationHandler([rootViewController])
            }
            return true
        default:
            return false
        }
    }

    // MARK: - Interface

    private static let defaultSupportedInterfaceOrientations = UIInterfaceOrientationMask.allButUpsideDown

    var supportedInterfaceOrientations = defaultSupportedInterfaceOrientations {
        didSet {
            if #available(iOS 16.0, *) {
                rootViewController?.setNeedsUpdateOfSupportedInterfaceOrientations()
            } else {
                // Fallback on earlier versions
            }
        }
    }

    // MARK: - Background Tasks

    private func registerBackgroundTasks() {
        if DeviceDataManager.registerCriticalEventLogHistoricalExportBackgroundTask({ self.deviceDataManager?.handleCriticalEventLogHistoricalExportBackgroundTask($0) }) {
            log.debug("Critical event log export background task registered")
        } else {
            log.error("Critical event log export background task not registered")
        }
    }

    private func scheduleBackgroundTasks() {
        deviceDataManager?.scheduleCriticalEventLogHistoricalExportBackgroundTask()
    }

    // MARK: - Private

    private func isProtectedDataAvailable() -> Bool {
        let fileManager = FileManager.default
        do {
            let documentDirectory = try fileManager.url(for: .documentDirectory, in: .userDomainMask, appropriateFor: nil, create: false)
            let fileURL = documentDirectory.appendingPathComponent("protection.test")
            guard fileManager.fileExists(atPath: fileURL.path) else {
                let contents = Data("unimportant".utf8)
                try? contents.write(to: fileURL, options: .completeFileProtectionUntilFirstUserAuthentication)
                // If file doesn't exist, we're at first start, which will be user directed.
                return true
            }
            let contents = try? Data(contentsOf: fileURL)
            return contents != nil
        } catch {
            log.error("Could not create after first unlock test file: %@", String(describing: error))
        }
        return false
    }
    
<<<<<<< HEAD
    func askUserToConfirmCrashIfNecessary() {
        supportManager.availableSupports.forEach { supportUI in
            if supportUI.loopNeedsReset {
                alertManager.presentConfirmCrashAlert() { [weak self] completion in
=======
    func askUserToConfirmLoopReset() {
        if UserDefaults.appGroup?.userRequestedLoopReset == true {
            alertManager.presentLoopResetConfirmationAlert(
                confirmAction: { [weak self] completion in
>>>>>>> 6dad4615
                    guard let pumpManager = self?.deviceDataManager.pumpManager else {
                        self?.resetLoop()
                        completion()
                        return
                    }
                    
                    pumpManager.prepareForDeactivation() { [weak self] error in
                        guard let error = error else {
                            self?.resetLoop()
                            completion()
                            return
                        }
                        self?.alertManager.presentCouldNotResetLoopAlert(error: error)
                    }
                },
                cancelAction: {
                    UserDefaults.appGroup?.userRequestedLoopReset = false
                }
            )
        }
    }
    
    private func resetLoop() {
        deviceDataManager.pluginManager.availableSupports.enumerated().forEach { index, supportUI in
            supportUI.loopWillReset()
            
            if index == deviceDataManager.pluginManager.availableSupports.count - 1 {
                resetLoopDocuments()
                resetLoopUserDefaults()
            }
            
            supportUI.loopDidReset()
        }
    }
    
    private func resetLoopUserDefaults() {
        // Store values to persist
        let allowDebugFeatures = UserDefaults.appGroup?.allowDebugFeatures

        // Wipe away whole domain
        UserDefaults.appGroup?.removePersistentDomain(forName: Bundle.main.appGroupSuiteName)

        // Restore values to persist
        UserDefaults.appGroup?.allowDebugFeatures = allowDebugFeatures ?? false
    }
    
    private func resetLoopDocuments() {
        guard let directoryURL = FileManager.default.containerURL(forSecurityApplicationGroupIdentifier: Bundle.main.appGroupSuiteName) else {
            preconditionFailure("Could not get a container directory URL. Please ensure App Groups are set up correctly in entitlements.")
        }
        
        let documents: URL = directoryURL.appendingPathComponent("com.loopkit.LoopKit", isDirectory: true)
        try? FileManager.default.removeItem(at: documents)
        
        guard let localDocuments = try? FileManager.default.url(for: .documentDirectory, in: .userDomainMask, appropriateFor: nil, create: true) else {
            preconditionFailure("Could not get a documents directory URL.")
        }
        try? FileManager.default.removeItem(at: localDocuments)
    }

    private var rootViewController: UIViewController? {
        get { windowProvider?.window?.rootViewController }
        set { windowProvider?.window?.rootViewController = newValue }
    }
}

// MARK: - AlertPresenter

extension LoopAppManager: AlertPresenter {
    func present(_ viewControllerToPresent: UIViewController, animated: Bool, completion: (() -> Void)?) {
        rootViewController?.topmostViewController.present(viewControllerToPresent, animated: animated, completion: completion)
    }

    func dismissTopMost(animated: Bool, completion: (() -> Void)?) {
        rootViewController?.topmostViewController.dismiss(animated: animated, completion: completion)
    }

    func dismissAlert(_ alertToDismiss: UIAlertController, animated: Bool, completion: (() -> Void)?) {
        if rootViewController?.topmostViewController == alertToDismiss {
            dismissTopMost(animated: animated, completion: completion)
        } else {
            // check if the alert to dismiss is presenting another alert (and so on)
            // calling dismiss() on an alert presenting another alert will only dismiss the presented alert
            // (and any other alerts presented by the presented alert)

            // get the stack of presented alerts that would be undesirably dismissed
            var presentedAlerts: [UIAlertController] = []
            var currentAlert = alertToDismiss
            while let presentedAlert = currentAlert.presentedViewController as? UIAlertController {
                presentedAlerts.append(presentedAlert)
                currentAlert = presentedAlert
            }

            if presentedAlerts.isEmpty {
                alertToDismiss.dismiss(animated: animated, completion: completion)
            } else {
                // Do not animate any of these view transitions, since the alert to dismiss is not at the top of the stack

                // dismiss all the child presented alerts.
                // Calling dismiss() on a VC that is presenting an other VC will dismiss the presented VC and all of its child presented VCs
                alertToDismiss.dismiss(animated: false) {
                    // dismiss the desired alert
                    // Calling dismiss() on a VC that is NOT presenting any other VCs will dismiss said VC
                    alertToDismiss.dismiss(animated: false) {
                        // present the child alerts that were undesirably dismissed
                        var orderedPresentationBlock: (() -> Void)? = nil
                        for alert in presentedAlerts.reversed() {
                            if alert == presentedAlerts.last {
                                orderedPresentationBlock = {
                                    self.present(alert, animated: false, completion: completion)
                                }
                            } else {
                                orderedPresentationBlock = {
                                    self.present(alert, animated: false, completion: orderedPresentationBlock)
                                }
                            }
                        }
                        orderedPresentationBlock?()
                    }
                }
            }
        }
    }
}

// MARK: - DeviceOrientationController

extension LoopAppManager: DeviceOrientationController {
    func setDefaultSupportedInferfaceOrientations() {
        supportedInterfaceOrientations = Self.defaultSupportedInterfaceOrientations
    }
}

// MARK: - UNUserNotificationCenterDelegate

extension LoopAppManager: UNUserNotificationCenterDelegate {
    func userNotificationCenter(_ center: UNUserNotificationCenter, willPresent notification: UNNotification, withCompletionHandler completionHandler: @escaping (UNNotificationPresentationOptions) -> Void) {
        switch notification.request.identifier {
        // TODO: Until these notifications are converted to use the new alert system, they shall still show in the foreground
        case LoopNotificationCategory.bolusFailure.rawValue,
             LoopNotificationCategory.pumpBatteryLow.rawValue,
             LoopNotificationCategory.pumpExpired.rawValue,
             LoopNotificationCategory.pumpFault.rawValue,
             LoopNotificationCategory.remoteBolus.rawValue,
             LoopNotificationCategory.remoteBolusFailure.rawValue,
             LoopNotificationCategory.remoteCarbs.rawValue,
             LoopNotificationCategory.remoteCarbsFailure.rawValue,
             LoopNotificationCategory.missedMeal.rawValue:
            completionHandler([.badge, .sound, .list, .banner])
        default:
            // For all others, banners are not to be displayed while in the foreground
            completionHandler([.badge, .sound, .list])
        }
    }

    func userNotificationCenter(_ center: UNUserNotificationCenter, didReceive response: UNNotificationResponse, withCompletionHandler completionHandler: @escaping () -> Void) {
        switch response.actionIdentifier {
        case NotificationManager.Action.retryBolus.rawValue:
            if  let units = response.notification.request.content.userInfo[LoopNotificationUserInfoKey.bolusAmount.rawValue] as? Double,
                let startDate = response.notification.request.content.userInfo[LoopNotificationUserInfoKey.bolusStartDate.rawValue] as? Date,
                let activationTypeRawValue = response.notification.request.content.userInfo[LoopNotificationUserInfoKey.bolusActivationType.rawValue] as? BolusActivationType.RawValue,
                let activationType = BolusActivationType(rawValue: activationTypeRawValue),
                startDate.timeIntervalSinceNow >= TimeInterval(minutes: -5)
            {
                deviceDataManager?.analyticsServicesManager.didRetryBolus()
                
                deviceDataManager?.enactBolus(units: units, activationType: activationType) { (_) in
                    DispatchQueue.main.async {
                        completionHandler()
                    }
                }
                return
            }
        case NotificationManager.Action.acknowledgeAlert.rawValue:
            let userInfo = response.notification.request.content.userInfo
            if let alertIdentifier = userInfo[LoopNotificationUserInfoKey.alertTypeID.rawValue] as? Alert.AlertIdentifier,
               let managerIdentifier = userInfo[LoopNotificationUserInfoKey.managerIDForAlert.rawValue] as? String {
                alertManager?.acknowledgeAlert(identifier: Alert.Identifier(managerIdentifier: managerIdentifier, alertIdentifier: alertIdentifier))
            }
        case UNNotificationDefaultActionIdentifier:
            guard response.notification.request.identifier == LoopNotificationCategory.missedMeal.rawValue else {
                break
            }

            let carbActivity = NSUserActivity.forNewCarbEntry()
            let userInfo = response.notification.request.content.userInfo
            
            if
                let mealTime = userInfo[LoopNotificationUserInfoKey.missedMealTime.rawValue] as? Date,
                let carbAmount = userInfo[LoopNotificationUserInfoKey.missedMealCarbAmount.rawValue] as? Double
            {
                let missedEntry = NewCarbEntry(quantity: HKQuantity(unit: .gram(),
                                                                         doubleValue: carbAmount),
                                                    startDate: mealTime,
                                                    foodType: nil,
                                                    absorptionTime: nil)
                carbActivity.update(from: missedEntry, isMissedMeal: true)
            }
            
            rootViewController?.restoreUserActivityState(carbActivity)
            
        default:
            break
        }

        completionHandler()
    }

}


// MARK: - UNUserNotificationCenterDelegate

extension LoopAppManager: TemporaryScheduleOverrideHistoryDelegate {
    func temporaryScheduleOverrideHistoryDidUpdate(_ history: TemporaryScheduleOverrideHistory) {
        UserDefaults.appGroup?.overrideHistory = history

        deviceDataManager.remoteDataServicesManager.temporaryScheduleOverrideHistoryDidUpdate()
    }
}
<|MERGE_RESOLUTION|>--- conflicted
+++ resolved
@@ -413,17 +413,10 @@
         return false
     }
     
-<<<<<<< HEAD
-    func askUserToConfirmCrashIfNecessary() {
-        supportManager.availableSupports.forEach { supportUI in
-            if supportUI.loopNeedsReset {
-                alertManager.presentConfirmCrashAlert() { [weak self] completion in
-=======
     func askUserToConfirmLoopReset() {
         if UserDefaults.appGroup?.userRequestedLoopReset == true {
             alertManager.presentLoopResetConfirmationAlert(
                 confirmAction: { [weak self] completion in
->>>>>>> 6dad4615
                     guard let pumpManager = self?.deviceDataManager.pumpManager else {
                         self?.resetLoop()
                         completion()
