//
//  AlertManager.swift
//  Loop
//
//  Created by Rick Pasetto on 4/9/20.
//  Copyright © 2020 LoopKit Authors. All rights reserved.
//

import LoopKit
import UIKit
import Combine

protocol AlertManagerResponder: AnyObject {
    /// Method for our Handlers to call to kick off alert response.  Differs from AlertResponder because here we need the whole `Identifier`.
    func acknowledgeAlert(identifier: Alert.Identifier)
}

public enum AlertUserNotificationUserInfoKey: String {
    case alert, alertTimestamp
}

/// Main (singleton-ish) class that is responsible for:
/// - managing the different targets (handlers) that will post alerts
/// - managing the different responders that might acknowledge the alert
/// - serializing alerts to storage
/// - etc.
public final class AlertManager {
    private static let soundsDirectoryURL = FileManager.default.urls(for: .libraryDirectory, in: .userDomainMask).last!.appendingPathComponent("Sounds")

    private let log = DiagnosticLog(category: "AlertManager")

    static let managerIdentifier = "Loop"

    private var responders: [String: Weak<AlertResponder>] = [:]
    private var soundVendors: [String: Weak<AlertSoundVendor>] = [:]

    // Defer issuance of new alerts until playback is done
    private var deferredAlerts: [Alert] = []
    private var playbackFinished: Bool

    private let fileManager: FileManager
    private let alertPresenter: AlertPresenter

    private var modalAlertScheduler: InAppModalAlertScheduler!
    private var userNotificationAlertScheduler: UserNotificationAlertScheduler
    private var unsafeNotificationPermissionsAlertController: UIAlertController?
    var alertMuter: AlertMuter

    let alertStore: AlertStore

    private let bluetoothPoweredOffIdentifier = Alert.Identifier(managerIdentifier: managerIdentifier, alertIdentifier: "bluetoothPoweredOff")

    var analyticsServicesManager: AnalyticsServicesManager

    lazy private var cancellables = Set<AnyCancellable>()

    // For testing
    var getCurrentDate = { return Date() }
    
    init(alertPresenter: AlertPresenter,
                modalAlertScheduler: InAppModalAlertScheduler? = nil,
                userNotificationAlertScheduler: UserNotificationAlertScheduler,
                fileManager: FileManager = FileManager.default,
                alertStore: AlertStore? = nil,
                expireAfter: TimeInterval = 24 /* hours */ * 60 /* minutes */ * 60 /* seconds */,
                bluetoothProvider: BluetoothProvider,
                analyticsServicesManager: AnalyticsServicesManager,
                preventIssuanceBeforePlayback: Bool = true
    ) {
        self.fileManager = fileManager
        self.analyticsServicesManager = analyticsServicesManager
        playbackFinished = !preventIssuanceBeforePlayback
        let documentsDirectory = fileManager.urls(for: .documentDirectory, in: .userDomainMask).first
        let alertStoreDirectory = documentsDirectory?.appendingPathComponent("AlertStore")
        if let alertStoreDirectory = alertStoreDirectory {
            do {
                try fileManager.ensureDirectoryExists(at: alertStoreDirectory, with: FileProtectionType.completeUntilFirstUserAuthentication)
                log.debug("AlertStore directory ensured")
            } catch {
                log.error("Could not create AlertStore directory: %@", error.localizedDescription)
            }
        }
        self.alertStore = alertStore ?? AlertStore(storageDirectoryURL: alertStoreDirectory, expireAfter: expireAfter)
        self.alertPresenter = alertPresenter
        self.alertMuter = AlertMuter(configuration: UserDefaults.standard.alertMuterConfiguration)
        self.userNotificationAlertScheduler = userNotificationAlertScheduler
        self.modalAlertScheduler = modalAlertScheduler ?? InAppModalAlertScheduler(alertPresenter: alertPresenter, alertManagerResponder: self)

        bluetoothProvider.addBluetoothObserver(self, queue: .main)

        NotificationCenter.default.publisher(for: .LoopCompleted)
            .sink { [weak self] publisher in
                if let loopDataManager = publisher.object as? LoopDataManager {
                    self?.loopDidComplete(loopDataManager.lastLoopCompleted)
                }
            }
            .store(in: &cancellables)

        alertMuter.$configuration
            .removeDuplicates()
            .receive(on: RunLoop.main)
            .dropFirst()
            .sink(receiveValue: rescheduleMutedAlerts)
            .store(in: &cancellables)
    }

    public func addAlertResponder(managerIdentifier: String, alertResponder: AlertResponder) {
        responders[managerIdentifier] = Weak(alertResponder)
    }

    public func removeAlertResponder(managerIdentifier: String) {
        responders.removeValue(forKey: managerIdentifier)
    }

    public func addAlertSoundVendor(managerIdentifier: String, soundVendor: AlertSoundVendor) {
        soundVendors[managerIdentifier] = Weak(soundVendor)
        initializeSoundVendor(managerIdentifier, soundVendor)
    }

    public func removeAlertSoundVendor(managerIdentifier: String) {
        soundVendors.removeValue(forKey: managerIdentifier)
    }

    // MARK: - Bluetooth alerts

    private func onBluetoothPermissionDenied() {
        log.default("Bluetooth permission denied")
        let title = NSLocalizedString("Bluetooth Unavailable Alert", comment: "Bluetooth unavailable alert title")
        let body = NSLocalizedString("Loop has detected an issue with your Bluetooth settings, and will not work successfully until Bluetooth is enabled. You will not receive glucose readings, or be able to bolus.", comment: "Bluetooth unavailable alert body.")
        let content = Alert.Content(title: title,
                                      body: body,
                                      acknowledgeActionButtonLabel: NSLocalizedString("Dismiss", comment: "Default alert dismissal"))
        issueAlert(Alert(identifier: bluetoothPoweredOffIdentifier, foregroundContent: content, backgroundContent: content, trigger: .immediate))
    }

    private func onBluetoothPoweredOn() {
        log.default("Bluetooth powered on")
        retractAlert(identifier: bluetoothPoweredOffIdentifier)
    }

    private func onBluetoothPoweredOff() {
        log.default("Bluetooth powered off")
        let title = NSLocalizedString("Bluetooth Off Alert", comment: "Bluetooth off alert title")
        let bgBody = NSLocalizedString("Loop will not work successfully until Bluetooth is enabled. You will not receive glucose readings, or be able to bolus.", comment: "Bluetooth off background alert body.")
        let bgcontent = Alert.Content(title: title,
                                      body: bgBody,
                                      acknowledgeActionButtonLabel: NSLocalizedString("Dismiss", comment: "Default alert dismissal"))
        let fgBody = NSLocalizedString("Turn on Bluetooth to receive alerts, alarms or sensor glucose readings.", comment: "Bluetooth off foreground alert body")
        let fgcontent = Alert.Content(title: title,
                                      body: fgBody,
                                      acknowledgeActionButtonLabel: NSLocalizedString("Dismiss", comment: "Default alert dismissal"))
        issueAlert(Alert(identifier: bluetoothPoweredOffIdentifier,
                         foregroundContent: fgcontent,
                         backgroundContent: bgcontent,
                         trigger: .immediate,
                         interruptionLevel: .critical))
    }

    // MARK: - Loop Not Running alerts

    func loopDidComplete(_ lastLoopDate: Date? = nil) {
        // use now if there is no lastLoopDate
        rescheduleLoopNotRunningNotifications(lastLoopDate ?? Date())
    }

    private func rescheduleLoopNotRunningNotifications() {
        guard let lastLoopDate = getLastLoopDate() else { return }
        rescheduleLoopNotRunningNotifications(lastLoopDate)
    }

    func rescheduleLoopNotRunningNotifications(_ lastLoopDate: Date) {
        clearLoopNotRunningNotifications()
        scheduleLoopNotRunningNotifications(lastLoopDate)
    }

    func scheduleLoopNotRunningNotifications(_ lastLoopDate: Date) {
        // Give a little extra time for a loop-in-progress to complete
        let gracePeriod = TimeInterval(minutes: 0.5)

        var scheduledNotifications: [StoredLoopNotRunningNotification] = []

        for (minutes, isCritical) in [(20.0, false), (40.0, false), (60.0, true), (120.0, true)] {
            let warningInterval = TimeInterval(minutes: minutes)
            let timeUntilNotification = lastLoopDate.addingTimeInterval(warningInterval).timeIntervalSinceNow
            guard timeUntilNotification >= 0 else { break }

            let formatter = DateComponentsFormatter()
            formatter.maximumUnitCount = 1
            formatter.allowedUnits = [.hour, .minute]
            formatter.unitsStyle = .full

            let notificationContent = UNMutableNotificationContent()
            if let failureIntervalString = formatter.string(from: warningInterval)?.localizedLowercase {
                notificationContent.body = String(format: NSLocalizedString("Loop has not completed successfully in %@", comment: "The notification alert describing a long-lasting loop failure. The substitution parameter is the time interval since the last loop"), failureIntervalString)
            }

            notificationContent.title = NSLocalizedString("Loop Failure", comment: "The notification title for a loop failure")
            let shouldMuteAlert = alertMuter.shouldMuteAlert(scheduledAt: timeUntilNotification)
            if isCritical, FeatureFlags.criticalAlertsEnabled {
                if #available(iOS 15.0, *) {
                    notificationContent.interruptionLevel = .critical
                }
                notificationContent.sound = shouldMuteAlert ? .defaultCriticalSound(withAudioVolume: 0.0) : .defaultCritical
            } else {
                if #available(iOS 15.0, *) {
                    notificationContent.interruptionLevel = .timeSensitive
                }
                notificationContent.sound = shouldMuteAlert ? nil : .default
            }
            notificationContent.categoryIdentifier = LoopNotificationCategory.loopNotRunning.rawValue
            notificationContent.threadIdentifier = LoopNotificationCategory.loopNotRunning.rawValue

            let trigger = UNTimeIntervalNotificationTrigger(
                timeInterval: timeUntilNotification + gracePeriod,
                repeats: false
            )


            let request = UNNotificationRequest(
                identifier: "\(LoopNotificationCategory.loopNotRunning.rawValue)\(warningInterval)",
                content: notificationContent,
                trigger: trigger
            )

            if let nextTriggerDate = trigger.nextTriggerDate() {
                let scheduledNotification = StoredLoopNotRunningNotification(
                    alertAt: nextTriggerDate,
                    title: notificationContent.title,
                    body: notificationContent.body,
                    isCritical: isCritical)
                scheduledNotifications.append(scheduledNotification)
            }
            UNUserNotificationCenter.current().add(request)
        }
        UserDefaults.appGroup?.loopNotRunningNotifications = scheduledNotifications
    }

    func inferDeliveredLoopNotRunningNotifications() {
        // Infer that any past alerts have been delivered at this point
        let now = getCurrentDate()
        var stillPendingNotifications = [StoredLoopNotRunningNotification]()
        for notification in UserDefaults.appGroup?.loopNotRunningNotifications ?? [] {
            if notification.alertAt < now {
                let alertIdentifier = Alert.Identifier(managerIdentifier: "Loop", alertIdentifier: "loopNotLooping")
                let content = Alert.Content(title: notification.title, body: notification.body, acknowledgeActionButtonLabel: "ios-notification-default")
                let interruptionLevel: Alert.InterruptionLevel = notification.isCritical ? .critical : .timeSensitive
                let alert = Alert(identifier: alertIdentifier, foregroundContent: nil, backgroundContent: content, trigger: .immediate, interruptionLevel: interruptionLevel)
                recordIssued(alert: alert, at: notification.alertAt)
            } else {
                stillPendingNotifications.append(notification)
            }
        }
        UserDefaults.appGroup?.loopNotRunningNotifications = stillPendingNotifications
    }

    func clearLoopNotRunningNotifications() {
        inferDeliveredLoopNotRunningNotifications()

        // Clear out any existing not-running notifications
        UNUserNotificationCenter.current().getDeliveredNotifications { (notifications) in
            let loopNotRunningIdentifiers = notifications.filter({
                $0.request.content.categoryIdentifier == LoopNotificationCategory.loopNotRunning.rawValue
            }).map({
                $0.request.identifier
            })

            UNUserNotificationCenter.current().removeDeliveredNotifications(withIdentifiers: loopNotRunningIdentifiers)
        }
    }

    private func getLastLoopDate() -> Date? {
        ExtensionDataManager.lastLoopCompleted
    }

    // MARK: - Workout reminder
    private func scheduleWorkoutOverrideReminder() {
        issueAlert(workoutOverrideReminderAlert)
    }

    private func retractWorkoutOverrideReminder() {
        retractAlert(identifier: AlertManager.workoutOverrideReminderAlertIdentifier)
    }

    static var workoutOverrideReminderAlertIdentifier: Alert.Identifier {
        return Alert.Identifier(managerIdentifier: managerIdentifier, alertIdentifier: "WorkoutOverrideReminder")
    }

    private var workoutOverrideReminderAlert: Alert {
        let title = NSLocalizedString("Workout Temp Adjust Still On", comment: "Workout override still on reminder alert title")
        let body = NSLocalizedString("Workout Temp Adjust has been turned on for more than 24 hours. Make sure you still want it enabled, or turn it off in the app.", comment: "Workout override still on reminder alert body.")
        let content = Alert.Content(title: title,
                                    body: body,
                                    acknowledgeActionButtonLabel: NSLocalizedString("Dismiss", comment: "Default alert dismissal"))
        return Alert(identifier: AlertManager.workoutOverrideReminderAlertIdentifier,
                     foregroundContent: content,
                     backgroundContent: content,
                     trigger: .delayed(interval: .hours(24)))
    }

    // MARK: - Rescheduling Muted Alerts

    func rescheduleMutedAlerts(_ newValue: AlertMuter.Configuration) {
        UserDefaults.standard.alertMuterConfiguration = newValue
        rescheduleLoopNotRunningNotifications()

        lookupAllPendingDelayedOrRepeatingAlerts() { [weak self] result in
            switch result {
            case .success(let persistedAlerts):
                for persistedAlert in persistedAlerts {
                    self?.rescheduleAlertWithSchedulers(persistedAlert.alert, issuedDate: persistedAlert.issuedDate)
                }
            case .failure(let error):
                self?.log.error("error looking up all delayed or repeating alerts: %{public}@", String(describing: error))
            }
        }
    }
}

// MARK: AlertManagerResponder implementation

extension AlertManager: AlertManagerResponder {
    func acknowledgeAlert(identifier: Alert.Identifier) {
        if let responder = responders[identifier.managerIdentifier]?.value {
            responder.acknowledgeAlert(alertIdentifier: identifier.alertIdentifier) { (error) in
                if let error = error {
                    self.presentAcknowledgementFailedAlert(error: error)
                }
            }
        }
        userNotificationAlertScheduler.acknowledgeAlert(identifier: identifier)
        alertStore.recordAcknowledgement(of: identifier)
    }
    
    func presentAcknowledgementFailedAlert(error: Error) {
        DispatchQueue.main.async {
            let message: String
            if let localizedError = error as? LocalizedError {
                message = [localizedError.localizedDescription, localizedError.recoverySuggestion].compactMap({$0}).joined(separator: "\n\n")
            } else {
                message = String(format: NSLocalizedString("%1$@ is unable to clear the alert from your device", comment: "Message for alert shown when alert acknowledgement fails for a device, and the device does not provide a LocalizedError. (1: app name)"), Bundle.main.bundleDisplayName)
            }
            self.log.info("Alert acknowledgement failed: %{public}@", message)

            let alert = UIAlertController(
                title: NSLocalizedString("Unable To Clear Alert", comment: "Title for alert shown when alert acknowledgement fails"),
                message: message,
                preferredStyle: .alert)
            alert.addAction(UIAlertAction(title: NSLocalizedString("OK", comment: "Default action for alert when alert acknowledgment fails"), style: .default))
            
            self.alertPresenter.present(alert, animated: true)
        }
    }
}

// MARK: AlertIssuer implementation

extension AlertManager: AlertIssuer {

    public func issueAlert(_ alert: Alert) {
        guard playbackFinished else {
            deferredAlerts.append(alert)
            return
        }
        analyticsServicesManager.didIssueAlert(identifier: alert.identifier.value, interruptionLevel: alert.interruptionLevel)
        scheduleAlertWithSchedulers(alert)
        alertStore.recordIssued(alert: alert)
    }

    public func retractAlert(identifier: Alert.Identifier) {
        unscheduleAlertWithSchedulers(identifier: identifier)
        alertStore.recordRetraction(of: identifier)
    }

    private func replayAlert(_ alert: Alert) {
        guard alert.identifier != AlertPermissionsChecker.unsafeNotificationPermissionsAlertIdentifier else {
            // this alert does not replay through the alert system, since it provides a button to navigate to settings
            presentUnsafeNotificationPermissionsInAppAlert()
            return
        }

        // Only alerts with foreground content are replayed
        if alert.foregroundContent != nil {
            modalAlertScheduler.scheduleAlert(alert)
        }
    }

    private func scheduleAlertWithSchedulers(_ alert: Alert, issuedDate: Date = Date()) {
        modalAlertScheduler.scheduleAlert(alert)
        userNotificationAlertScheduler.scheduleAlert(alert, muted: alertMuter.shouldMuteAlert(alert, issuedDate: issuedDate))
    }

    private func unscheduleAlertWithSchedulers(identifier: Alert.Identifier) {
        modalAlertScheduler.unscheduleAlert(identifier: identifier)
        userNotificationAlertScheduler.unscheduleAlert(identifier: identifier)
    }

    private func rescheduleAlertWithSchedulers(_ alert: Alert, issuedDate: Date) {
        unscheduleAlertWithSchedulers(identifier: alert.identifier)
        scheduleAlertWithSchedulers(alert, issuedDate: issuedDate)
    }
}

// MARK: Sound Support

extension AlertManager {

    public static func soundURL(for alert: Alert) -> URL? {
        return soundURL(managerIdentifier: alert.identifier.managerIdentifier, sound: alert.sound)
    }

    private static func soundURL(managerIdentifier: String, sound: Alert.Sound?) -> URL? {
        guard let soundFileName = sound?.filename else { return nil }

        // Seems all the sound files need to be in the sounds directory, so we namespace the filenames
        return soundsDirectoryURL.appendingPathComponent("\(managerIdentifier)-\(soundFileName)")
    }

    private func initializeSoundVendor(_ managerIdentifier: String, _ soundVendor: AlertSoundVendor) {
        let sounds = soundVendor.getSounds()
        guard let baseURL = soundVendor.getSoundBaseURL(), !sounds.isEmpty else {
            return
        }
        do {
            try fileManager.createDirectory(at: AlertManager.soundsDirectoryURL, withIntermediateDirectories: true, attributes: nil)
            for sound in sounds {
                if let fromFilename = sound.filename,
                    let toURL = AlertManager.soundURL(managerIdentifier: managerIdentifier, sound: sound) {
                    try fileManager.copyIfNewer(from: baseURL.appendingPathComponent(fromFilename), to: toURL)
                }
            }
        } catch {
            log.error("Unable to copy sound files from soundVendor %@: %@", managerIdentifier, String(describing: error))
        }
    }

}

// MARK: Alert Playback

extension AlertManager {

    func playbackAlertsFromPersistence() {
        playbackAlertsFromAlertStore()
    }

    private func playbackAlertsFromAlertStore() {
        let updateGroup = DispatchGroup()
        updateGroup.enter()
        alertStore.lookupAllUnacknowledgedUnretracted {
            switch $0 {
            case .failure(let error):
                self.log.error("Could not fetch unacknowledged alerts: %@", error.localizedDescription)
            case .success(let alerts):
                alerts.forEach { alert in
                    do {
                        if let alert = try Alert(from: alert, adjustedForStorageTime: true) {
                            self.replayAlert(alert)
                        }
                    } catch {
                        self.log.error("Error decoding alert from persistent storage: %@", error.localizedDescription)
                    }
                }
            }
            updateGroup.leave()
        }
        updateGroup.enter()
        alertStore.lookupAllAcknowledgedUnretractedRepeatingAlerts {
            switch $0 {
            case .failure(let error):
                self.log.error("Could not fetch acknowledged unretracted repeating alerts: %@", error.localizedDescription)
            case .success(let alerts):
                alerts.forEach { alert in
                    do {
                        if let alert = try Alert(from: alert, adjustedForStorageTime: true) {
                            self.replayAlert(alert)
                        }
                    } catch {
                        self.log.error("Error decoding alert from persistent storage: %@", error.localizedDescription)
                    }
                }
            }
            updateGroup.leave()
        }
        updateGroup.notify(queue: .main) {
            self.playbackFinished = true
            for alert in self.deferredAlerts {
                self.issueAlert(alert)
            }
        }
    }

}

// MARK: Alert storage access
extension AlertManager {

    func getStoredEntries(startDate: Date, completion: @escaping (_ report: String) -> Void) {
        alertStore.executeQuery(since: startDate, limit: 100) { result in
            switch result {
            case .failure(let error):
                completion("Error: \(error)")
            case .success(_, let objects):
                let encoder = JSONEncoder()
                let report = "## Alerts\n" + objects.map { object in
                    return """
                    **\(object.title ?? "??")**

                    * identifier: \(object.identifier.value)
                    * issued: \(object.issuedDate)
                    * acknowledged: \(object.acknowledgedDate?.description ?? "n/a")
                    * retracted: \(object.retractedDate?.description ?? "n/a")
                    * trigger: \(object.trigger)
                    * interruptionLevel: \(object.interruptionLevel)
                    * foregroundContent: \((try? encoder.encodeToStringIfPresent(object.foregroundContent)) ?? "n/a")
                    * backgroundContent: \((try? encoder.encodeToStringIfPresent(object.backgroundContent)) ?? "n/a")
                    * sound: \((try? encoder.encodeToStringIfPresent(object.sound)) ?? "n/a")
                    * metadata: \((try? encoder.encodeToStringIfPresent(object.metadata)) ?? "n/a")

                    """
                }.joined(separator: "\n")
                completion(report)
            }
        }
    }
}

// MARK: PersistedAlertStore
extension AlertManager: PersistedAlertStore {
    public func doesIssuedAlertExist(identifier: Alert.Identifier, completion: @escaping (Result<Bool, Error>) -> Void) {
        alertStore.lookupAllMatching(identifier: identifier) { result in
            switch result {
            case .success(let storedAlerts):
                completion(.success(!storedAlerts.isEmpty))
            case .failure(let error):
                completion(.failure(error))
            }
        }
    }

    public func lookupAllUnretracted(managerIdentifier: String, completion: @escaping (Result<[PersistedAlert], Error>) -> Void) {
        alertStore.lookupAllUnretracted(managerIdentifier: managerIdentifier) {
            switch $0 {
            case .success(let alerts):
                do {
                    let result = try alerts.compactMap {
                        if let alert = try Alert(from: $0, adjustedForStorageTime: false) {
                            return PersistedAlert(
                                alert: alert,
                                issuedDate: $0.issuedDate,
                                retractedDate: $0.retractedDate,
                                acknowledgedDate: $0.acknowledgedDate
                            )
                        } else {
                            return nil
                        }
                    }
                    completion(.success(result))
                } catch {
                    completion(.failure(error))
                }
            case .failure(let error):
                completion(.failure(error))
            }
        }
    }

    public func lookupAllUnacknowledgedUnretracted(managerIdentifier: String, completion: @escaping (Result<[PersistedAlert], Error>) -> Void) {
        alertStore.lookupAllUnacknowledgedUnretracted(managerIdentifier: managerIdentifier) {
            switch $0 {
            case .success(let alerts):
                do {
                    let result = try alerts.compactMap {
                        if let alert = try Alert(from: $0, adjustedForStorageTime: false) {
                            return PersistedAlert(
                                alert: alert,
                                issuedDate: $0.issuedDate,
                                retractedDate: $0.retractedDate,
                                acknowledgedDate: $0.acknowledgedDate
                            )
                        } else {
                            return nil
                        }
                    }
                    completion(.success(result))
                } catch {
                    completion(.failure(error))
                }
            case .failure(let error):
                completion(.failure(error))
            }
        }
    }

    private func lookupAllPendingDelayedOrRepeatingAlerts(completion: @escaping (Result<[PersistedAlert], Error>) -> Void) {
        // the interval provided is not used in the search. Just the trigger stored type value
        alertStore.lookupAllUnacknowledgedUnretracted(filteredByTriggers: [Alert.Trigger.delayed(interval: 0).storedType, Alert.Trigger.repeating(repeatInterval: 0).storedType]) {
            switch $0 {
            case .success(let alerts):
                do {
                    let result = try alerts.compactMap {
                        if let alert = try Alert(from: $0, adjustedForStorageTime: false) {
                            return PersistedAlert(
                                alert: alert,
                                issuedDate: $0.issuedDate,
                                retractedDate: $0.retractedDate,
                                acknowledgedDate: $0.acknowledgedDate
                            )
                        } else {
                            return nil
                        }
                    }
                    completion(.success(result))
                } catch {
                    completion(.failure(error))
                }
            case .failure(let error):
                completion(.failure(error))
            }
        }
    }

    public func recordRetractedAlert(_ alert: Alert, at date: Date) {
        alertStore.recordRetractedAlert(alert, at: date)
    }

    private func recordIssued(alert: Alert, at date: Date = Date(), completion: ((Result<Void, Error>) -> Void)? = nil) {
        alertStore.recordIssued(alert: alert, at: date, completion: completion)
    }
}

// MARK: Extensions

fileprivate extension SyncAlertObject {
    var title: String? {
        return foregroundContent?.title ?? backgroundContent?.title
    }
}

extension FileManager {
    
    func ensureDirectoryExists(at url: URL, with protectionType: FileProtectionType? = nil) throws {
        try createDirectory(at: url, withIntermediateDirectories: true, attributes: protectionType.map { [FileAttributeKey.protectionKey: $0 ] })
        guard let protectionType = protectionType else {
            return
        }
        // double check protection type
        var attrs = try attributesOfItem(atPath: url.path)
        if attrs[FileAttributeKey.protectionKey] as? FileProtectionType != protectionType {
            attrs[FileAttributeKey.protectionKey] = protectionType
            try setAttributes(attrs, ofItemAtPath: url.path)
        }
    }
 
    func copyIfNewer(from fromURL: URL, to toURL: URL) throws {
        if fileExists(atPath: toURL.path) {
            // If the source file is newer, remove the old one, otherwise skip it.
            let toCreationDate = try toURL.fileCreationDate(self)
            let fromCreationDate = try fromURL.fileCreationDate(self)
            if fromCreationDate > toCreationDate {
                try removeItem(at: toURL)
            } else {
                return
            }
        }
        try copyItem(at: fromURL, to: toURL)
    }
}

fileprivate extension URL {

    func fileCreationDate(_ fileManager: FileManager) throws -> Date {
        return try fileManager.attributesOfItem(atPath: self.path)[.creationDate] as! Date
    }
}


// MARK: - BluetoothObserver
extension AlertManager: BluetoothObserver {
    public func bluetoothDidUpdateState(_ state: BluetoothState) {
        switch state {
        case .poweredOn:
            onBluetoothPoweredOn()
        case .poweredOff:
            onBluetoothPoweredOff()
        case .unauthorized:
            onBluetoothPermissionDenied()
        default:
            return
        }
    }
}


// MARK: - PresetActivationObserver
extension AlertManager: PresetActivationObserver {
    func presetActivated(context: TemporaryScheduleOverride.Context, duration: TemporaryScheduleOverride.Duration) {
        switch context {
        case .legacyWorkout:
            if duration == .indefinite {
                scheduleWorkoutOverrideReminder()
            }
        default:
            break
        }
    }

    func presetDeactivated(context: TemporaryScheduleOverride.Context) {
        switch context {
        case .legacyWorkout:
            retractWorkoutOverrideReminder()
        default:
            break
        }
    }
}

// MARK: - Issue/Retract Alert Permissions Warning
extension AlertManager: AlertPermissionsCheckerDelegate {
    func notificationsPermissions(requiresRiskMitigation: Bool, scheduledDeliveryEnabled: Bool) {
        if !issueOrRetract(alert: AlertPermissionsChecker.unsafeNotificationPermissionsAlert,
                           condition: requiresRiskMitigation,
                           alreadyIssued: UserDefaults.standard.hasIssuedNotificationPermissionsAlert,
                           setAlreadyIssued: { UserDefaults.standard.hasIssuedNotificationPermissionsAlert = $0 },
                           issueHandler: { alert in
            // in-app modal is presented with a button to navigate to settings
            self.presentUnsafeNotificationPermissionsInAppAlert()
            self.userNotificationAlertScheduler.scheduleAlert(alert, muted: self.alertMuter.shouldMuteAlert(alert))
            self.recordIssued(alert: alert)
        },
                           retractionHandler: { alert in
            // need to dismiss the in-app alert outside of the alert system
            self.recordRetractedAlert(alert, at: Date())
            self.dismissUnsafeNotificationPermissionsInAppAlert()
        }) {
            _ = issueOrRetract(alert: AlertPermissionsChecker.scheduledDeliveryEnabledAlert,
                               condition: scheduledDeliveryEnabled,
                               alreadyIssued: UserDefaults.standard.hasIssuedScheduledDeliveryEnabledAlert,
                               setAlreadyIssued: { UserDefaults.standard.hasIssuedScheduledDeliveryEnabledAlert = $0 },
                               issueHandler: { alert in self.issueAlert(alert) },
                               retractionHandler: { alert in self.retractAlert(identifier: alert.identifier) })
        }
    }

    private func issueOrRetract(alert: LoopKit.Alert,
                                condition: Bool,
                                alreadyIssued: Bool,
                                setAlreadyIssued: (Bool) -> Void,
                                issueHandler: @escaping (LoopKit.Alert) -> Void,
                                retractionHandler: @escaping (LoopKit.Alert) -> Void) -> Bool {

        if condition {
            if !alreadyIssued {
                issueHandler(alert)
                setAlreadyIssued(true)
            }
            return true
        } else {
            if alreadyIssued {
                setAlreadyIssued(false)
                retractionHandler(alert)
            }
            return false
        }
    }

    private func presentUnsafeNotificationPermissionsInAppAlert() {
        DispatchQueue.main.async {
            let alertController = AlertPermissionsChecker.constructUnsafeNotificationPermissionsInAppAlert() { [weak self] in
                self?.acknowledgeAlert(identifier: AlertPermissionsChecker.unsafeNotificationPermissionsAlertIdentifier)
            }
            self.alertPresenter.present(alertController, animated: true) { [weak self] in
                // the completion is called after the alert is presented
                self?.unsafeNotificationPermissionsAlertController = alertController
            }
        }
    }

    private func dismissUnsafeNotificationPermissionsInAppAlert() {
        guard let alertController = unsafeNotificationPermissionsAlertController else { return }
        alertPresenter.dismissAlert(alertController, animated: true) { [weak self] in
            self?.unsafeNotificationPermissionsAlertController = nil
        }
    }
}

extension AlertManager {
<<<<<<< HEAD
    func presentConfirmCrashAlert(confirmAction: @escaping (@escaping () -> Void) -> Void) {
        let alert = UIAlertController(title: "New Study Product Detected", message: "We've detected a new study product is selected. In order to show use this study product, Loop will need to restart.", preferredStyle: .alert)
=======
    func presentLoopResetConfirmationAlert(confirmAction: @escaping (@escaping () -> Void) -> Void, cancelAction: @escaping () -> Void) {
        let alert = UIAlertController(title: "Loop Reset Requested", message: "We've detected a Loop reset may be needed. Tapping confirm will reset Loop and quit the app.", preferredStyle: .alert)
>>>>>>> aaacb8d6
        alert.addAction(UIAlertAction(title: "Confirm", style: .default, handler: { _ in
            confirmAction() {
                fatalError("DEBUG: Resetting Loop")
            }
        }))
        alert.addAction(UIAlertAction(title: "Cancel", style: .cancel, handler: { _ in
            cancelAction()
        }))
        
        alertPresenter.present(alert, animated: true)
    }
    
    func presentCouldNotResetLoopAlert(error: Error) {
        let alert = UIAlertController(title: "Could Not Restart Loop", message: "While trying to restart Loop an error occured.\n\n\(error.localizedDescription)", preferredStyle: .alert)
        alert.addAction(UIAlertAction(title: "Cancel", style: .cancel))
        
        alertPresenter.present(alert, animated: true)
    }
}

fileprivate extension UserDefaults {
    private enum Key: String {
        case hasIssuedNotificationPermissionsAlert = "com.loopkit.Loop.HasIssuedNotificationPermissionsAlert"
        case hasIssuedScheduledDeliveryEnabledAlert = "com.loopkit.Loop.HasIssuedScheduledDeliveryEnabledAlert"
        case alertMuterConfiguration = "com.loopkit.Loop.alertMuterConfiguration"
    }

    var hasIssuedNotificationPermissionsAlert: Bool {
        get {
            return object(forKey: Key.hasIssuedNotificationPermissionsAlert.rawValue) as? Bool ?? false
        }
        set {
            set(newValue, forKey: Key.hasIssuedNotificationPermissionsAlert.rawValue)
        }
    }

    var hasIssuedScheduledDeliveryEnabledAlert: Bool {
        get {
            return object(forKey: Key.hasIssuedScheduledDeliveryEnabledAlert.rawValue) as? Bool ?? false
        }
        set {
            set(newValue, forKey: Key.hasIssuedScheduledDeliveryEnabledAlert.rawValue)
        }
    }

    var alertMuterConfiguration: AlertMuter.Configuration {
        get {
            if let alertMuterConfigurationRawValue = object(forKey: Key.alertMuterConfiguration.rawValue) as? AlertMuter.Configuration.RawValue,
               let alertMuterConfiguration = AlertMuter.Configuration(rawValue: alertMuterConfigurationRawValue)
            {
                return alertMuterConfiguration
            } else {
                return AlertMuter().configuration
            }
        }
        set {
            set(newValue.rawValue, forKey: Key.alertMuterConfiguration.rawValue)
        }
    }
}<|MERGE_RESOLUTION|>--- conflicted
+++ resolved
@@ -784,13 +784,8 @@
 }
 
 extension AlertManager {
-<<<<<<< HEAD
-    func presentConfirmCrashAlert(confirmAction: @escaping (@escaping () -> Void) -> Void) {
-        let alert = UIAlertController(title: "New Study Product Detected", message: "We've detected a new study product is selected. In order to show use this study product, Loop will need to restart.", preferredStyle: .alert)
-=======
     func presentLoopResetConfirmationAlert(confirmAction: @escaping (@escaping () -> Void) -> Void, cancelAction: @escaping () -> Void) {
         let alert = UIAlertController(title: "Loop Reset Requested", message: "We've detected a Loop reset may be needed. Tapping confirm will reset Loop and quit the app.", preferredStyle: .alert)
->>>>>>> aaacb8d6
         alert.addAction(UIAlertAction(title: "Confirm", style: .default, handler: { _ in
             confirmAction() {
                 fatalError("DEBUG: Resetting Loop")
