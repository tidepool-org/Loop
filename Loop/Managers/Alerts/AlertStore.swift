--- conflicted
+++ resolved
@@ -10,25 +10,21 @@
 import LoopKit
 
 public class AlertStore {
-    
+
     public enum AlertStoreError: Error {
         case notFound
     }
-    
+
     // Available for tests only
     let managedObjectContext: NSManagedObjectContext
 
     private let persistentContainer: NSPersistentContainer
-        
+
     private let expireAfter: TimeInterval
 
     private let log = DiagnosticLog(category: "AlertStore")
-    
-<<<<<<< HEAD
-    public init(storageFileURL: URL? = nil, expireAfter: TimeInterval = 24 /* hours */ * 60 /* minutes */ * 60 /* seconds */) {
-=======
-    public init(storageDirectoryURL: URL? = nil) {
->>>>>>> 47b53ca7
+
+    public init(storageDirectoryURL: URL? = nil, expireAfter: TimeInterval = 24 /* hours */ * 60 /* minutes */ * 60 /* seconds */) {
         managedObjectContext = NSManagedObjectContext(concurrencyType: .privateQueueConcurrencyType)
         managedObjectContext.mergePolicy = NSMergeByPropertyStoreTrumpMergePolicy
         managedObjectContext.automaticallyMergesChangesFromParent = true
@@ -46,7 +42,7 @@
         storeDescription.shouldInferMappingModelAutomatically = true
         persistentContainer = NSPersistentContainer(name: "AlertStore")
         persistentContainer.persistentStoreDescriptions = [storeDescription]
-        
+
         let group = DispatchGroup()
         group.enter()
         persistentContainer.loadPersistentStores { _, error in
@@ -56,12 +52,12 @@
             group.leave()
         }
         group.wait()
-        
+
         managedObjectContext.persistentStoreCoordinator = persistentContainer.persistentStoreCoordinator
 
         self.expireAfter = expireAfter
     }
-    
+
     public func recordIssued(alert: Alert, at date: Date = Date(), completion: ((Result<Void, Error>) -> Void)? = nil) {
         self.managedObjectContext.perform {
             _ = StoredAlert(from: alert, context: self.managedObjectContext, issuedDate: date)
@@ -76,17 +72,17 @@
             }
         }
     }
-    
+
     public func recordAcknowledgement(of identifier: Alert.Identifier, at date: Date = Date(),
                                       completion: ((Result<Void, Error>) -> Void)? = nil) {
         recordUpdateOfLatest(of: identifier, addingPredicate: NSPredicate(format: "acknowledgedDate == nil"), with: { $0.acknowledgedDate = date }, completion: completion)
     }
-    
+
     public func recordRetraction(of identifier: Alert.Identifier, at date: Date = Date(),
                                  completion: ((Result<Void, Error>) -> Void)? = nil) {
         recordUpdateOfLatest(of: identifier, addingPredicate: NSPredicate(format: "retractedDate == nil"), with: { $0.retractedDate = date }, completion: completion)
     }
-    
+
     public func lookupAllUnacknowledged(completion: @escaping (Result<[StoredAlert], Error>) -> Void) {
         managedObjectContext.perform {
             do {
@@ -103,13 +99,13 @@
             }
         }
     }
-    
+
 }
 
 // MARK: Private functions
 
 extension AlertStore {
-    
+
     private func recordUpdateOfLatest(of identifier: Alert.Identifier,
                                       addingPredicate predicate: NSPredicate,
                                       with block: @escaping (StoredAlert) -> Void,
@@ -189,7 +185,7 @@
 }
 
 extension AlertStore {
-    
+
     public struct QueryAnchor<Filter: QueryFilter>: RawRepresentable, Equatable {
         public typealias RawValue = [String: Any]
         internal var modificationCounter: Int64
@@ -214,7 +210,7 @@
         }
     }
     typealias QueryResult<Filter: QueryFilter> = Result<(QueryAnchor<Filter>, [StoredAlert]), Error>
-    
+
     struct NoFilter: QueryFilter {
         let predicate: NSPredicate?
     }
@@ -222,11 +218,11 @@
         let date: Date
         var predicate: NSPredicate? { NSPredicate(format: "issuedDate >= %@", date as NSDate) }
     }
-    
+
     func executeQuery(since date: Date, limit: Int, completion: @escaping (QueryResult<SinceDateFilter>) -> Void) {
         executeAlertQuery(from: QueryAnchor(filter: SinceDateFilter(date: date)), limit: limit, completion: completion)
     }
-    
+
     func continueQuery<Filter: QueryFilter>(from anchor: QueryAnchor<Filter>, limit: Int, completion: @escaping (QueryResult<Filter>) -> Void) {
         executeAlertQuery(from: anchor, limit: limit, completion: completion)
     }
@@ -249,7 +245,7 @@
             }
             storedRequest.sortDescriptors = [NSSortDescriptor(key: "modificationCounter", ascending: true)]
             storedRequest.fetchLimit = limit
-            
+
             do {
                 let stored = try self.managedObjectContext.fetch(storedRequest)
                 let modificationCounter = stored.max(by: { $0.modificationCounter < $1.modificationCounter })?.modificationCounter
@@ -260,7 +256,7 @@
             }
         }
     }
-    
+
     // At the moment, this is only used for unit testing
     internal func fetch(identifier: Alert.Identifier? = nil, completion: @escaping (Result<[StoredAlert], Error>) -> Void) {
         self.managedObjectContext.perform {
