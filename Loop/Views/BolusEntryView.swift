//
//  BolusEntryView.swift
//  Loop
//
//  Created by Michael Pangburn on 7/17/20.
//  Copyright © 2020 LoopKit Authors. All rights reserved.
//

import Combine
import HealthKit
import SwiftUI
import LoopKit
import LoopKitUI
import LoopUI


struct BolusEntryView: View, HorizontalSizeClassOverride {
    @ObservedObject var viewModel: BolusEntryViewModel

    @State private var enteredBolusAmount = ""

    @State private var isManualGlucoseEntryRowVisible = false
    @State private var enteredManualGlucose = ""

    @State private var isInteractingWithChart = false
    @State private var isKeyboardVisible = false

    @Environment(\.dismiss) var dismiss

    var body: some View {
        VStack(spacing: 0) {
            List {
                historySection
                summarySection
            }
            .padding(.top, -28) // Bring the top card up closer to the navigation bar
            .listStyle(GroupedListStyle())
            .environment(\.horizontalSizeClass, horizontalOverride)

            actionArea
                .frame(height: isKeyboardVisible ? 0 : nil)
                .opacity(isKeyboardVisible ? 0 : 1)
        }
        .onKeyboardStateChange { state in
            self.isKeyboardVisible = state.height > 0
        }
        .keyboardAware()
        .edgesIgnoringSafeArea(isKeyboardVisible ? [] : .bottom)
<<<<<<< HEAD
        .navigationBarTitle(
            viewModel.potentialCarbEntry == nil
                ? Text("Bolus", comment: "Title for bolus entry screen")
                : Text("Meal Bolus", comment: "Title for bolus entry screen when also entering carbs")
        )
=======
        .navigationBarTitle(viewModel.potentialCarbEntry == nil ? Text("Bolus", comment: "Title for bolus entry screen") : Text("Meal Bolus", comment: "Title for bolus entry screen when also entering carbs"))
        .supportedInterfaceOrientations(.portrait)
>>>>>>> 95d3e4cf
        .alert(item: $viewModel.activeAlert, content: alert(for:))
        .onReceive(viewModel.$enteredBolus) { updatedBolusEntry in
            // The view model can update the user's entered bolus when the recommendation changes; ensure the text entry updates in tandem.
            let amount = updatedBolusEntry.doubleValue(for: .internationalUnit())
            self.enteredBolusAmount = amount == 0 ? "" : Self.doseAmountFormatter.string(from: amount) ?? String(amount)
        }
        .onReceive(viewModel.$isManualGlucoseEntryEnabled) { isManualGlucoseEntryEnabled in
            // The view model can disable manual glucose entry if CGM data returns.
            if !isManualGlucoseEntryEnabled {
                self.isManualGlucoseEntryRowVisible = false
                self.enteredManualGlucose = ""
            }
        }
    }

    private var historySection: some View {
        Section {
            VStack(spacing: 8) {
                HStack {
                    activeCarbsLabel
                    Spacer()
                    activeInsulinLabel
                }

                // Use a ZStack to allow horizontally clipping the predicted glucose chart,
                // without clipping the point label on highlight, which draws outside the view's bounds.
                ZStack(alignment: .topLeading) {
                    Text("Glucose", comment: "Title for predicted glucose chart on bolus screen")
                        .font(.subheadline)
                        .bold()
                        .frame(maxWidth: .infinity, alignment: .leading)
                        .opacity(isInteractingWithChart ? 0 : 1)

                    predictedGlucoseChart
                        .padding(.horizontal, -4)
                        .padding(.top, UIFont.preferredFont(forTextStyle: .subheadline).lineHeight + 8) // Leave space for the 'Glucose' label + spacing
                        .clipped()
                }
                .frame(height: ceil(UIScreen.main.bounds.height / 4))
            }
            .padding(.top, 12)
            .padding(.bottom, 8)
        }
    }

    @ViewBuilder
    private var activeCarbsLabel: some View {
        if viewModel.activeCarbs != nil {
            LabeledQuantity(
                label: Text("Active Carbs", comment: "Title describing quantity of still-absorbing carbohydrates"),
                quantity: viewModel.activeCarbs!,
                unit: .gram()
            )
        }
    }

    @ViewBuilder
    private var activeInsulinLabel: some View {
        if viewModel.activeInsulin != nil {
            LabeledQuantity(
                label: Text("Active Insulin", comment: "Title describing quantity of still-absorbing insulin"),
                quantity: viewModel.activeInsulin!,
                unit: .internationalUnit(),
                maxFractionDigits: 2
            )
        }
    }

    private var predictedGlucoseChart: some View {
        PredictedGlucoseChartView(
            chartManager: viewModel.chartManager,
            glucoseUnit: viewModel.glucoseUnit,
            glucoseValues: viewModel.glucoseValues,
            predictedGlucoseValues: viewModel.predictedGlucoseValues,
            targetGlucoseSchedule: viewModel.targetGlucoseSchedule,
            preMealOverride: viewModel.preMealOverride,
            scheduleOverride: viewModel.scheduleOverride,
            dateInterval: viewModel.chartDateInterval,
            isInteractingWithChart: $isInteractingWithChart
        )
    }

    private var summarySection: some View {
        Section {
            VStack(spacing: 16) {
                Text("Bolus Summary", comment: "Title for card displaying carb entry and bolus recommendation")
                    .bold()
                    .frame(maxWidth: .infinity, alignment: .leading)

                if viewModel.isManualGlucoseEntryEnabled {
                    manualGlucoseEntryRow
                } else if viewModel.potentialCarbEntry != nil {
                    potentialCarbEntryRow
                } else {
                    recommendedBolusRow
                }
            }
            .padding(.top, 8)

            if viewModel.isManualGlucoseEntryEnabled && viewModel.potentialCarbEntry != nil {
                potentialCarbEntryRow
            }

            if viewModel.isManualGlucoseEntryEnabled || viewModel.potentialCarbEntry != nil {
                recommendedBolusRow
            }

            bolusEntryRow
        }
    }

    private var glucoseFormatter: NumberFormatter {
        QuantityFormatter(for: viewModel.glucoseUnit).numberFormatter
    }

    @ViewBuilder
    private var manualGlucoseEntryRow: some View {
        if viewModel.isManualGlucoseEntryEnabled {
            HStack {
                Text("Manual BG Entry", comment: "Label for manual glucose entry row on bolus screen")
                Spacer()
                HStack(alignment: .firstTextBaseline) {
                    DismissibleKeyboardTextField(
                        text: typedManualGlucoseEntry,
                        placeholder: "---",
                        font: typedManualGlucoseEntry.wrappedValue == "" ? .preferredFont(forTextStyle: .title1) : .heavy(.title1),
                        textAlignment: .right,
                        keyboardType: .decimalPad,
                        shouldBecomeFirstResponder: isManualGlucoseEntryRowVisible
                    )

                    Text(QuantityFormatter().string(from: viewModel.glucoseUnit))
                        .foregroundColor(Color(.secondaryLabel))
                }
            }
            .onAppear {
                // After the row is first made visible, make the text field the first responder
                DispatchQueue.main.asyncAfter(deadline: .now() + .milliseconds(10)) {
                    self.isManualGlucoseEntryRowVisible = true
                }
            }
        }
    }

    private var typedManualGlucoseEntry: Binding<String> {
        Binding(
            get: { self.enteredManualGlucose },
            set: { newValue in
                if let doubleValue = self.glucoseFormatter.number(from: newValue)?.doubleValue {
                    self.viewModel.enteredManualGlucose = HKQuantity(unit: self.viewModel.glucoseUnit, doubleValue: doubleValue)
                } else {
                    self.viewModel.enteredManualGlucose = nil
                }

                self.enteredManualGlucose = newValue
            }
        )
    }

    @ViewBuilder
    private var potentialCarbEntryRow: some View {
        if viewModel.carbEntryAmountAndEmojiString != nil && viewModel.carbEntryDateAndAbsorptionTimeString != nil {
            HStack {
                Text("Carb Entry", comment: "Label for carb entry row on bolus screen")

                Text(viewModel.carbEntryAmountAndEmojiString!)
                    .foregroundColor(Color(.cobTintColor))
                    .modifier(LabelBackground())

                Spacer()

                Text(viewModel.carbEntryDateAndAbsorptionTimeString!)
                    .foregroundColor(Color(.secondaryLabel))
            }
        }
    }

    private static let doseAmountFormatter: NumberFormatter = {
        let quantityFormatter = QuantityFormatter()
        quantityFormatter.setPreferredNumberFormatter(for: .internationalUnit())
        return quantityFormatter.numberFormatter
    }()

    private var recommendedBolusRow: some View {
        HStack {
            Text("Recommended Bolus", comment: "Label for recommended bolus row on bolus screen")
            Spacer()
            HStack(alignment: .firstTextBaseline) {
                Text(recommendedBolusString)
                    .font(.title)
                    .foregroundColor(viewModel.enteredBolus.doubleValue(for: .internationalUnit()) == 0 && viewModel.isBolusRecommended ? .accentColor : Color(.label))
                    .onTapGesture {
                        self.viewModel.acceptRecommendedBolus()
                    }

                bolusUnitsLabel
            }
        }
    }

    private var recommendedBolusString: String {
        let amount = viewModel.recommendedBolus?.doubleValue(for: .internationalUnit()) ?? 0
        return Self.doseAmountFormatter.string(from: amount) ?? String(amount)
    }

    private var bolusEntryRow: some View {
        HStack {
            Text("Bolus", comment: "Label for bolus entry row on bolus screen")
            Spacer()
            HStack(alignment: .firstTextBaseline) {
                DismissibleKeyboardTextField(
                    text: typedBolusEntry,
                    placeholder: Self.doseAmountFormatter.string(from: 0.0)!,
                    font: .preferredFont(forTextStyle: .title1),
                    textColor: .systemBlue,
                    textAlignment: .right,
                    keyboardType: .decimalPad
                )
                
                bolusUnitsLabel
            }
        }
    }

    private var bolusUnitsLabel: some View {
        Text(QuantityFormatter().string(from: .internationalUnit()))
            .foregroundColor(Color(.secondaryLabel))
    }

    private var typedBolusEntry: Binding<String> {
        Binding(
            get: { self.enteredBolusAmount },
            set: { newValue in
                self.viewModel.enteredBolus = HKQuantity(unit: .internationalUnit(), doubleValue: Self.doseAmountFormatter.number(from: newValue)?.doubleValue ?? 0)
                self.enteredBolusAmount = newValue
            }
        )
    }

    private var actionArea: some View {
        VStack(spacing: 0) {
            if isNoticeVisible {
                warning(for: viewModel.activeNotice!)
                    .padding([.top, .horizontal])
                    .transition(AnyTransition.opacity.combined(with: .move(edge: .bottom)))
            }

            if isManualGlucosePromptVisible {
                enterManualGlucoseButton
                    .transition(AnyTransition.opacity.combined(with: .move(edge: .bottom)))
            }

            primaryActionButton
        }
        .padding(.bottom) // FIXME: unnecessary on iPhone 8 size devices
        .background(Color(.secondarySystemGroupedBackground).shadow(radius: 5))
    }

    private var isNoticeVisible: Bool {
        if viewModel.activeNotice == nil {
            return false
        } else if viewModel.activeNotice != .staleGlucoseData {
            return true
        } else {
            return !viewModel.isManualGlucoseEntryEnabled
        }
    }

    private var isManualGlucosePromptVisible: Bool {
        viewModel.activeNotice == .staleGlucoseData && !viewModel.isManualGlucoseEntryEnabled
    }

    private func warning(for notice: BolusEntryViewModel.Notice) -> some View {
        switch notice {
        case .predictedGlucoseBelowSuspendThreshold(suspendThreshold: let suspendThreshold):
            let suspendThresholdString = QuantityFormatter().string(from: suspendThreshold, for: viewModel.glucoseUnit) ?? String(describing: suspendThreshold)
            return WarningView(
                title: Text("No Bolus Recommended", comment: "Title for bolus screen notice when no bolus is recommended"),
                caption: Text("Your glucose is predicted to go below your suspend threshold, \(suspendThresholdString).", comment: "Caption for bolus screen notice when no bolus is recommended due to prediction dropping below suspend threshold")
            )
        case .staleGlucoseData:
            return WarningView(
                title: Text("No Recent Glucose Data", comment: "Title for bolus screen notice when glucose data is missing or stale"),
                caption: Text("Enter a manual glucose for a recommended bolus amount.", comment: "Caption for bolus screen notice when glucose data is missing or stale")
            )
        }
    }

    private var enterManualGlucoseButton: some View {
        Button(
            action: {
                withAnimation {
                    self.viewModel.isManualGlucoseEntryEnabled = true
                }
            },
            label: { Text("Enter Manual BG", comment: "Button text prompting manual glucose entry on bolus screen") }
        )
        .buttonStyle(ActionButtonStyle(.primary))
        .padding([.top, .horizontal])
    }

    private var primaryActionButton: some View {
        Button(
            action: {
                self.viewModel.saveAndDeliver(onSuccess: self.dismiss)
            },
            label: {
                if canSaveWithoutBolusing {
                    Text("Save without Bolusing", comment: "Button text to save carbs and/or manual glucose entry without a bolus")
                } else {
                    Text("Save and Deliver", comment: "Button text to save carbs and/or manual glucose entry and deliver a bolus")
                }
            }
        )
        .buttonStyle(ActionButtonStyle(isManualGlucosePromptVisible ? .secondary : .primary))
        .padding()
        .disabled(isPrimaryActionButtonDisabled)
    }

    private var canSaveWithoutBolusing: Bool {
        (viewModel.enteredManualGlucose != nil || viewModel.potentialCarbEntry != nil)
            && viewModel.enteredBolus.doubleValue(for: .internationalUnit()) == 0
    }

    private var isPrimaryActionButtonDisabled: Bool {
        !canSaveWithoutBolusing && viewModel.enteredBolus.doubleValue(for: .internationalUnit()) == 0
    }

    private func alert(for alert: BolusEntryViewModel.Alert) -> SwiftUI.Alert {
        switch alert {
        case .recommendationChanged:
            return SwiftUI.Alert(
                title: Text("Bolus Recommendation Updated", comment: "Alert title for an updated bolus recommendation"),
                message: Text("The bolus recommendation has updated. Please reconfirm the bolus amount.", comment: "Alert message for an updated bolus recommendation")
            )
        case .maxBolusExceeded:
            guard let maximumBolusAmountString = viewModel.maximumBolusAmountString else {
                fatalError("Impossible to exceed max bolus without a configured max bolus")
            }
            return SwiftUI.Alert(
                title: Text("Exceeds Maximum Bolus", comment: "Alert title for a maximum bolus validation error"),
                message: Text("The maximum bolus amount is \(maximumBolusAmountString) U.", comment: "Alert message for a maximum bolus validation error (1: max bolus value)")
            )
        case .noPumpManagerConfigured:
            return SwiftUI.Alert(
                title: Text("No Pump Configured", comment: "Alert title for a missing pump error"),
                message: Text("A pump must be configured before a bolus can be delivered.", comment: "Alert message for a missing pump error")
            )
        case .noMaxBolusConfigured:
            return SwiftUI.Alert(
                title: Text("No Maximum Bolus Configured", comment: "Alert title for a missing maximum bolus setting error"),
                message: Text("The maximum bolus setting must be configured before a bolus can be delivered.", comment: "Alert message for a missing maximum bolus setting error")
            )
        case .carbEntryPersistenceFailure:
            return SwiftUI.Alert(
                title: Text("Unable to Save Carb Entry", comment: "Alert title for a carb entry persistence error"),
                message: Text("An error occurred while trying to save your carb entry.", comment: "Alert message for a carb entry persistence error")
            )
        case .manualGlucoseEntryOutOfAcceptableRange:
            let formatter = QuantityFormatter(for: viewModel.glucoseUnit)
            let acceptableLowerBound = formatter.string(from: BolusEntryViewModel.validManualGlucoseEntryRange.lowerBound, for: viewModel.glucoseUnit) ?? String(describing: BolusEntryViewModel.validManualGlucoseEntryRange.lowerBound)
            let acceptableUpperBound = formatter.string(from: BolusEntryViewModel.validManualGlucoseEntryRange.upperBound, for: viewModel.glucoseUnit) ?? String(describing: BolusEntryViewModel.validManualGlucoseEntryRange.upperBound)
            return SwiftUI.Alert(
                title: Text("Glucose Entry Out of Range", comment: "Alert title for a manual glucose entry out of range error"),
                message: Text("A manual glucose entry must be between \(acceptableLowerBound) and \(acceptableUpperBound)", comment: "Alert message for a manual glucose entry out of range error")
            )
        case .manualGlucoseEntryPersistenceFailure:
            return SwiftUI.Alert(
                title: Text("Unable to Save Manual Glucose Entry", comment: "Alert title for a manual glucose entry persistence error"),
                message: Text("An error occurred while trying to save your manual glucose entry.", comment: "Alert message for a manual glucose entry persistence error")
            )
        case .glucoseNoLongerStale:
            return SwiftUI.Alert(
                title: Text("Glucose Data Now Available", comment: "Alert title when glucose data returns while on bolus screen"),
                message: Text("An updated bolus recommendation is available.", comment: "Alert message when glucose data returns while on bolus screen")
            )
        }
    }
}

struct LabeledQuantity: View {
    var label: Text
    var quantity: HKQuantity
    var unit: HKUnit
    var maxFractionDigits: Int?

    var body: some View {
        HStack(spacing: 4) {
            label
                .bold()
            valueText
                .foregroundColor(Color(.secondaryLabel))
        }
        .font(.subheadline)
        .modifier(LabelBackground())
    }

    var valueText: Text {
        let formatter = QuantityFormatter()
        formatter.setPreferredNumberFormatter(for: unit)

        if let maxFractionDigits = maxFractionDigits {
            formatter.numberFormatter.maximumFractionDigits = maxFractionDigits
        }

        guard let string = formatter.string(from: quantity, for: unit) else {
            assertionFailure("Unable to format \(quantity) \(unit)")
            return Text("")
        }

        return Text(string)
    }
}

struct LabelBackground: ViewModifier {
    func body(content: Content) -> some View {
        content
            .padding(.horizontal, 8)
            .padding(.vertical, 4)
            .background(
                RoundedRectangle(cornerRadius: 5, style: .continuous)
                    .fill(Color(.systemGray6))
            )
    }
}<|MERGE_RESOLUTION|>--- conflicted
+++ resolved
@@ -46,16 +46,12 @@
         }
         .keyboardAware()
         .edgesIgnoringSafeArea(isKeyboardVisible ? [] : .bottom)
-<<<<<<< HEAD
         .navigationBarTitle(
             viewModel.potentialCarbEntry == nil
                 ? Text("Bolus", comment: "Title for bolus entry screen")
                 : Text("Meal Bolus", comment: "Title for bolus entry screen when also entering carbs")
         )
-=======
-        .navigationBarTitle(viewModel.potentialCarbEntry == nil ? Text("Bolus", comment: "Title for bolus entry screen") : Text("Meal Bolus", comment: "Title for bolus entry screen when also entering carbs"))
         .supportedInterfaceOrientations(.portrait)
->>>>>>> 95d3e4cf
         .alert(item: $viewModel.activeAlert, content: alert(for:))
         .onReceive(viewModel.$enteredBolus) { updatedBolusEntry in
             // The view model can update the user's entered bolus when the recommendation changes; ensure the text entry updates in tandem.
