//
//  SettingsView.swift
//  LoopUI
//
//  Created by Rick Pasetto on 6/24/20.
//  Copyright © 2020 LoopKit Authors. All rights reserved.
//

import LoopKit
import LoopKitUI
import MockKit
import SwiftUI

public struct SettingsView: View, HorizontalSizeClassOverride {
    @Environment(\.dismiss) private var dismiss
    @Environment(\.appName) private var appName

    @ObservedObject var viewModel: SettingsViewModel

    @State var showPumpChooser: Bool = false
    @State var showCGMChooser: Bool = false
    @State var showServiceChooser: Bool = false

    public init(viewModel: SettingsViewModel) {
        self.viewModel = viewModel
    }
    
    public var body: some View {
        NavigationView {
            List {
                loopSection
                if viewModel.showWarning {
                    alertPermissionsSection
                }
                therapySettingsSection
                deviceSettingsSection
                if viewModel.pumpManagerSettingsViewModel.isTestingDevice {
                    deletePumpDataSection
                }
                if viewModel.cgmManagerSettingsViewModel.isTestingDevice {
                    deleteCgmDataSection
                }
                if viewModel.servicesViewModel.showServices {
                    servicesSection
                }
                supportSection
            }
            .listStyle(GroupedListStyle())
            .navigationBarTitle(Text(NSLocalizedString("Settings", comment: "Settings screen title")))
            .navigationBarItems(trailing: dismissButton)
            .environment(\.horizontalSizeClass, horizontalOverride)
        }
    }
    
}

extension SettingsView {
        
    private var dismissButton: some View {
        Button(action: { self.dismiss() }) {
            Text("Done").bold()
        }
    }
    
    private var loopSection: some View {
        Section(header: SectionHeader(label: viewModel.appNameAndVersion)) {
            Toggle(isOn: $viewModel.dosingEnabled) {
                Text(NSLocalizedString("Closed Loop", comment: "The title text for the looping enabled switch cell"))
            }
        }
    }
    
    private var alertPermissionsSection: some View {
        Section {
            NavigationLink(destination:
                NotificationsCriticalAlertPermissionsView(mode: .flow, viewModel: viewModel.notificationsCriticalAlertPermissionsViewModel))
            {
                HStack {
                    Text(NSLocalizedString("Alert Permissions", comment: "Alert Permissions button text"))
                    if viewModel.showWarning {
                        Spacer()
                        Image(systemName: "exclamationmark.triangle.fill")
                            .foregroundColor(.critical)
                    }
                }
            }
        }
    }
        
    private var therapySettingsSection: some View {
        Section(header: SectionHeader(label: NSLocalizedString("Configuration", comment: "The title of the Configuration section in settings"))) {
            return NavigationLink(destination: TherapySettingsView(
                viewModel: TherapySettingsViewModel(mode: .settings,
                                                    therapySettings: viewModel.therapySettings,
                                                    supportedInsulinModelSettings: viewModel.supportedInsulinModelSettings,
                                                    pumpSupportedIncrements: viewModel.pumpSupportedIncrements,
                                                    syncPumpSchedule: viewModel.syncPumpSchedule,
                                                    chartColors: .primary,
                                                    didSave: viewModel.didSave))) {
                LargeButton(action: { },
                            includeArrow: false,
                            imageView: AnyView(Image("Therapy Icon")),
                            label: NSLocalizedString("Therapy Settings", comment: "Title text for button to Therapy Settings"),
                            descriptiveText: NSLocalizedString("Diabetes Treatment", comment: "Descriptive text for Therapy Settings"))
            }
        }
    }
    
    private var deviceSettingsSection: some View {
        Section {
            pumpSection
            cgmSection
        }
    }
    
    @ViewBuilder
    private var pumpSection: some View {
        if viewModel.pumpManagerSettingsViewModel.isSetUp() {
            // TODO: this "dismiss then call onTapped()" here is temporary, until we've completely gotten rid of SettingsTableViewController
            LargeButton(action: { self.dismiss(); self.viewModel.pumpManagerSettingsViewModel.onTapped() },
<<<<<<< HEAD
                        imageView: deviceImage(uiImage: viewModel.pumpManagerSettingsViewModel.image()),
                        label: viewModel.pumpManagerSettingsViewModel.name(),
=======
                        imageView: deviceImage(uiImage: viewModel.pumpManagerSettingsViewModel.image),
                        label: viewModel.pumpManagerSettingsViewModel.name,
>>>>>>> 639804b1
                        descriptiveText: NSLocalizedString("Insulin Pump", comment: "Descriptive text for Insulin Pump"))
        } else {
            LargeButton(action: { self.showPumpChooser = true },
                        imageView: AnyView(plusImage),
                        label: NSLocalizedString("Add Pump", comment: "Title text for button to add pump device"),
                        descriptiveText: NSLocalizedString("Tap here to set up a pump", comment: "Descriptive text for button to add pump device"))
                .actionSheet(isPresented: $showPumpChooser) {
                    ActionSheet(title: Text("Add Pump", comment: "The title of the pump chooser in settings"), buttons: pumpChoices)
            }
<<<<<<< HEAD
=======
        }
    }
    
    private var pumpChoices: [ActionSheet.Button] {
        var result = viewModel.pumpManagerSettingsViewModel.availableDevices.map { availableDevice in
            ActionSheet.Button.default(Text(availableDevice.localizedTitle)) {
                // TODO: this "dismiss then call didTapAddDevice()" here is temporary, until we've completely gotten rid of SettingsTableViewController
                self.dismiss()
                self.viewModel.pumpManagerSettingsViewModel.didTapAddDevice(availableDevice)
            }
>>>>>>> 639804b1
        }
        result.append(.cancel())
        return result
    }
    
<<<<<<< HEAD
    private var pumpChoices: [ActionSheet.Button] {
        var result = viewModel.pumpManagerSettingsViewModel.availableDevices.map { availableDevice in
            ActionSheet.Button.default(Text(availableDevice.localizedTitle)) {
                // TODO: this "dismiss then call didTapAddDevice()" here is temporary, until we've completely gotten rid of SettingsTableViewController
                self.dismiss()
                self.viewModel.pumpManagerSettingsViewModel.didTapAddDevice(availableDevice)
            }
        }
        result.append(.cancel())
        return result
    }
    
=======
>>>>>>> 639804b1
    @ViewBuilder
    private var cgmSection: some View {
        if viewModel.cgmManagerSettingsViewModel.isSetUp() {
            // TODO: this "dismiss then call onTapped()" here is temporary, until we've completely gotten rid of SettingsTableViewController
            LargeButton(action: { self.dismiss(); self.viewModel.cgmManagerSettingsViewModel.onTapped() },
<<<<<<< HEAD
                        imageView: deviceImage(uiImage: viewModel.cgmManagerSettingsViewModel.image()),
                        label: viewModel.cgmManagerSettingsViewModel.name(),
=======
                        imageView: deviceImage(uiImage: viewModel.cgmManagerSettingsViewModel.image),
                        label: viewModel.cgmManagerSettingsViewModel.name,
>>>>>>> 639804b1
                        descriptiveText: NSLocalizedString("Continuous Glucose Monitor", comment: "Descriptive text for Continuous Glucose Monitor"))
        } else {
            LargeButton(action: { self.showCGMChooser = true },
                        imageView: AnyView(plusImage),
                        label: NSLocalizedString("Add CGM", comment: "Title text for button to add CGM device"),
                        descriptiveText: NSLocalizedString("Tap here to set up a CGM", comment: "Descriptive text for button to add CGM device"))
                .actionSheet(isPresented: $showCGMChooser) {
                    ActionSheet(title: Text("Add CGM", comment: "The title of the CGM chooser in settings"), buttons: cgmChoices)
            }
        }
    }
    
    private var cgmChoices: [ActionSheet.Button] {
        var result = viewModel.cgmManagerSettingsViewModel.availableDevices.map { availableDevice in
            ActionSheet.Button.default(Text(availableDevice.localizedTitle)) {
<<<<<<< HEAD
=======
                // TODO: this "dismiss then call didTapAddDevice()" here is temporary, until we've completely gotten rid of SettingsTableViewController
                self.dismiss()
>>>>>>> 639804b1
                self.viewModel.cgmManagerSettingsViewModel.didTapAddDevice(availableDevice)
            }
        }
        result.append(.cancel())
        return result
    }
    
    private var servicesSection: some View {
        Section(header: SectionHeader(label: NSLocalizedString("Services", comment: "The title of the services section in settings"))) {
            ForEach(viewModel.servicesViewModel.activeServices.indices, id: \.self) { index in
                // TODO: this "dismiss then call didTapService()" here is temporary, until we've completely gotten rid of SettingsTableViewController
                Button(action: { self.dismiss(); self.viewModel.servicesViewModel.didTapService(index) }, label: {
                    Text(self.viewModel.servicesViewModel.activeServices[index].localizedTitle)
                })
                    .accentColor(.primary)
            }
            Button(action: { self.showServiceChooser = true }, label: {
                Text("Add Service", comment: "The title of the services section in settings")
            })
                .actionSheet(isPresented: $showServiceChooser) {
                    ActionSheet(title: Text("Add Service", comment: "The title of the services action sheet in settings"), buttons: serviceChoices)
                }
        }
    }
    
    private var serviceChoices: [ActionSheet.Button] {
        var result = viewModel.servicesViewModel.inactiveServices.map { availableService in
            ActionSheet.Button.default(Text(availableService.localizedTitle)) {
                // TODO: this "dismiss then call didTapAddService()" here is temporary, until we've completely gotten rid of SettingsTableViewController
                self.dismiss()
                self.viewModel.servicesViewModel.didTapAddService(availableService)
            }
        }
        result.append(.cancel())
        return result
    }
    
    private var deletePumpDataSection: some View {
        Section {
            Button(action: { self.viewModel.pumpManagerSettingsViewModel.deleteData?() }) {
                HStack {
                    Spacer()
                    Text("Delete Pump Data").accentColor(.destructive)
                    Spacer()
                }
            }
        }
    }
    
    private var deleteCgmDataSection: some View {
        Section {
            Button(action: { self.viewModel.cgmManagerSettingsViewModel.deleteData?() }) {
                HStack {
                    Spacer()
                    Text("Delete CGM Data").accentColor(.destructive)
                    Spacer()
                }
            }
        }
    }
    
    private var supportSection: some View {
        Section(header: SectionHeader(label: NSLocalizedString("Support", comment: "The title of the support section in settings"))) {
            NavigationLink(destination: SupportScreenView(issueReport: viewModel.issueReport)) {
                Text(NSLocalizedString("Support", comment: "The title of the support item in settings"))
            }
        }
    }

    private var plusImage: some View {
        Image(systemName: "plus.circle")
            .resizable()
            .scaledToFit()
            .accentColor(.accentColor)
            .padding(EdgeInsets(top: 10, leading: 10, bottom: 10, trailing: 10))
    }
    
    private func deviceImage(uiImage: UIImage?) -> AnyView {
        if let uiImage = uiImage {
            return AnyView(Image(uiImage: uiImage)
                .renderingMode(.original)
                .resizable()
                .scaledToFit())
        } else {
            return AnyView(Spacer())
        }
    }
}

fileprivate struct LargeButton: View {
    
    let action: () -> Void
    var includeArrow: Bool = true
    let imageView: AnyView
    let label: String
    let descriptiveText: String

    // TODO: The design doesn't show this, but do we need to consider different values here for different size classes?
    static let spacing: CGFloat = 15
    static let imageWidth: CGFloat = 60
    static let imageHeight: CGFloat = 60
    static let topBottomPadding: CGFloat = 10
    
    public var body: some View {
        Button(action: action) {
            HStack {
                HStack(spacing: Self.spacing) {
                    imageView.frame(width: Self.imageWidth, height: Self.imageHeight)
                    VStack(alignment: .leading) {
                        Text(label)
                            .foregroundColor(.primary)
                        DescriptiveText(label: descriptiveText)
                    }
                }
                if includeArrow {
                    Spacer()
                    // TODO: Ick. I can't use a NavigationLink because we're not Navigating, but this seems worse somehow.
                    Image(systemName: "chevron.right").foregroundColor(.gray).font(.footnote)
                }
            }
            .padding(EdgeInsets(top: Self.topBottomPadding, leading: 0, bottom: Self.topBottomPadding, trailing: 0))
        }
    }
}

fileprivate class FakeService1: Service {
    static var localizedTitle: String = "Service 1"
    static var serviceIdentifier: String = "FakeService1"
    var serviceDelegate: ServiceDelegate?
    var rawState: RawStateValue = [:]
    required init?(rawState: RawStateValue) {}
    convenience init() { self.init(rawState: [:])! }
    var available: AvailableService { AvailableService(identifier: serviceIdentifier, localizedTitle: localizedTitle) }
}
fileprivate class FakeService2: Service {
    static var localizedTitle: String = "Service 2"
    static var serviceIdentifier: String = "FakeService2"
    var serviceDelegate: ServiceDelegate?
    var rawState: RawStateValue = [:]
    required init?(rawState: RawStateValue) {}
    convenience init() { self.init(rawState: [:])! }
    var available: AvailableService { AvailableService(identifier: serviceIdentifier, localizedTitle: localizedTitle) }
}
fileprivate let servicesViewModel = ServicesViewModel(showServices: true,
                                                      availableServices: [FakeService1().available, FakeService2().available],
                                                      activeServices: [FakeService1()])
public struct SettingsView_Previews: PreviewProvider {
    public static var previews: some View {
        let viewModel = SettingsViewModel(appNameAndVersion: "Tidepool Loop v1.2.3.456",
                                          notificationsCriticalAlertPermissionsViewModel: NotificationsCriticalAlertPermissionsViewModel(),
                                          pumpManagerSettingsViewModel: DeviceViewModel(),
                                          cgmManagerSettingsViewModel: DeviceViewModel(),
                                          servicesViewModel: servicesViewModel,
                                          therapySettings: TherapySettings(),
                                          supportedInsulinModelSettings: SupportedInsulinModelSettings(fiaspModelEnabled: true, walshModelEnabled: true),
                                          pumpSupportedIncrements: nil,
                                          syncPumpSchedule: nil,
                                          sensitivityOverridesEnabled: false,
                                          initialDosingEnabled: true,
                                          delegate: nil)
        return Group {
            SettingsView(viewModel: viewModel)
                .colorScheme(.light)
                .previewDevice(PreviewDevice(rawValue: "iPhone SE 2"))
                .previewDisplayName("SE light")
            
            SettingsView(viewModel: viewModel)
                .colorScheme(.dark)
                .previewDevice(PreviewDevice(rawValue: "iPhone 11 Pro Max"))
                .previewDisplayName("11 Pro dark")
        }
    }
}<|MERGE_RESOLUTION|>--- conflicted
+++ resolved
@@ -118,13 +118,8 @@
         if viewModel.pumpManagerSettingsViewModel.isSetUp() {
             // TODO: this "dismiss then call onTapped()" here is temporary, until we've completely gotten rid of SettingsTableViewController
             LargeButton(action: { self.dismiss(); self.viewModel.pumpManagerSettingsViewModel.onTapped() },
-<<<<<<< HEAD
                         imageView: deviceImage(uiImage: viewModel.pumpManagerSettingsViewModel.image()),
                         label: viewModel.pumpManagerSettingsViewModel.name(),
-=======
-                        imageView: deviceImage(uiImage: viewModel.pumpManagerSettingsViewModel.image),
-                        label: viewModel.pumpManagerSettingsViewModel.name,
->>>>>>> 639804b1
                         descriptiveText: NSLocalizedString("Insulin Pump", comment: "Descriptive text for Insulin Pump"))
         } else {
             LargeButton(action: { self.showPumpChooser = true },
@@ -134,8 +129,6 @@
                 .actionSheet(isPresented: $showPumpChooser) {
                     ActionSheet(title: Text("Add Pump", comment: "The title of the pump chooser in settings"), buttons: pumpChoices)
             }
-<<<<<<< HEAD
-=======
         }
     }
     
@@ -146,39 +139,18 @@
                 self.dismiss()
                 self.viewModel.pumpManagerSettingsViewModel.didTapAddDevice(availableDevice)
             }
->>>>>>> 639804b1
         }
         result.append(.cancel())
         return result
     }
     
-<<<<<<< HEAD
-    private var pumpChoices: [ActionSheet.Button] {
-        var result = viewModel.pumpManagerSettingsViewModel.availableDevices.map { availableDevice in
-            ActionSheet.Button.default(Text(availableDevice.localizedTitle)) {
-                // TODO: this "dismiss then call didTapAddDevice()" here is temporary, until we've completely gotten rid of SettingsTableViewController
-                self.dismiss()
-                self.viewModel.pumpManagerSettingsViewModel.didTapAddDevice(availableDevice)
-            }
-        }
-        result.append(.cancel())
-        return result
-    }
-    
-=======
->>>>>>> 639804b1
     @ViewBuilder
     private var cgmSection: some View {
         if viewModel.cgmManagerSettingsViewModel.isSetUp() {
             // TODO: this "dismiss then call onTapped()" here is temporary, until we've completely gotten rid of SettingsTableViewController
             LargeButton(action: { self.dismiss(); self.viewModel.cgmManagerSettingsViewModel.onTapped() },
-<<<<<<< HEAD
                         imageView: deviceImage(uiImage: viewModel.cgmManagerSettingsViewModel.image()),
                         label: viewModel.cgmManagerSettingsViewModel.name(),
-=======
-                        imageView: deviceImage(uiImage: viewModel.cgmManagerSettingsViewModel.image),
-                        label: viewModel.cgmManagerSettingsViewModel.name,
->>>>>>> 639804b1
                         descriptiveText: NSLocalizedString("Continuous Glucose Monitor", comment: "Descriptive text for Continuous Glucose Monitor"))
         } else {
             LargeButton(action: { self.showCGMChooser = true },
@@ -194,11 +166,8 @@
     private var cgmChoices: [ActionSheet.Button] {
         var result = viewModel.cgmManagerSettingsViewModel.availableDevices.map { availableDevice in
             ActionSheet.Button.default(Text(availableDevice.localizedTitle)) {
-<<<<<<< HEAD
-=======
                 // TODO: this "dismiss then call didTapAddDevice()" here is temporary, until we've completely gotten rid of SettingsTableViewController
                 self.dismiss()
->>>>>>> 639804b1
                 self.viewModel.cgmManagerSettingsViewModel.didTapAddDevice(availableDevice)
             }
         }
