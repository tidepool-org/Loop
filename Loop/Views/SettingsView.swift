--- conflicted
+++ resolved
@@ -134,14 +134,9 @@
                     TherapySettingsView(mode: .settings,
                                         viewModel: TherapySettingsViewModel(therapySettings: self.viewModel.therapySettings(),
                                                                             pumpSupportedIncrements: self.viewModel.pumpSupportedIncrements,
-<<<<<<< HEAD
-                                                                            syncPumpSchedule: self.viewModel.syncPumpSchedule,
+                                                                            syncBasalRateSchedule: self.viewModel.syncBasalRateSchedule,
                                                                             syncDeliveryLimits: self.viewModel.syncDeliveryLimits,
-                                                                            sensitivityOverridesEnabled: FeatureFlags.sensitivityOverridesEnabled,
-=======
-                                                                            syncBasalRateSchedule: self.viewModel.syncBasalRateSchedule,
                                                                             maxTempBasalSavePreflight: self.viewModel.maxTempBasalSavePreflight,
->>>>>>> aaa35881
                                                                             didSave: self.viewModel.didSave))
                         .environmentObject(displayGlucoseUnitObservable)
                         .environment(\.dismissAction, self.dismiss)
@@ -421,13 +416,9 @@
                                           criticalEventLogExportViewModel: CriticalEventLogExportViewModel(exporterFactory: MockCriticalEventLogExporterFactory()),
                                           therapySettings: { TherapySettings() },
                                           pumpSupportedIncrements: nil,
-<<<<<<< HEAD
-                                          syncPumpSchedule: nil,
+                                          syncBasalRateSchedule: nil,
                                           syncDeliveryLimits: nil,
-=======
-                                          syncBasalRateSchedule: nil,
                                           maxTempBasalSavePreflight: nil,
->>>>>>> aaa35881
                                           sensitivityOverridesEnabled: false,
                                           initialDosingEnabled: true,
                                           isClosedLoopAllowed: fakeClosedLoopAllowedPublisher.$mockIsClosedLoopAllowed,
