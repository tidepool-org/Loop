--- conflicted
+++ resolved
@@ -15,10 +15,7 @@
     
     var didTapIssueReport: ((_ title: String) -> Void)?
     var criticalEventLogExportViewModel: CriticalEventLogExportViewModel
-<<<<<<< HEAD
-=======
     let adverseEventReportViewModel: AdverseEventReportViewModel
->>>>>>> 0286006e
     
     @State private var adverseEventReportURLInvalid = false
 
@@ -30,12 +27,9 @@
                 }) {
                     Text("Issue Report", comment: "The title text for the issue report menu item")
                 }
-<<<<<<< HEAD
-=======
                 
                 adverseEventReport
                 
->>>>>>> 0286006e
                 NavigationLink(destination: CriticalEventLogExportView(viewModel: self.criticalEventLogExportViewModel)) {
                     Text(NSLocalizedString("Export Critical Event Logs", comment: "The title of the export critical event logs in support"))
                 }
@@ -71,11 +65,7 @@
 
 struct SupportScreenView_Previews: PreviewProvider {
     static var previews: some View {
-<<<<<<< HEAD
-        SupportScreenView(criticalEventLogExportViewModel: CriticalEventLogExportViewModel(exporterFactory: MockCriticalEventLogExporterFactory()))
-=======
         SupportScreenView(criticalEventLogExportViewModel: CriticalEventLogExportViewModel(exporterFactory: MockCriticalEventLogExporterFactory()),
                           adverseEventReportViewModel: AdverseEventReportViewModel())
->>>>>>> 0286006e
     }
 }