--- conflicted
+++ resolved
@@ -1029,115 +1029,6 @@
             </objects>
             <point key="canvasLocation" x="840" y="1980"/>
         </scene>
-<<<<<<< HEAD
-        <!--Insulin Model-->
-        <scene sceneID="aYb-a3-1ho">
-            <objects>
-                <tableViewController title="Insulin Model" hidesBottomBarWhenPushed="YES" id="pi6-Dh-72V" customClass="InsulinModelSettingsViewController" customModule="Loop" customModuleProvider="target" sceneMemberID="viewController">
-                    <tableView key="view" clipsSubviews="YES" contentMode="scaleToFill" alwaysBounceVertical="YES" dataMode="prototypes" style="plain" separatorStyle="default" rowHeight="44" sectionHeaderHeight="28" sectionFooterHeight="28" id="qMA-N1-7bJ">
-                        <rect key="frame" x="0.0" y="0.0" width="375" height="647"/>
-                        <autoresizingMask key="autoresizingMask" widthSizable="YES" heightSizable="YES"/>
-                        <color key="backgroundColor" systemColor="systemBackgroundColor" cocoaTouchSystemColor="whiteColor"/>
-                        <prototypes>
-                            <tableViewCell clipsSubviews="YES" contentMode="scaleToFill" preservesSuperviewLayoutMargins="YES" layoutMarginsFollowReadableWidth="YES" selectionStyle="none" indentationWidth="10" reuseIdentifier="ChartTableViewCell" rowHeight="270" id="8pT-uy-G4i" customClass="ChartTableViewCell" customModule="LoopKitUI">
-                                <rect key="frame" x="0.0" y="28" width="375" height="270"/>
-                                <autoresizingMask key="autoresizingMask"/>
-                                <tableViewCellContentView key="contentView" opaque="NO" clipsSubviews="YES" multipleTouchEnabled="YES" contentMode="center" tableViewCell="8pT-uy-G4i" id="LOX-ER-hlk">
-                                    <rect key="frame" x="0.0" y="0.0" width="375" height="270"/>
-                                    <autoresizingMask key="autoresizingMask"/>
-                                    <subviews>
-                                        <view contentMode="scaleToFill" translatesAutoresizingMaskIntoConstraints="NO" id="m4y-ya-ryt" customClass="ChartContainerView" customModule="LoopKitUI">
-                                            <rect key="frame" x="0.0" y="11" width="375" height="170"/>
-                                            <constraints>
-                                                <constraint firstAttribute="height" constant="170" id="6cy-yd-uxX"/>
-                                            </constraints>
-                                        </view>
-                                        <label opaque="NO" userInteractionEnabled="NO" contentMode="left" verticalCompressionResistancePriority="749" textAlignment="natural" lineBreakMode="tailTruncation" numberOfLines="0" baselineAdjustment="alignBaselines" adjustsFontSizeToFit="NO" translatesAutoresizingMaskIntoConstraints="NO" id="PJv-p9-cFe">
-                                            <rect key="frame" x="16" y="189" width="343" height="70"/>
-                                            <string key="text">An insulin activity model is used to estimate effects of insulin on glucose levels. An accurate model can help prevent insulin stacking and safely recommend corrective treatments.</string>
-                                            <fontDescription key="fontDescription" style="UICTFontTextStyleCaption1"/>
-                                            <color key="textColor" systemColor="secondaryLabelColor" red="0.23529411759999999" green="0.23529411759999999" blue="0.26274509800000001" alpha="0.59999999999999998" colorSpace="custom" customColorSpace="sRGB"/>
-                                            <nil key="highlightedColor"/>
-                                        </label>
-                                    </subviews>
-                                    <constraints>
-                                        <constraint firstItem="PJv-p9-cFe" firstAttribute="leading" secondItem="LOX-ER-hlk" secondAttribute="leadingMargin" id="12l-wY-2Jb"/>
-                                        <constraint firstItem="m4y-ya-ryt" firstAttribute="leading" secondItem="LOX-ER-hlk" secondAttribute="leading" id="9zX-SB-Ek0"/>
-                                        <constraint firstItem="PJv-p9-cFe" firstAttribute="trailing" secondItem="LOX-ER-hlk" secondAttribute="trailingMargin" id="MAw-U5-xhy"/>
-                                        <constraint firstAttribute="trailing" secondItem="m4y-ya-ryt" secondAttribute="trailing" id="QpN-4m-mR3"/>
-                                        <constraint firstItem="PJv-p9-cFe" firstAttribute="top" secondItem="m4y-ya-ryt" secondAttribute="bottom" constant="8" symbolic="YES" id="eiD-Zk-cYU"/>
-                                        <constraint firstAttribute="bottomMargin" secondItem="PJv-p9-cFe" secondAttribute="bottom" priority="750" id="kYb-qM-j9x"/>
-                                        <constraint firstItem="m4y-ya-ryt" firstAttribute="top" secondItem="LOX-ER-hlk" secondAttribute="topMargin" id="xmX-K8-HPE"/>
-                                    </constraints>
-                                </tableViewCellContentView>
-                                <connections>
-                                    <outlet property="chartContentView" destination="m4y-ya-ryt" id="1a2-ad-5JD"/>
-                                </connections>
-                            </tableViewCell>
-                            <tableViewCell clipsSubviews="YES" contentMode="scaleToFill" preservesSuperviewLayoutMargins="YES" layoutMarginsFollowReadableWidth="YES" selectionStyle="default" accessoryType="checkmark" indentationWidth="10" reuseIdentifier="TitleSubtitleTextFieldTableViewCell" rowHeight="64" id="umk-et-mtJ" customClass="TitleSubtitleTextFieldTableViewCell" customModule="Loop" customModuleProvider="target">
-                                <rect key="frame" x="0.0" y="298" width="375" height="64"/>
-                                <autoresizingMask key="autoresizingMask"/>
-                                <tableViewCellContentView key="contentView" opaque="NO" clipsSubviews="YES" multipleTouchEnabled="YES" contentMode="center" tableViewCell="umk-et-mtJ" id="ecJ-5o-gRU">
-                                    <rect key="frame" x="0.0" y="0.0" width="335" height="64"/>
-                                    <autoresizingMask key="autoresizingMask"/>
-                                    <subviews>
-                                        <label opaque="NO" userInteractionEnabled="NO" contentMode="left" horizontalHuggingPriority="750" verticalHuggingPriority="252" verticalCompressionResistancePriority="751" text="Label" textAlignment="natural" lineBreakMode="tailTruncation" numberOfLines="0" baselineAdjustment="alignBaselines" adjustsFontSizeToFit="NO" translatesAutoresizingMaskIntoConstraints="NO" id="cpo-Po-gFM">
-                                            <rect key="frame" x="16" y="11" width="42" height="20.5"/>
-                                            <fontDescription key="fontDescription" style="UICTFontTextStyleBody"/>
-                                            <nil key="textColor"/>
-                                            <nil key="highlightedColor"/>
-                                        </label>
-                                        <label opaque="NO" userInteractionEnabled="NO" contentMode="left" horizontalHuggingPriority="251" verticalHuggingPriority="251" text="Label" textAlignment="natural" lineBreakMode="tailTruncation" numberOfLines="0" baselineAdjustment="alignBaselines" adjustsFontSizeToFit="NO" translatesAutoresizingMaskIntoConstraints="NO" id="l7l-mw-Oc9">
-                                            <rect key="frame" x="16" y="33.5" width="311" height="19.5"/>
-                                            <fontDescription key="fontDescription" style="UICTFontTextStyleFootnote"/>
-                                            <nil key="textColor"/>
-                                            <nil key="highlightedColor"/>
-                                        </label>
-                                        <textField opaque="NO" clipsSubviews="YES" contentMode="scaleToFill" contentHorizontalAlignment="left" contentVerticalAlignment="center" text="4 hour" textAlignment="right" adjustsFontSizeToFit="NO" minimumFontSize="17" translatesAutoresizingMaskIntoConstraints="NO" id="Wk3-xv-IM5">
-                                            <rect key="frame" x="66" y="10.5" width="261" height="22"/>
-                                            <fontDescription key="fontDescription" style="UICTFontTextStyleBody"/>
-                                            <textInputTraits key="textInputTraits"/>
-                                        </textField>
-                                    </subviews>
-                                    <constraints>
-                                        <constraint firstItem="l7l-mw-Oc9" firstAttribute="leading" secondItem="ecJ-5o-gRU" secondAttribute="leadingMargin" id="3ft-dm-HjK"/>
-                                        <constraint firstItem="l7l-mw-Oc9" firstAttribute="top" secondItem="cpo-Po-gFM" secondAttribute="bottom" constant="2" id="CcR-Cv-wWY"/>
-                                        <constraint firstItem="Wk3-xv-IM5" firstAttribute="baseline" secondItem="cpo-Po-gFM" secondAttribute="baseline" id="Eqx-AE-J5n"/>
-                                        <constraint firstAttribute="trailingMargin" secondItem="l7l-mw-Oc9" secondAttribute="trailing" id="HiJ-Ru-8jv"/>
-                                        <constraint firstAttribute="bottomMargin" secondItem="l7l-mw-Oc9" secondAttribute="bottom" id="cQS-1x-mvF"/>
-                                        <constraint firstItem="cpo-Po-gFM" firstAttribute="leading" secondItem="ecJ-5o-gRU" secondAttribute="leadingMargin" id="jLc-QH-LZR"/>
-                                        <constraint firstItem="cpo-Po-gFM" firstAttribute="top" secondItem="ecJ-5o-gRU" secondAttribute="topMargin" id="jbm-L2-olt"/>
-                                        <constraint firstAttribute="trailingMargin" relation="greaterThanOrEqual" secondItem="cpo-Po-gFM" secondAttribute="trailing" priority="750" id="k3R-LK-YV9"/>
-                                        <constraint firstItem="Wk3-xv-IM5" firstAttribute="trailing" secondItem="ecJ-5o-gRU" secondAttribute="trailingMargin" id="twQ-h6-cPp"/>
-                                        <constraint firstItem="Wk3-xv-IM5" firstAttribute="leading" secondItem="cpo-Po-gFM" secondAttribute="trailing" constant="8" symbolic="YES" id="u0z-SP-YcO"/>
-                                    </constraints>
-                                </tableViewCellContentView>
-                                <connections>
-                                    <outlet property="subtitleLabel" destination="l7l-mw-Oc9" id="bbv-Fj-q1z"/>
-                                    <outlet property="textField" destination="Wk3-xv-IM5" id="oU0-sB-n0D"/>
-                                    <outlet property="titleLabel" destination="cpo-Po-gFM" id="8Ok-PU-Bx4"/>
-                                </connections>
-                            </tableViewCell>
-                        </prototypes>
-                        <connections>
-                            <outlet property="dataSource" destination="pi6-Dh-72V" id="6vm-ov-Oi7"/>
-                            <outlet property="delegate" destination="pi6-Dh-72V" id="nPH-IM-5sk"/>
-                        </connections>
-                    </tableView>
-                    <connections>
-                        <outlet property="durationPicker" destination="Nsn-Eh-Q51" id="4z5-GH-8j1"/>
-                    </connections>
-                </tableViewController>
-                <placeholder placeholderIdentifier="IBFirstResponder" id="JUq-JL-nn0" userLabel="First Responder" sceneMemberID="firstResponder"/>
-                <datePicker contentMode="scaleToFill" contentHorizontalAlignment="center" contentVerticalAlignment="center" datePickerMode="countDownTimer" countDownDuration="14400" minuteInterval="15" useCurrentDate="NO" id="Nsn-Eh-Q51">
-                    <rect key="frame" x="0.0" y="0.0" width="375" height="216"/>
-                    <autoresizingMask key="autoresizingMask" widthSizable="YES" flexibleMaxY="YES"/>
-                </datePicker>
-            </objects>
-            <point key="canvasLocation" x="2477.5999999999999" y="1978.56071964018"/>
-        </scene>
-=======
->>>>>>> e0284bb0
         <!--OverrideSelectionViewController-->
         <scene sceneID="O3A-Oa-kvc">
             <objects>
