--- conflicted
+++ resolved
@@ -1,17 +1,9 @@
 <?xml version="1.0" encoding="UTF-8"?>
-<<<<<<< HEAD
-<document type="com.apple.InterfaceBuilder3.CocoaTouch.Storyboard.XIB" version="3.0" toolsVersion="15702" targetRuntime="iOS.CocoaTouch" propertyAccessControl="none" useAutolayout="YES" useTraitCollections="YES" colorMatched="YES" initialViewController="74s-IX-WF0">
-    <device id="retina4_7" orientation="portrait" appearance="light"/>
-    <dependencies>
-        <deployment identifier="iOS"/>
-        <plugIn identifier="com.apple.InterfaceBuilder.IBCocoaTouchPlugin" version="15704"/>
-=======
 <document type="com.apple.InterfaceBuilder3.CocoaTouch.Storyboard.XIB" version="3.0" toolsVersion="15400" targetRuntime="iOS.CocoaTouch" propertyAccessControl="none" useAutolayout="YES" useTraitCollections="YES" colorMatched="YES" initialViewController="74s-IX-WF0">
     <device id="retina4_7" orientation="portrait" appearance="light"/>
     <dependencies>
         <deployment identifier="iOS"/>
         <plugIn identifier="com.apple.InterfaceBuilder.IBCocoaTouchPlugin" version="15404"/>
->>>>>>> bbc81a7f
         <capability name="Named colors" minToolsVersion="9.0"/>
         <capability name="documents saved in the Xcode 8 format" minToolsVersion="8.0"/>
     </dependencies>
@@ -456,15 +448,6 @@
                                             <rect key="frame" x="16" y="11" width="343" height="45"/>
                                             <subviews>
                                                 <stackView opaque="NO" contentMode="scaleToFill" axis="vertical" distribution="fillEqually" spacing="4" translatesAutoresizingMaskIntoConstraints="NO" id="u18-by-vQw">
-<<<<<<< HEAD
-                                                    <rect key="frame" x="0.0" y="0.0" width="303" height="45"/>
-                                                    <subviews>
-                                                        <stackView opaque="NO" contentMode="scaleToFill" translatesAutoresizingMaskIntoConstraints="NO" id="BbA-hn-OkN">
-                                                            <rect key="frame" x="0.0" y="0.0" width="303" height="20.5"/>
-                                                            <subviews>
-                                                                <label opaque="NO" userInteractionEnabled="NO" contentMode="left" verticalHuggingPriority="251" text="Label" textAlignment="natural" lineBreakMode="tailTruncation" baselineAdjustment="alignBaselines" adjustsFontSizeToFit="NO" translatesAutoresizingMaskIntoConstraints="NO" id="ufi-Kj-33k">
-                                                                    <rect key="frame" x="0.0" y="0.0" width="259" height="20.5"/>
-=======
                                                     <rect key="frame" x="0.0" y="0.0" width="343" height="45"/>
                                                     <subviews>
                                                         <stackView opaque="NO" contentMode="scaleToFill" translatesAutoresizingMaskIntoConstraints="NO" id="BbA-hn-OkN">
@@ -472,17 +455,12 @@
                                                             <subviews>
                                                                 <label opaque="NO" userInteractionEnabled="NO" contentMode="left" verticalHuggingPriority="251" text="Label" textAlignment="natural" lineBreakMode="tailTruncation" baselineAdjustment="alignBaselines" adjustsFontSizeToFit="NO" translatesAutoresizingMaskIntoConstraints="NO" id="ufi-Kj-33k">
                                                                     <rect key="frame" x="0.0" y="0.0" width="299" height="20.5"/>
->>>>>>> bbc81a7f
                                                                     <fontDescription key="fontDescription" style="UICTFontTextStyleBody"/>
                                                                     <nil key="textColor"/>
                                                                     <nil key="highlightedColor"/>
                                                                 </label>
                                                                 <label opaque="NO" multipleTouchEnabled="YES" contentMode="left" horizontalHuggingPriority="251" horizontalCompressionResistancePriority="751" text="Detail" textAlignment="right" lineBreakMode="tailTruncation" baselineAdjustment="alignBaselines" adjustsFontSizeToFit="NO" translatesAutoresizingMaskIntoConstraints="NO" id="aCb-Qs-bpu">
-<<<<<<< HEAD
-                                                                    <rect key="frame" x="259" y="0.0" width="44" height="20.5"/>
-=======
                                                                     <rect key="frame" x="299" y="0.0" width="44" height="20.5"/>
->>>>>>> bbc81a7f
                                                                     <fontDescription key="fontDescription" style="UICTFontTextStyleBody"/>
                                                                     <color key="textColor" systemColor="secondaryLabelColor" red="0.23529411759999999" green="0.23529411759999999" blue="0.26274509800000001" alpha="0.59999999999999998" colorSpace="custom" customColorSpace="sRGB"/>
                                                                     <nil key="highlightedColor"/>
@@ -490,27 +468,16 @@
                                                             </subviews>
                                                         </stackView>
                                                         <stackView opaque="NO" contentMode="scaleToFill" translatesAutoresizingMaskIntoConstraints="NO" id="xqU-HU-BMs">
-<<<<<<< HEAD
-                                                            <rect key="frame" x="0.0" y="24.5" width="303" height="20.5"/>
-                                                            <subviews>
-                                                                <label opaque="NO" userInteractionEnabled="NO" contentMode="left" verticalHuggingPriority="251" text="Label" textAlignment="natural" lineBreakMode="tailTruncation" baselineAdjustment="alignBaselines" adjustsFontSizeToFit="NO" translatesAutoresizingMaskIntoConstraints="NO" id="Krd-Aa-ret">
-                                                                    <rect key="frame" x="0.0" y="0.0" width="259" height="20.5"/>
-=======
                                                             <rect key="frame" x="0.0" y="24.5" width="343" height="20.5"/>
                                                             <subviews>
                                                                 <label opaque="NO" userInteractionEnabled="NO" contentMode="left" verticalHuggingPriority="251" text="Label" textAlignment="natural" lineBreakMode="tailTruncation" baselineAdjustment="alignBaselines" adjustsFontSizeToFit="NO" translatesAutoresizingMaskIntoConstraints="NO" id="Krd-Aa-ret">
                                                                     <rect key="frame" x="0.0" y="0.0" width="299" height="20.5"/>
->>>>>>> bbc81a7f
                                                                     <fontDescription key="fontDescription" style="UICTFontTextStyleBody"/>
                                                                     <color key="textColor" name="carbs"/>
                                                                     <nil key="highlightedColor"/>
                                                                 </label>
                                                                 <label opaque="NO" multipleTouchEnabled="YES" contentMode="left" horizontalHuggingPriority="251" text="Detail" textAlignment="right" lineBreakMode="tailTruncation" baselineAdjustment="alignBaselines" adjustsFontSizeToFit="NO" translatesAutoresizingMaskIntoConstraints="NO" id="J7x-W5-gwo">
-<<<<<<< HEAD
-                                                                    <rect key="frame" x="259" y="0.0" width="44" height="20.5"/>
-=======
                                                                     <rect key="frame" x="299" y="0.0" width="44" height="20.5"/>
->>>>>>> bbc81a7f
                                                                     <fontDescription key="fontDescription" style="UICTFontTextStyleBody"/>
                                                                     <color key="textColor" name="carbs"/>
                                                                     <nil key="highlightedColor"/>
@@ -519,12 +486,6 @@
                                                         </stackView>
                                                     </subviews>
                                                 </stackView>
-<<<<<<< HEAD
-                                                <imageView userInteractionEnabled="NO" contentMode="center" horizontalHuggingPriority="251" verticalHuggingPriority="251" image="Uploading" translatesAutoresizingMaskIntoConstraints="NO" id="PHg-Vp-8VS">
-                                                    <rect key="frame" x="311" y="0.0" width="32" height="45"/>
-                                                </imageView>
-=======
->>>>>>> bbc81a7f
                                             </subviews>
                                         </stackView>
                                     </subviews>
