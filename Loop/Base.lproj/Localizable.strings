--- conflicted
+++ resolved
@@ -75,10 +75,9 @@
    Title text for button to set up a new pump */
 "Add Pump" = "Add Pump";
 
-<<<<<<< HEAD
 /* The title of the Amplitude service */
 "Amplitude" = "Amplitude";
-=======
+
 /* Title text for button to set up a service */
 "Add Service" = "Add Service";
 
@@ -90,12 +89,10 @@
 
 /* The title of the section containing algorithm settings */
 "Algorithm Settings" = "Algorithm Settings";
->>>>>>> 9c856116
 
 /* Subtitle of Rapid-Acting – Children preset */
 "An adjustment to the adult model based on empirical effects in children." = "An adjustment to the adult model based on empirical effects in children.";
 
-<<<<<<< HEAD
 /* The title of the amplitude API key credential */
 "API Key" = "API Key";
 
@@ -105,8 +102,6 @@
 /* Confirmation message for deleting a CGM */
 "Are you sure you want to delete this CGM?" = "Are you sure you want to delete this CGM?";
 
-=======
->>>>>>> 9c856116
 /* Format fragment for a specific time */
 "at %@" = "at %@";
 
@@ -189,19 +184,17 @@
 /* The title of the cell indicating a generic temporary override is enabled */
 "Custom Override" = "Custom Override";
 
-<<<<<<< HEAD
 /* The title of the Loggly customer token credential */
 "Customer Token" = "Customer Token";
 
 /* Button title to delete CGM */
 "Delete CGM" = "Delete CGM";
-=======
+
 /* The short unit display string for decibles */
 "dB" = "dB";
 
 /* The title of the button to remove the credentials for a service */
 "Delete Account" = "Delete Account";
->>>>>>> 9c856116
 
 /* Title text for delivery limits */
 "Delivery Limits" = "Delivery Limits";
@@ -292,13 +285,11 @@
 /* Details for missing data error when momentum effects are missing */
 "Momentum effects" = "Momentum effects";
 
-<<<<<<< HEAD
 /* The title of the Nightscout service */
 "Nightscout" = "Nightscout";
-=======
+
 /* Sensor state description for the non-valid state */
 "Needs Attention" = "Needs Attention";
->>>>>>> 9c856116
 
 /* The error message displayed for device connection errors. */
 "No connected devices, or failure during device connection" = "No connected devices, or failure during device connection";
@@ -375,16 +366,11 @@
 /* Format fragment for a start time */
 "since %@" = "since %@";
 
-<<<<<<< HEAD
 /* The title of the nightscout site URL credential */
 "Site URL" = "Site URL";
 
 /* The format for the description of a temporary override start date */
 "starting at %@" = "starting at %@";
-=======
-/* The title text for the Medtronic sensor switch cell */
-"Sof-Sensor / Enlite" = "Sof-Sensor / Enlite";
->>>>>>> 9c856116
 
 /* The title of the cell indicating a bolus is being sent */
 "Starting Bolus" = "Starting Bolus";
