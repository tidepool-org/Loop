//
//  BolusEntryViewModel.swift
//  Loop
//
//  Created by Michael Pangburn on 7/17/20.
//  Copyright © 2020 LoopKit Authors. All rights reserved.
//

import Combine
import HealthKit
import LocalAuthentication
import Intents
import os.log
import LoopKit
import LoopKitUI
import LoopUI


final class BolusEntryViewModel: ObservableObject {
    enum Alert: Int {
        case recommendationChanged
        case maxBolusExceeded
        case noPumpManagerConfigured
        case noMaxBolusConfigured
        case carbEntryPersistenceFailure
    }

<<<<<<< HEAD
    enum Notice: Equatable {
        case noBolusRecommended(suspendThreshold: HKQuantity)
=======
    enum Notice {
        case predictedGlucoseBelowSuspendThreshold(suspendThreshold: HKQuantity)
>>>>>>> ebf9dfcc
        case staleGlucoseData
    }

    @Published var glucoseValues: [GlucoseValue] = []
    @Published var predictedGlucoseValues: [GlucoseValue] = []
    @Published var glucoseUnit: HKUnit = .milligramsPerDeciliter
    @Published var chartDateInterval = DateInterval(start: Date(timeIntervalSinceNow: .hours(-1)), duration: .hours(7))

    @Published var activeCarbs: HKQuantity?
    @Published var activeInsulin: HKQuantity?

    @Published var targetGlucoseSchedule: GlucoseRangeSchedule?
    @Published var preMealOverride: TemporaryScheduleOverride?
    @Published var scheduleOverride: TemporaryScheduleOverride?
    var maximumBolus: HKQuantity?

    let originalCarbEntry: StoredCarbEntry?
    let potentialCarbEntry: NewCarbEntry?
    let selectedCarbAbsorptionTimeEmoji: String?

    @Published var enteredManualGlucose: HKQuantity?
    @Published var recommendedBolus: HKQuantity?
    @Published var enteredBolus = HKQuantity(unit: .internationalUnit(), doubleValue: 0)
    private var isInitiatingSaveOrBolus = false

    @Published var activeAlert: Alert?
    @Published var activeNotice: Notice?

    private let dataManager: DeviceDataManager
    private let log = OSLog(category: "BolusEntryViewModel")
    private var cancellables: Set<AnyCancellable> = []

    let chartManager: ChartsManager = {
        let predictedGlucoseChart = PredictedGlucoseChart()
        predictedGlucoseChart.glucoseDisplayRange = BolusEntryViewModel.defaultGlucoseDisplayRange
        return ChartsManager(colors: .default, settings: .default, charts: [predictedGlucoseChart], traitCollection: .current)
    }()

    static let defaultGlucoseDisplayRange = HKQuantity(unit: .milligramsPerDeciliter, doubleValue: 60)...HKQuantity(unit: .milligramsPerDeciliter, doubleValue: 200)

    init(
        dataManager: DeviceDataManager,
        originalCarbEntry: StoredCarbEntry? = nil,
        potentialCarbEntry: NewCarbEntry? = nil,
        selectedCarbAbsorptionTimeEmoji: String? = nil
    ) {
        self.dataManager = dataManager
        self.originalCarbEntry = originalCarbEntry
        self.potentialCarbEntry = potentialCarbEntry
        self.selectedCarbAbsorptionTimeEmoji = selectedCarbAbsorptionTimeEmoji

        NotificationCenter.default
            .publisher(for: .LoopDataUpdated, object: dataManager.loopManager)
            .receive(on: DispatchQueue.main)
            .sink { [weak self] _ in self?.update() }
            .store(in: &cancellables)

        $enteredBolus
            .removeDuplicates()
            .debounce(for: .milliseconds(300), scheduler: RunLoop.main)
            .sink { [weak self] _ in
                self?.dataManager.loopManager.getLoopState { manager, state in
                    self?.updatePredictedGlucoseValues(from: state)
                }
            }
            .store(in: &cancellables)

        $enteredManualGlucose
            .removeDuplicates()
            .debounce(for: .milliseconds(300), scheduler: RunLoop.main)
            .sink { [weak self] _ in
                self?.dataManager.loopManager.getLoopState { manager, state in
                    self?.updatePredictedGlucoseValues(from: state)
                }
            }
            .store(in: &cancellables)

        update()
    }

    var isBolusRecommended: Bool {
        guard let recommendedBolus = recommendedBolus else {
            return false
        }

        return recommendedBolus.doubleValue(for: .internationalUnit()) > 0
    }

    func saveCarbsAndDeliverBolus(onSuccess completion: @escaping () -> Void) {
        guard dataManager.pumpManager != nil else {
            activeAlert = .noPumpManagerConfigured
            return
        }

        guard let maximumBolus = maximumBolus else {
            activeAlert = .noMaxBolusConfigured
            return
        }

        guard enteredBolus < maximumBolus else {
            activeAlert = .maxBolusExceeded
            return
        }

        guard let carbEntry = potentialCarbEntry else {
            authenticateAndDeliverBolus(onSuccess: completion)
            return
        }

        if originalCarbEntry == nil {
            let interaction = INInteraction(intent: NewCarbEntryIntent(), response: nil)
            interaction.donate { [weak self] (error) in
                if let error = error {
                    self?.log.error("Failed to donate intent: %{public}@", String(describing: error))
                }
            }
        }

        isInitiatingSaveOrBolus = true
        dataManager.loopManager.addCarbEntry(carbEntry, replacing: originalCarbEntry) { result in
            DispatchQueue.main.async {
                switch result {
                case .success:
                    self.authenticateAndDeliverBolus(onSuccess: completion)
                case .failure(let error):
                    self.isInitiatingSaveOrBolus = false
                    self.activeAlert = .carbEntryPersistenceFailure
                    self.log.error("Failed to add carb entry: %{public}@", String(describing: error))
                }
            }
        }
    }

    private func authenticateAndDeliverBolus(onSuccess completion: @escaping () -> Void) {
        let bolusVolume = enteredBolus.doubleValue(for: .internationalUnit())
        guard bolusVolume > 0 else {
            completion()
            return
        }

        isInitiatingSaveOrBolus = true

        let context = LAContext()
        guard context.canEvaluatePolicy(.deviceOwnerAuthentication, error: nil) else {
            dataManager.enactBolus(units: bolusVolume)
            completion()
            return
        }

        context.evaluatePolicy(
            .deviceOwnerAuthentication,
            localizedReason: String(format: NSLocalizedString("Authenticate to Bolus %@ Units", comment: "The message displayed during a device authentication prompt for bolus specification"), enteredBolusAmountString),
            reply: { success, error in
                DispatchQueue.main.async {
                    if success {
                        self.dataManager.enactBolus(units: bolusVolume)
                        completion()
                    } else {
                        self.isInitiatingSaveOrBolus = false
                    }
                }
            }
        )
    }

    private lazy var bolusVolumeFormatter = QuantityFormatter(for: .internationalUnit())

    private lazy var absorptionTimeFormatter: DateComponentsFormatter = {
        let formatter = DateComponentsFormatter()
        formatter.collapsesLargestUnit = true
        formatter.unitsStyle = .abbreviated
        formatter.allowsFractionalUnits = true
        formatter.allowedUnits = [.hour, .minute]
        return formatter
    }()

    var enteredBolusAmountString: String {
        let bolusVolume = enteredBolus.doubleValue(for: .internationalUnit())
        return bolusVolumeFormatter.numberFormatter.string(from: bolusVolume) ?? String(bolusVolume)
    }

    var maximumBolusAmountString: String? {
        guard let maxBolusVolume = maximumBolus?.doubleValue(for: .internationalUnit()) else {
            return nil
        }
        return bolusVolumeFormatter.numberFormatter.string(from: maxBolusVolume) ?? String(maxBolusVolume)
    }

    var carbEntryAmountAndEmojiString: String? {
        guard
            let potentialCarbEntry = potentialCarbEntry,
            let carbAmountString = QuantityFormatter(for: .gram()).string(from: potentialCarbEntry.quantity, for: .gram())
        else {
            return nil
        }

        if let emoji = potentialCarbEntry.foodType ?? selectedCarbAbsorptionTimeEmoji {
            return String(format: NSLocalizedString("%1$@ %2$@", comment: "Format string combining carb entry quantity and absorption time emoji"), carbAmountString, emoji)
        } else {
            return carbAmountString
        }
    }

    var carbEntryDateAndAbsorptionTimeString: String? {
        guard let potentialCarbEntry = potentialCarbEntry else {
            return nil
        }

        let entryTimeString = DateFormatter.localizedString(from: potentialCarbEntry.startDate, dateStyle: .none, timeStyle: .short)

        if let absorptionTime = potentialCarbEntry.absorptionTime, let absorptionTimeString = absorptionTimeFormatter.string(from: absorptionTime) {
            return String(format: NSLocalizedString("%1$@ + %2$@", comment: "Format string combining carb entry time and absorption time"), entryTimeString, absorptionTimeString)
        } else {
            return entryTimeString
        }
    }

    private func update() {
        // Prevent any UI updates after a bolus has been initiated.
        guard !isInitiatingSaveOrBolus else { return }

        updateChartDateInterval()
        updateGlucoseValues()
        updateFromLoopState()
        updateActiveInsulin()
    }

    private func updateGlucoseValues() {
        dataManager.loopManager.glucoseStore.getCachedGlucoseSamples(start: chartDateInterval.start) { [weak self] values in
            DispatchQueue.main.async {
                self?.glucoseValues = values
            }
        }
    }

    private func updatePredictedGlucoseValues(from state: LoopState) {
        let (enteredGlucose, enteredBolus) = DispatchQueue.main.sync { (self.enteredManualGlucose, self.enteredBolus) }

        let enteredGlucoseValue = enteredGlucose.map { quantity in
            SimpleGlucoseValue(startDate: Date(), quantity: quantity)
        }

        let enteredBolusDose = DoseEntry(type: .bolus, startDate: Date(), value: enteredBolus.doubleValue(for: .internationalUnit()), unit: .units)

        let predictedGlucoseValues: [GlucoseValue]
        do {
            predictedGlucoseValues = try state.predictGlucose(
                startingAt: enteredGlucoseValue,
                using: enteredGlucoseValue != nil ? [.insulin, .carbs] : .all,
                potentialBolus: enteredBolusDose,
                potentialCarbEntry: potentialCarbEntry,
                replacingCarbEntry: originalCarbEntry,
                includingPendingInsulin: true
            )
        } catch {
            predictedGlucoseValues = []
        }

        DispatchQueue.main.async {
            self.predictedGlucoseValues = predictedGlucoseValues
        }
    }

    private func updateActiveInsulin() {
        dataManager.loopManager.doseStore.insulinOnBoard(at: Date()) { [weak self] result in
            guard let self = self else { return }

            DispatchQueue.main.async {
                switch result {
                case .success(let iob):
                    self.activeInsulin = HKQuantity(unit: .internationalUnit(), doubleValue: iob.value)
                case .failure:
                    self.activeInsulin = nil
                }
            }
        }
    }

    private func updateFromLoopState() {
        dataManager.loopManager.getLoopState { [weak self] manager, state in
            guard let self = self else { return }

            self.updatePredictedGlucoseValues(from: state)
            self.updateCarbsOnBoard(from: state)
            self.updateRecommendedBolusAndNotice(from: state)
            DispatchQueue.main.async {
                self.updateSettings()
            }
        }
    }

    private func updateCarbsOnBoard(from state: LoopState) {
        dataManager.loopManager.carbStore.carbsOnBoard(at: Date(), effectVelocities: state.insulinCounteractionEffects) { result in
            DispatchQueue.main.async {
                switch result {
                case .success(let carbValue):
                    self.activeCarbs = carbValue.quantity
                case .failure:
                    self.activeCarbs = nil
                }
            }
        }
    }

    private func updateRecommendedBolusAndNotice(from state: LoopState) {
        let recommendedBolus: HKQuantity
        let notice: Notice?
        do {
            if let recommendation = try state.recommendBolus(
                consideringPotentialCarbEntry: self.potentialCarbEntry,
                replacingCarbEntry: self.originalCarbEntry
            ) {
                recommendedBolus = HKQuantity(unit: .internationalUnit(), doubleValue: recommendation.amount)

                switch recommendation.notice {
                case .glucoseBelowSuspendThreshold:
                    let suspendThreshold = dataManager.loopManager.settings.suspendThreshold
                    notice = .predictedGlucoseBelowSuspendThreshold(suspendThreshold: suspendThreshold!.quantity)
                default:
                    notice = nil
                }
            } else {
                recommendedBolus = HKQuantity(unit: .internationalUnit(), doubleValue: 0)
                notice = nil
            }
        } catch {
            recommendedBolus = HKQuantity(unit: .internationalUnit(), doubleValue: 0)

            switch error {
            case LoopError.missingDataError(.glucose), LoopError.glucoseTooOld:
                notice = .staleGlucoseData
            default:
                notice = nil
            }
        }

        DispatchQueue.main.async {
            let priorRecommendedBolus = self.recommendedBolus
            self.recommendedBolus = recommendedBolus
            self.activeNotice = notice

            if priorRecommendedBolus != recommendedBolus,
                self.enteredBolus.doubleValue(for: .internationalUnit()) > 0,
                !self.isInitiatingSaveOrBolus
            {
                self.enteredBolus = HKQuantity(unit: .internationalUnit(), doubleValue: 0)
                self.activeAlert = .recommendationChanged
            }
        }
    }

    private func updateSettings() {
        let settings = dataManager.loopManager.settings
        glucoseUnit = settings.glucoseUnit ?? dataManager.loopManager.glucoseStore.preferredUnit ?? .milligramsPerDeciliter

        targetGlucoseSchedule = settings.glucoseTargetRangeSchedule
        preMealOverride = settings.preMealOverride
        scheduleOverride = settings.scheduleOverride

        if preMealOverride?.hasFinished() == true {
            preMealOverride = nil
        }

        if scheduleOverride?.hasFinished() == true {
            scheduleOverride = nil
        }

        maximumBolus = settings.maximumBolus.map { maxBolusAmount in
            HKQuantity(unit: .internationalUnit(), doubleValue: maxBolusAmount)
        }
    }

    private func updateChartDateInterval() {
        let settings = dataManager.loopManager.settings

        // How far back should we show data? Use the screen size as a guide.
        let screenWidth = UIScreen.main.bounds.width
        let viewMarginInset: CGFloat = 14
        let availableWidth = screenWidth - chartManager.fixedHorizontalMargin - 2 * viewMarginInset

        let totalHours = floor(Double(availableWidth / settings.minimumChartWidthPerHour))
        let futureHours = ceil((dataManager.loopManager.insulinModelSettings?.model.effectDuration ?? .hours(4)).hours)
        let historyHours = max(settings.statusChartMinimumHistoryDisplay.hours, totalHours - futureHours)

        let date = Date(timeIntervalSinceNow: -TimeInterval(hours: historyHours))
        let chartStartDate = Calendar.current.nextDate(
            after: date,
            matching: DateComponents(minute: 0),
            matchingPolicy: .strict,
            direction: .backward
        ) ?? date

        chartDateInterval = DateInterval(start: chartStartDate, duration: .hours(totalHours))
    }
}

extension BolusEntryViewModel.Alert: Identifiable {
    var id: Self { self }
}<|MERGE_RESOLUTION|>--- conflicted
+++ resolved
@@ -25,13 +25,8 @@
         case carbEntryPersistenceFailure
     }
 
-<<<<<<< HEAD
     enum Notice: Equatable {
-        case noBolusRecommended(suspendThreshold: HKQuantity)
-=======
-    enum Notice {
         case predictedGlucoseBelowSuspendThreshold(suspendThreshold: HKQuantity)
->>>>>>> ebf9dfcc
         case staleGlucoseData
     }
 
