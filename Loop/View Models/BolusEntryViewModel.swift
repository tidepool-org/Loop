//
//  BolusEntryViewModel.swift
//  Loop
//
//  Created by Michael Pangburn on 7/17/20.
//  Copyright © 2020 LoopKit Authors. All rights reserved.
//

import Combine
import HealthKit
import LocalAuthentication
import Intents
import os.log
import LoopCore
import LoopKit
import LoopKitUI
import LoopUI
import SwiftUI

protocol BolusEntryViewModelDelegate: AnyObject {
    
    func withLoopState(do block: @escaping (LoopState) -> Void)

    func addGlucoseSamples(_ samples: [NewGlucoseSample], completion: ((_ result: Swift.Result<[StoredGlucoseSample], Error>) -> Void)?)
    
    func addCarbEntry(_ carbEntry: NewCarbEntry, replacing replacingEntry: StoredCarbEntry? ,
                      completion: @escaping (_ result: Result<StoredCarbEntry>) -> Void)

    func storeBolusDosingDecision(_ bolusDosingDecision: BolusDosingDecision, withDate date: Date)
    
    func enactBolus(units: Double, automatic: Bool, completion: @escaping (_ error: Error?) -> Void)
    
    func addManuallyEnteredDose(startDate: Date, units: Double, insulinType: InsulinType?)

    func getGlucoseSamples(start: Date?, end: Date?, completion: @escaping (_ samples: Swift.Result<[StoredGlucoseSample], Error>) -> Void)

    func insulinOnBoard(at date: Date, completion: @escaping (_ result: DoseStoreResult<InsulinValue>) -> Void)
    
    func carbsOnBoard(at date: Date, effectVelocities: [GlucoseEffectVelocity]?, completion: @escaping (_ result: CarbStoreResult<CarbValue>) -> Void)
    
    func ensureCurrentPumpData(completion: @escaping () -> Void)
    
    func insulinActivityDuration(for type: InsulinType?) -> TimeInterval

    var mostRecentGlucoseDataDate: Date? { get }
    
    var mostRecentPumpDataDate: Date? { get }
    
    var isPumpConfigured: Bool { get }
    
    var pumpInsulinType: InsulinType? { get }
    
    var settings: LoopSettings { get }

    var displayGlucoseUnitObservable: DisplayGlucoseUnitObservable { get }
}

final class BolusEntryViewModel: ObservableObject {
    enum Alert: Int {
        case recommendationChanged
        case maxBolusExceeded
        case noPumpManagerConfigured
        case noMaxBolusConfigured
        case carbEntryPersistenceFailure
        case manualGlucoseEntryOutOfAcceptableRange
        case manualGlucoseEntryPersistenceFailure
        case glucoseNoLongerStale
    }

    enum Notice: Equatable {
        case predictedGlucoseInRange
        case predictedGlucoseBelowSuspendThreshold(suspendThreshold: HKQuantity)
        case glucoseBelowTarget
        case staleGlucoseData
        case stalePumpData
    }

    var authenticate: AuthenticationChallenge = LocalAuthentication.deviceOwnerCheck

    // MARK: - State

    @Published var glucoseValues: [GlucoseValue] = [] // stored glucose values + manual glucose entry
    private var storedGlucoseValues: [GlucoseValue] = []
    @Published var predictedGlucoseValues: [GlucoseValue] = []
    @Published var chartDateInterval: DateInterval

    @Published var activeCarbs: HKQuantity?
    @Published var activeInsulin: HKQuantity?

    @Published var targetGlucoseSchedule: GlucoseRangeSchedule?
    @Published var preMealOverride: TemporaryScheduleOverride?
    private var savedPreMealOverride: TemporaryScheduleOverride?
    @Published var scheduleOverride: TemporaryScheduleOverride?
    var maximumBolus: HKQuantity?

    let originalCarbEntry: StoredCarbEntry?
    let potentialCarbEntry: NewCarbEntry?
    let selectedCarbAbsorptionTimeEmoji: String?

    @Published var isManualGlucoseEntryEnabled = false
    @Published var manualGlucoseQuantity: HKQuantity?
    private var manualGlucoseSample: NewGlucoseSample? // derived from `enteredManualGlucose`, but stored to ensure timestamp consistency

    @Published var recommendedBolus: HKQuantity?
    @Published var enteredBolus = HKQuantity(unit: .internationalUnit(), doubleValue: 0)
    private var isInitiatingSaveOrBolus = false

    private var dosingDecision = BolusDosingDecision()

    @Published var activeAlert: Alert?
    @Published var activeNotice: Notice?

    private let log = OSLog(category: "BolusEntryViewModel")
    private var cancellables: Set<AnyCancellable> = []

    @Published var isRefreshingPump: Bool = false
    
    let chartManager: ChartsManager = {
        let predictedGlucoseChart = PredictedGlucoseChart(predictedGlucoseBounds: FeatureFlags.predictedGlucoseChartClampEnabled ? .default : nil,
                                                          yAxisStepSizeMGDLOverride: FeatureFlags.predictedGlucoseChartClampEnabled ? 40 : nil)
        predictedGlucoseChart.glucoseDisplayRange = LoopConstants.glucoseChartDefaultDisplayRangeWide
        return ChartsManager(colors: .primary, settings: .default, charts: [predictedGlucoseChart], traitCollection: .current)
    }()
<<<<<<< HEAD
    
=======

    // needed to detect change in display glucose unit when returning to the app
    private var cachedDisplayGlucoseUnit: HKUnit

    private var displayGlucoseUnit: HKUnit? {
        delegate?.displayGlucoseUnitObservable.displayGlucoseUnit
    }

    private let glucoseQuantityFormatter = QuantityFormatter()

    private var _manualGlucoseString = "" {
        didSet {
            guard let manualGlucoseValue = glucoseQuantityFormatter.numberFormatter.number(from: _manualGlucoseString)?.doubleValue
            else {
                manualGlucoseQuantity = nil
                return
            }

            // only update manualGlucoseQuantity if needed
            if manualGlucoseQuantity == nil ||
                _manualGlucoseString != glucoseQuantityFormatter.string(from: manualGlucoseQuantity!, for: cachedDisplayGlucoseUnit, includeUnit: false)
            {
                manualGlucoseQuantity = HKQuantity(unit: cachedDisplayGlucoseUnit, doubleValue: manualGlucoseValue)
            }
        }
    }

    var manualGlucoseString: String {
        get {
            guard let displayGlucoseUnit = displayGlucoseUnit else { return "" }
            if cachedDisplayGlucoseUnit != displayGlucoseUnit {
                cachedDisplayGlucoseUnit = displayGlucoseUnit
                glucoseQuantityFormatter.setPreferredNumberFormatter(for: displayGlucoseUnit)
                guard let manualGlucoseQuantity = manualGlucoseQuantity,
                      let manualGlucoseString = glucoseQuantityFormatter.string(from: manualGlucoseQuantity, for: displayGlucoseUnit, includeUnit: false)
                else {
                    _manualGlucoseString = ""
                    return _manualGlucoseString
                }
                self._manualGlucoseString = manualGlucoseString
            }
            return _manualGlucoseString
        }
        set {
            _manualGlucoseString = newValue
        }
    }

>>>>>>> 96dbe111
    // MARK: - Seams
    private weak var delegate: BolusEntryViewModelDelegate?
    private let now: () -> Date
    private let screenWidth: CGFloat
    private let debounceIntervalMilliseconds: Int
    private let uuidProvider: () -> String
    private let carbEntryDateFormatter: DateFormatter
    
    // MARK: - Initialization

    init(
        delegate: BolusEntryViewModelDelegate,
        now: @escaping () -> Date = { Date() },
        screenWidth: CGFloat = UIScreen.main.bounds.width,
        debounceIntervalMilliseconds: Int = 400,
        uuidProvider: @escaping () -> String = { UUID().uuidString },
        timeZone: TimeZone? = nil,
        originalCarbEntry: StoredCarbEntry? = nil,
        potentialCarbEntry: NewCarbEntry? = nil,
        selectedCarbAbsorptionTimeEmoji: String? = nil,
        isManualGlucoseEntryEnabled: Bool = false
    ) {
        self.delegate = delegate
        self.now = now
        self.screenWidth = screenWidth
        self.debounceIntervalMilliseconds = debounceIntervalMilliseconds
        self.uuidProvider = uuidProvider
        self.carbEntryDateFormatter = DateFormatter()
        self.carbEntryDateFormatter.dateStyle = .none
        self.carbEntryDateFormatter.timeStyle = .short
        if let timeZone = timeZone {
            self.carbEntryDateFormatter.timeZone = timeZone
        }
        
        self.originalCarbEntry = originalCarbEntry
        self.potentialCarbEntry = potentialCarbEntry
        self.selectedCarbAbsorptionTimeEmoji = selectedCarbAbsorptionTimeEmoji
        
        self.isManualGlucoseEntryEnabled = isManualGlucoseEntryEnabled
        
        self.chartDateInterval = DateInterval(start: Date(timeInterval: .hours(-1), since: now()), duration: .hours(7))
        
        self.dosingDecision.originalCarbEntry = originalCarbEntry

        self.cachedDisplayGlucoseUnit = delegate.displayGlucoseUnitObservable.displayGlucoseUnit
        observeLoopUpdates()
        observeEnteredBolusChanges()
        observeEnteredManualGlucoseChanges()
        observeElapsedTime()
        observeRecommendedBolusChanges()

        update()
    }
        
    private func observeLoopUpdates() {
        NotificationCenter.default
            .publisher(for: .LoopDataUpdated)
            .receive(on: DispatchQueue.main)
            .sink { [weak self] _ in self?.update() }
            .store(in: &cancellables)
    }

    private func observeEnteredBolusChanges() {
        $enteredBolus
            .removeDuplicates()
            .debounce(for: .milliseconds(debounceIntervalMilliseconds), scheduler: RunLoop.main)
            .sink { [weak self] _ in
                self?.delegate?.withLoopState { [weak self] state in
                    self?.updatePredictedGlucoseValues(from: state)
                }
            }
            .store(in: &cancellables)
    }

    private func observeRecommendedBolusChanges() {
        $recommendedBolus
            .removeDuplicates()
            .debounce(for: .milliseconds(debounceIntervalMilliseconds), scheduler: RunLoop.main)
            .sink { [weak self] _ in
                self?.setRecommendedBolus()
            }
            .store(in: &cancellables)
    }

    private func observeEnteredManualGlucoseChanges() {
        $manualGlucoseQuantity
            .debounce(for: .milliseconds(debounceIntervalMilliseconds), scheduler: RunLoop.main)
            .sink { [weak self] enteredManualGlucose in
                guard let self = self else { return }

                self.updateManualGlucoseSample(enteredAt: self.now())

                // Clear out any entered bolus whenever the manual entry changes
                self.enteredBolus = HKQuantity(unit: .internationalUnit(), doubleValue: 0)

                self.delegate?.withLoopState { [weak self] state in
                    self?.updatePredictedGlucoseValues(from: state, completion: {
                        // Ensure the manual glucose entry appears on the chart at the same time as the updated prediction
                        self?.updateGlucoseChartValues()
                    })

                    self?.ensurePumpDataIsFresh { [weak self] in
                        self?.updateRecommendedBolusAndNotice(from: state, isUpdatingFromUserInput: true)
                    }
                }
            }
            .store(in: &cancellables)
    }
    
    private func observeElapsedTime() {
        // If glucose data is stale, loop status updates cannot be expected to keep presented data fresh.
        // Periodically update the UI to ensure recommendations do not go stale.
        Timer.publish(every: .minutes(5), tolerance: .seconds(15), on: .main, in: .default)
            .autoconnect()
            .receive(on: DispatchQueue.main)
            .sink { [weak self] _ in
                guard let self = self else { return }
                
                self.log.default("5 minutes elapsed on bolus screen; refreshing UI")

                // Update the manual glucose sample's timestamp, which should always be "now"
                self.updateManualGlucoseSample(enteredAt: self.now())
                self.update()
            }
            .store(in: &cancellables)
    }

    // MARK: - View API

    var isBolusRecommended: Bool {
        guard let recommendedBolus = recommendedBolus else {
            return false
        }

        return recommendedBolus.doubleValue(for: .internationalUnit()) > 0
    }

    func setRecommendedBolus() {
        guard isBolusRecommended else { return }
        enteredBolus = recommendedBolus!
        isRefreshingPump = false
        delegate?.withLoopState { [weak self] state in
            self?.updatePredictedGlucoseValues(from: state)
        }
    }

    func saveAndDeliver(onSuccess completion: @escaping () -> Void) {
        guard delegate?.isPumpConfigured ?? false else {
            presentAlert(.noPumpManagerConfigured)
            return
        }

        guard let maximumBolus = maximumBolus else {
            presentAlert(.noMaxBolusConfigured)
            return
        }

        guard enteredBolus <= maximumBolus else {
            presentAlert(.maxBolusExceeded)
            return
        }

        if let manualGlucoseSample = manualGlucoseSample {
            guard LoopConstants.validManualGlucoseEntryRange.contains(manualGlucoseSample.quantity) else {
                presentAlert(.manualGlucoseEntryOutOfAcceptableRange)
                return
            }
        }

        // Authenticate the bolus before saving anything
        if enteredBolus.doubleValue(for: .internationalUnit()) > 0 {
            let message = String(format: NSLocalizedString("Authenticate to Bolus %@ Units", comment: "The message displayed during a device authentication prompt for bolus specification"), enteredBolusAmountString)
            authenticate(message) { [weak self] in
                switch $0 {
                case .success:
                    self?.continueSaving(onSuccess: completion)
                case .failure:
                    break
                }
            }
        } else if potentialCarbEntry != nil  { // Allow user to save carbs without bolusing
            continueSaving(onSuccess: completion)
        } else if manualGlucoseSample != nil { // Allow user to save the manual glucose sample without bolusing
            continueSaving(onSuccess: completion)
        } else {
            completion()
        }
    }
    
    private func continueSaving(onSuccess completion: @escaping () -> Void) {
        if let manualGlucoseSample = manualGlucoseSample {
            isInitiatingSaveOrBolus = true
            delegate?.addGlucoseSamples([manualGlucoseSample]) { result in
                DispatchQueue.main.async {
                    switch result {
                    case .success(let glucoseValues):
                        self.dosingDecision.manualGlucose = glucoseValues.first
                        self.saveCarbsAndDeliverBolus(onSuccess: completion)
                    case .failure(let error):
                        self.isInitiatingSaveOrBolus = false
                        self.presentAlert(.manualGlucoseEntryPersistenceFailure)
                        self.log.error("Failed to add manual glucose entry: %{public}@", String(describing: error))
                    }
                }
            }
        } else {
            self.dosingDecision.manualGlucose = nil
            saveCarbsAndDeliverBolus(onSuccess: completion)
        }
    }

    private func saveCarbsAndDeliverBolus(onSuccess completion: @escaping () -> Void) {
        guard let carbEntry = potentialCarbEntry else {
            dosingDecision.carbEntry = nil
            deliverBolus(onSuccess: completion)
            return
        }

        if originalCarbEntry == nil {
            let interaction = INInteraction(intent: NewCarbEntryIntent(), response: nil)
            interaction.donate { [weak self] (error) in
                if let error = error {
                    self?.log.error("Failed to donate intent: %{public}@", String(describing: error))
                }
            }
        }

        isInitiatingSaveOrBolus = true
        delegate?.addCarbEntry(carbEntry, replacing: originalCarbEntry) { result in
            DispatchQueue.main.async {
                switch result {
                case .success(let storedCarbEntry):
                    self.dosingDecision.carbEntry = storedCarbEntry
                    self.deliverBolus(onSuccess: completion)
                case .failure(let error):
                    self.isInitiatingSaveOrBolus = false
                    self.presentAlert(.carbEntryPersistenceFailure)
                    self.log.error("Failed to add carb entry: %{public}@", String(describing: error))
                }
            }
        }
    }

    private func deliverBolus(onSuccess completion: @escaping () -> Void) {
        let now = self.now()
        let bolusVolume = enteredBolus.doubleValue(for: .internationalUnit())

        dosingDecision.requestedBolus = bolusVolume
        delegate?.storeBolusDosingDecision(dosingDecision, withDate: now)

        guard bolusVolume > 0 else {
            completion()
            return
        }

        isInitiatingSaveOrBolus = true
        savedPreMealOverride = nil
        // TODO: should we pass along completion or not???
        delegate?.enactBolus(units: bolusVolume, automatic: false, completion: { _ in })
        completion()
    }

    private func presentAlert(_ alert: Alert) {
        dispatchPrecondition(condition: .onQueue(.main))

        // As of iOS 13.6 / Xcode 11.6, swapping out an alert while one is active crashes SwiftUI.
        guard activeAlert == nil else {
            return
        }

        activeAlert = alert
    }

    private lazy var bolusVolumeFormatter = QuantityFormatter(for: .internationalUnit())

    private lazy var absorptionTimeFormatter: DateComponentsFormatter = {
        let formatter = DateComponentsFormatter()
        formatter.collapsesLargestUnit = true
        formatter.unitsStyle = .abbreviated
        formatter.allowsFractionalUnits = true
        formatter.allowedUnits = [.hour, .minute]
        return formatter
    }()

    var enteredBolusAmountString: String {
        let bolusVolume = enteredBolus.doubleValue(for: .internationalUnit())
        return bolusVolumeFormatter.numberFormatter.string(from: bolusVolume) ?? String(bolusVolume)
    }

    var maximumBolusAmountString: String? {
        guard let maxBolusVolume = maximumBolus?.doubleValue(for: .internationalUnit()) else {
            return nil
        }
        return bolusVolumeFormatter.numberFormatter.string(from: maxBolusVolume) ?? String(maxBolusVolume)
    }

    var carbEntryAmountAndEmojiString: String? {
        guard
            let potentialCarbEntry = potentialCarbEntry,
            let carbAmountString = QuantityFormatter(for: .gram()).string(from: potentialCarbEntry.quantity, for: .gram())
        else {
            return nil
        }

        if let emoji = potentialCarbEntry.foodType ?? selectedCarbAbsorptionTimeEmoji {
            return String(format: NSLocalizedString("%1$@ %2$@", comment: "Format string combining carb entry quantity and absorption time emoji"), carbAmountString, emoji)
        } else {
            return carbAmountString
        }
    }

    var carbEntryDateAndAbsorptionTimeString: String? {
        guard let potentialCarbEntry = potentialCarbEntry else {
            return nil
        }

        let entryTimeString = carbEntryDateFormatter.string(from: potentialCarbEntry.startDate)

        if let absorptionTime = potentialCarbEntry.absorptionTime, let absorptionTimeString = absorptionTimeFormatter.string(from: absorptionTime) {
            return String(format: NSLocalizedString("%1$@ + %2$@", comment: "Format string combining carb entry time and absorption time"), entryTimeString, absorptionTimeString)
        } else {
            return entryTimeString
        }
    }

    // MARK: - Data upkeep

    private func updateManualGlucoseSample(enteredAt entryDate: Date) {
        dispatchPrecondition(condition: .onQueue(.main))

        manualGlucoseSample = manualGlucoseQuantity.map { quantity in
            NewGlucoseSample(
                date: entryDate,
                quantity: quantity,
                trend: nil, // All manual glucose entries are assumed to have no trend.
                isDisplayOnly: false,
                wasUserEntered: true,
                syncIdentifier: uuidProvider()
            )
        }
    }

    private func update() {
        dispatchPrecondition(condition: .onQueue(.main))

        // Prevent any UI updates after a bolus has been initiated.
        guard !isInitiatingSaveOrBolus else { return }

        disableManualGlucoseEntryIfNecessary()
        updateChartDateInterval()
        updateStoredGlucoseValues()
        updateFromLoopState()
        updateActiveInsulin()
    }

    private func disableManualGlucoseEntryIfNecessary() {
        dispatchPrecondition(condition: .onQueue(.main))

        if isManualGlucoseEntryEnabled, !isGlucoseDataStale {
            isManualGlucoseEntryEnabled = false
            manualGlucoseString = ""
            manualGlucoseQuantity = nil
            manualGlucoseSample = nil
            presentAlert(.glucoseNoLongerStale)
        }
    }

    private func updateStoredGlucoseValues() {
        delegate?.getGlucoseSamples(start: chartDateInterval.start, end: nil) { [weak self] result in
            DispatchQueue.main.async {
                guard let self = self else { return }
                switch result {
                case .failure(let error):
                    self.log.error("Failure getting glucose samples: %{public}@", String(describing: error))
                    self.storedGlucoseValues = []
                case .success(let samples):
                    self.storedGlucoseValues = samples
                }
                self.updateGlucoseChartValues()
            }
        }
    }

    private func updateGlucoseChartValues() {
        dispatchPrecondition(condition: .onQueue(.main))

        var chartGlucoseValues = storedGlucoseValues
        if let manualGlucoseSample = manualGlucoseSample {
            chartGlucoseValues.append(manualGlucoseSample.quantitySample)
        }

        self.glucoseValues = chartGlucoseValues
    }

    /// - NOTE: `completion` is invoked on the main queue after predicted glucose values are updated
    private func updatePredictedGlucoseValues(from state: LoopState, completion: @escaping () -> Void = {}) {
        dispatchPrecondition(condition: .notOnQueue(.main))

        let (manualGlucoseSample, enteredBolus, insulinType) = DispatchQueue.main.sync { (self.manualGlucoseSample, self.enteredBolus, delegate?.pumpInsulinType) }
        
        let enteredBolusDose = DoseEntry(type: .bolus, startDate: Date(), value: enteredBolus.doubleValue(for: .internationalUnit()), unit: .units, insulinType: insulinType)

        let predictedGlucoseValues: [PredictedGlucoseValue]
        do {
            if let manualGlucoseEntry = manualGlucoseSample {
                predictedGlucoseValues = try state.predictGlucoseFromManualGlucose(
                    manualGlucoseEntry,
                    potentialBolus: enteredBolusDose,
                    potentialCarbEntry: potentialCarbEntry,
                    replacingCarbEntry: originalCarbEntry,
                    includingPendingInsulin: true
                )
            } else {
                predictedGlucoseValues = try state.predictGlucose(
                    using: .all,
                    potentialBolus: enteredBolusDose,
                    potentialCarbEntry: potentialCarbEntry,
                    replacingCarbEntry: originalCarbEntry,
                    includingPendingInsulin: true
                )
            }
        } catch {
            predictedGlucoseValues = []
        }

        DispatchQueue.main.async {
            self.predictedGlucoseValues = predictedGlucoseValues
            self.dosingDecision.predictedGlucoseIncludingPendingInsulin = predictedGlucoseValues
            completion()
        }
    }

    private func updateActiveInsulin() {
        delegate?.insulinOnBoard(at: Date()) { [weak self] result in
            guard let self = self else { return }

            DispatchQueue.main.async {
                switch result {
                case .success(let iob):
                    self.activeInsulin = HKQuantity(unit: .internationalUnit(), doubleValue: iob.value)
                    self.dosingDecision.insulinOnBoard = iob
                case .failure:
                    self.activeInsulin = nil
                    self.dosingDecision.insulinOnBoard = nil
                }
            }
        }
    }

    private func updateFromLoopState() {
        delegate?.withLoopState { [weak self] state in
            self?.updatePredictedGlucoseValues(from: state)
            self?.updateCarbsOnBoard(from: state)
            self?.ensurePumpDataIsFresh { [weak self] in
                self?.updateRecommendedBolusAndNotice(from: state, isUpdatingFromUserInput: false)
                DispatchQueue.main.async {
                    self?.updateSettings()
                }
            }
        }
    }

    private func updateCarbsOnBoard(from state: LoopState) {
        delegate?.carbsOnBoard(at: Date(), effectVelocities: state.insulinCounteractionEffects) { result in
            DispatchQueue.main.async {
                switch result {
                case .success(let carbValue):
                    self.activeCarbs = carbValue.quantity
                    self.dosingDecision.carbsOnBoard = carbValue
                case .failure:
                    self.activeCarbs = nil
                    self.dosingDecision.carbsOnBoard = nil
                }
            }
        }
    }

    private func ensurePumpDataIsFresh(then completion: @escaping () -> Void) {
        if !isPumpDataStale {
            completion()
            return
        }
        
        DispatchQueue.main.async {
            // v-- This needs to happen on the main queue
            self.isRefreshingPump = true
            let wrappedCompletion: () -> Void = { [weak self] in
                self?.delegate?.withLoopState { [weak self] _ in
                    // v-- This needs to happen in LoopDataManager's dataQueue
                    completion()
                    // ^v-- Unfortunately, these two things might happen concurrently, so in theory the
                    // completion above may not "complete" by the time we clear isRefreshingPump.  To fix that
                    // would require some very confusing wiring, but I think it is a minor issue.
                    DispatchQueue.main.async {
                        // v-- This needs to happen on the main queue
                        self?.isRefreshingPump = false
                    }
                }
            }
            self.delegate?.ensureCurrentPumpData(completion: wrappedCompletion)
        }
    }
    
    private func updateRecommendedBolusAndNotice(from state: LoopState, isUpdatingFromUserInput: Bool) {
        dispatchPrecondition(condition: .notOnQueue(.main))

        var recommendation: ManualBolusRecommendation?
        let recommendedBolus: HKQuantity?
        let notice: Notice?
        do {
            recommendation = try computeBolusRecommendation(from: state)
            if let recommendation = recommendation {
                recommendedBolus = HKQuantity(unit: .internationalUnit(), doubleValue: recommendation.amount)

                switch recommendation.notice {
                case .glucoseBelowSuspendThreshold:
                    if let suspendThreshold = delegate?.settings.suspendThreshold {
                        notice = .predictedGlucoseBelowSuspendThreshold(suspendThreshold: suspendThreshold.quantity)
                    } else {
                        notice = nil
                    }
                case .predictedGlucoseInRange:
                    notice = .predictedGlucoseInRange
                case .allGlucoseBelowTarget(minGlucose: _):
                    notice = .glucoseBelowTarget
                default:
                    notice = nil
                }
            } else {
                recommendedBolus = HKQuantity(unit: .internationalUnit(), doubleValue: 0)
                notice = nil
            }
        } catch {
            recommendedBolus = nil

            switch error {
            case LoopError.missingDataError(.glucose), LoopError.glucoseTooOld:
                notice = .staleGlucoseData
            case LoopError.pumpDataTooOld:
                notice = .stalePumpData
            default:
                notice = nil
            }
        }

        DispatchQueue.main.async {
            let priorRecommendedBolus = self.recommendedBolus
            self.recommendedBolus = recommendedBolus
            self.dosingDecision.recommendedBolus = recommendation
            self.activeNotice = notice

            if priorRecommendedBolus != recommendedBolus,
                self.enteredBolus.doubleValue(for: .internationalUnit()) > 0,
                !self.isInitiatingSaveOrBolus
            {
                self.enteredBolus = HKQuantity(unit: .internationalUnit(), doubleValue: 0)

                if !isUpdatingFromUserInput {
                    self.presentAlert(.recommendationChanged)
                }
            }
        }
    }

    private func computeBolusRecommendation(from state: LoopState) throws -> ManualBolusRecommendation? {
        dispatchPrecondition(condition: .notOnQueue(.main))

        let manualGlucoseSample = DispatchQueue.main.sync { self.manualGlucoseSample }
        if manualGlucoseSample != nil {
            return try state.recommendBolusForManualGlucose(
                manualGlucoseSample!,
                consideringPotentialCarbEntry: potentialCarbEntry,
                replacingCarbEntry: originalCarbEntry
            )
        } else {
            return try state.recommendBolus(
                consideringPotentialCarbEntry: potentialCarbEntry,
                replacingCarbEntry: originalCarbEntry
            )
        }
    }

    private func updateSettings() {
        dispatchPrecondition(condition: .onQueue(.main))
        
        guard let delegate = delegate else {
            return
        }

        targetGlucoseSchedule = delegate.settings.glucoseTargetRangeSchedule
        // Pre-meal override should be ignored if we have carbs (LOOP-1964)
        preMealOverride = potentialCarbEntry == nil ? delegate.settings.preMealOverride : nil
        scheduleOverride = delegate.settings.scheduleOverride

        if preMealOverride?.hasFinished() == true {
            preMealOverride = nil
        }

        if scheduleOverride?.hasFinished() == true {
            scheduleOverride = nil
        }

        maximumBolus = delegate.settings.maximumBolus.map { maxBolusAmount in
            HKQuantity(unit: .internationalUnit(), doubleValue: maxBolusAmount)
        }

        dosingDecision.scheduleOverride = preMealOverride ?? scheduleOverride
        dosingDecision.glucoseTargetRangeSchedule = targetGlucoseSchedule
        if scheduleOverride != nil || preMealOverride != nil {
            dosingDecision.effectiveGlucoseTargetRangeSchedule = delegate.settings.effectiveGlucoseTargetRangeSchedule(presumingMealEntry: potentialCarbEntry != nil)
        } else {
            dosingDecision.effectiveGlucoseTargetRangeSchedule = nil
        }
    }

    private func updateChartDateInterval() {
        dispatchPrecondition(condition: .onQueue(.main))

        // How far back should we show data? Use the screen size as a guide.
        let viewMarginInset: CGFloat = 14
        let availableWidth = screenWidth - chartManager.fixedHorizontalMargin - 2 * viewMarginInset

        let totalHours = floor(Double(availableWidth / LoopConstants.minimumChartWidthPerHour))
        let futureHours = ceil((delegate?.insulinActivityDuration(for: delegate?.pumpInsulinType) ?? .hours(4)).hours)
        let historyHours = max(LoopConstants.statusChartMinimumHistoryDisplay.hours, totalHours - futureHours)

        let date = Date(timeInterval: -TimeInterval(hours: historyHours), since: now())
        let chartStartDate = Calendar.current.nextDate(
            after: date,
            matching: DateComponents(minute: 0),
            matchingPolicy: .strict,
            direction: .backward
        ) ?? date

        chartDateInterval = DateInterval(start: chartStartDate, duration: .hours(totalHours))
    }
}

extension BolusEntryViewModel.Alert: Identifiable {
    var id: Self { self }
}

// MARK: Helpers
extension BolusEntryViewModel {
    
    var isGlucoseDataStale: Bool {
        guard let latestGlucoseDataDate = delegate?.mostRecentGlucoseDataDate else { return true }
        return now().timeIntervalSince(latestGlucoseDataDate) > LoopCoreConstants.inputDataRecencyInterval
    }
    
    var isPumpDataStale: Bool {
        guard let latestPumpDataDate = delegate?.mostRecentPumpDataDate else { return true }
        return now().timeIntervalSince(latestPumpDataDate) > LoopCoreConstants.inputDataRecencyInterval
    }

    var isManualGlucosePromptVisible: Bool {
        activeNotice == .staleGlucoseData && !isManualGlucoseEntryEnabled
    }
    
    var isNoticeVisible: Bool {
        if activeNotice == nil {
            return false
        } else if activeNotice != .staleGlucoseData {
            return true
        } else {
            return !isManualGlucoseEntryEnabled
        }
    }
    
    private var hasBolusEntryReadyToDeliver: Bool {
        enteredBolus.doubleValue(for: .internationalUnit()) != 0
    }

    private var hasDataToSave: Bool {
        manualGlucoseQuantity != nil || potentialCarbEntry != nil
    }

    enum ButtonChoice { case manualGlucoseEntry, actionButton }
    var primaryButton: ButtonChoice {
        if !isManualGlucosePromptVisible { return .actionButton }
        if hasBolusEntryReadyToDeliver { return .actionButton }
        return .manualGlucoseEntry
    }
    
    enum ActionButtonAction {
        case saveWithoutBolusing
        case saveAndDeliver
        case enterBolus
        case deliver
    }
    
    var actionButtonAction: ActionButtonAction {
        switch (hasDataToSave, hasBolusEntryReadyToDeliver) {
        case (true, true): return .saveAndDeliver
        case (true, false): return .saveWithoutBolusing
        case (false, true): return .deliver
        case (false, false): return .enterBolus
        }
    }
}<|MERGE_RESOLUTION|>--- conflicted
+++ resolved
@@ -121,9 +121,6 @@
         predictedGlucoseChart.glucoseDisplayRange = LoopConstants.glucoseChartDefaultDisplayRangeWide
         return ChartsManager(colors: .primary, settings: .default, charts: [predictedGlucoseChart], traitCollection: .current)
     }()
-<<<<<<< HEAD
-    
-=======
 
     // needed to detect change in display glucose unit when returning to the app
     private var cachedDisplayGlucoseUnit: HKUnit
@@ -172,7 +169,6 @@
         }
     }
 
->>>>>>> 96dbe111
     // MARK: - Seams
     private weak var delegate: BolusEntryViewModelDelegate?
     private let now: () -> Date
