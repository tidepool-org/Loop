--- conflicted
+++ resolved
@@ -47,11 +47,7 @@
 "d3X-AN-tA5.text" = "g insgesamt";
 
 /* Class = "UILabel"; text = "Future glucose is predicted by combining the effects of multiple inputs. Use this tool to toggle various inputs to see how they compare to the final prediction."; ObjectID = "D4C-I2-dhA"; */
-<<<<<<< HEAD
-"D4C-I2-dhA.text" = "Zukünftiger Blutzucker wird vorhergesagt, indem die Effekte mehrerer Eingaben kombiniert werden. Verwenden Sie dieses Tool, um zwischen verschiedenen Eingaben zu wählen und sie mit der endgültigen Vorhersage zu vergleichen.";
-=======
 "D4C-I2-dhA.text" = "Der Blutzuckerverlauf wird vorhergesagt, indem die Effekte mehrerer Eingaben kombiniert werden. Verwenden Sie dieses Tool, um verschiedene Eingaben ein- und auszuschalten, um zu sehen, wie sie die Vorhersage beeinflussen.";
->>>>>>> afc3585b
 
 /* Class = "UILabel"; text = "Label"; ObjectID = "d6m-qV-wWi"; */
 "d6m-qV-wWi.text" = "Beschriftung";
@@ -75,21 +71,13 @@
 "hZZ-2S-lrd.title" = "Kohlenhydrat-Effekte";
 
 /* Class = "UILabel"; text = "Observed changes in glucose, subtracting changes modeled from insulin delivery, can be used to estimate carbohydrate absorption."; ObjectID = "IxU-As-glo"; */
-<<<<<<< HEAD
-"IxU-As-glo.text" = "Beobachtete Blutzuckeränderungen abzüglich der Veränderungen, die aus der Insulinabgabe errechnet wurden, können verwendet werden, um die Kohlenhydratabsorption zu schätzen.";
-=======
 "IxU-As-glo.text" = "Die beobachtete Blutzuckerveränderung abzüglich der modellbasierten Veränderung kann verwendet werden, um die Kohlenhydratabsorption abzuschätzen.";
->>>>>>> afc3585b
 
 /* Class = "UILabel"; text = "Detail"; ObjectID = "J7x-W5-gwo"; */
 "J7x-W5-gwo.text" = "Detail";
 
 /* Class = "UILabel"; text = "⚠ Glucose Predicted Below Range"; ObjectID = "k0g-P7-OVN"; */
-<<<<<<< HEAD
-"k0g-P7-OVN.text" = "⚠ Blutzucker-Vorhersage außerhalb des Bereichs";
-=======
 "k0g-P7-OVN.text" = "⚠ Blutzucker unterhalb Zielbereich vorausgesagt";
->>>>>>> afc3585b
 
 /* Class = "UILabel"; text = "Recommended Basal"; ObjectID = "k3F-Na-7mn"; */
 "k3F-Na-7mn.text" = "Empfohlene Basalrate";
@@ -101,11 +89,7 @@
 "l7l-mw-Oc9.text" = "Beschriftung";
 
 /* Class = "UILabel"; text = "Tap to set"; ObjectID = "m9c-SQ-djE"; */
-<<<<<<< HEAD
-"m9c-SQ-djE.text" = "Zum Festlegen antippen";
-=======
 "m9c-SQ-djE.text" = "Tippen zum Setzen";
->>>>>>> afc3585b
 
 /* Class = "UILabel"; accessibilityLabel = "Units"; ObjectID = "mVz-dr-xLU"; */
 "mVz-dr-xLU.accessibilityLabel" = "Einheiten";
@@ -123,11 +107,7 @@
 "pi6-Dh-72V.title" = "Insulin-Modell";
 
 /* Class = "UILabel"; text = "An insulin activity model is used to estimate effects of insulin on glucose levels. An accurate model can help prevent insulin stacking and safely recommend corrective treatments."; ObjectID = "PJv-p9-cFe"; */
-<<<<<<< HEAD
-"PJv-p9-cFe.text" = "Ein Insulinaktivitätsmodell wird verwendet, um die Wirkungen von Insulin auf den Blutzuckerspiegel abzuschätzen. Ein genaues Modell kann helfen, Insulinstapelung zu verhindern und sichere Korrekturen vorzuschlagen.";
-=======
 "PJv-p9-cFe.text" = "Ein Insulinaktivitätsmodell wird verwendet, um die Wirkung von Insulin auf den Blutzuckerspiegel abzuschätzen. Ein genaues Modell kann dazu beitragen, Insulinstapelung zu verhindern und Korrekturen sicher zu empfehlen.";
->>>>>>> afc3585b
 
 /* Class = "UILabel"; text = "eventually 92 mg/dL"; ObjectID = "Rse-x8-amW"; */
 "Rse-x8-amW.text" = "voraussichtlich 92 mg/dL";
