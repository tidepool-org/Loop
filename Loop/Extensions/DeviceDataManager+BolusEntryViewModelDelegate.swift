--- conflicted
+++ resolved
@@ -47,22 +47,12 @@
         pumpManager?.ensureCurrentPumpData(completion: completion)
     }
     
-<<<<<<< HEAD
-    var isGlucoseDataStale: Bool {
-        guard let latestGlucose = glucoseStore.latestGlucose else { return true }
-        return Date().timeIntervalSince(latestGlucose.startDate) <= LoopConstants.inputDataRecencyInterval
-    }
-    
-    var isPumpDataStale: Bool {
-        return Date().timeIntervalSince(doseStore.lastAddedPumpData) <= LoopConstants.inputDataRecencyInterval
-=======
     var mostRecentGlucoseDataDate: Date? {
         return glucoseStore.latestGlucose?.startDate
     }
     
     var mostRecentPumpDataDate: Date? {
         return doseStore.lastAddedPumpData
->>>>>>> fc270852
     }
 
     var isPumpConfigured: Bool {
