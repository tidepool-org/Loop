//
//  DeviceDataManager+DeviceStatus.swift
//  Loop
//
//  Created by Nathaniel Hamming on 2020-07-10.
//  Copyright © 2020 LoopKit Authors. All rights reserved.
//

import LoopKit
import LoopKitUI
import LoopCore

extension DeviceDataManager {
    var cgmStatusHighlight: DeviceStatusHighlight? {
        let bluetoothState = bluetoothProvider.bluetoothState
        if bluetoothState == .unsupported || bluetoothState == .unauthorized {
            return BluetoothState.unavailableHighlight
        } else if bluetoothState == .poweredOff {
            return BluetoothState.offHighlight
        } else if cgmManager == nil {
            return DeviceDataManager.addCGMStatusHighlight
        } else {
            return (cgmManager as? CGMManagerUI)?.cgmStatusHighlight
        }
    }
    
    var cgmStatusBadge: DeviceStatusBadge? {
        return (cgmManager as? CGMManagerUI)?.cgmStatusBadge
    }
    
    var cgmLifecycleProgress: DeviceLifecycleProgress? {
        return (cgmManager as? CGMManagerUI)?.cgmLifecycleProgress
    }
    
    var pumpStatusHighlight: DeviceStatusHighlight? {
        let bluetoothState = bluetoothProvider.bluetoothState
        if bluetoothState == .unsupported || bluetoothState == .unauthorized || bluetoothState == .poweredOff {
            return BluetoothState.enableHighlight
        } else if pumpManager == nil {
            return DeviceDataManager.addPumpStatusHighlight
        } else {
            return pumpManagerStatus?.pumpStatusHighlight
        }
    }
    
    var pumpLifecycleProgress: DeviceLifecycleProgress? {
        return pumpManagerStatus?.pumpLifecycleProgress
    }
    
    static var addCGMStatusHighlight: AddDeviceStatusHighlight {
        return AddDeviceStatusHighlight(localizedMessage: NSLocalizedString("Add CGM", comment: "Title text for button to set up a CGM"),
                                        state: .critical)
    }
    
    static var addPumpStatusHighlight: AddDeviceStatusHighlight {
        return AddDeviceStatusHighlight(localizedMessage: NSLocalizedString("Add Pump", comment: "Title text for button to set up a Pump"),
                                        state: .critical)
    }
    
    struct AddDeviceStatusHighlight: DeviceStatusHighlight {
        var localizedMessage: String
        var imageName: String = "plus.circle"
        var state: DeviceStatusHighlightState
    }
    
    func didTapOnCGMStatus(_ view: BaseHUDView? = nil) -> HUDTapAction? {
        if let action = bluetoothProvider.bluetoothState.action {
            return action
        } else if let url = cgmManager?.appURL,
            UIApplication.shared.canOpenURL(url)
        {
            return .openAppURL(url)
<<<<<<< HEAD
        } else if let cgmManagerUI = (cgmManager as? CGMManagerUI),
            let unit = glucoseStore.preferredUnit
        {
            return .presentViewController(cgmManagerUI.settingsViewController(for: unit, bluetoothProvider: bluetoothProvider, colorPalette: .default))
=======
        } else if let cgmManagerUI = (cgmManager as? CGMManagerUI) {
            return .presentViewController(cgmManagerUI.settingsViewController(for: displayGlucoseUnitObservable, colorPalette: .default))
>>>>>>> a3cc9ddd
        } else {
            return .setupNewCGM
        }
    }
    
    func didTapOnPumpStatus(_ view: BaseHUDView? = nil) -> HUDTapAction? {
        if let action = bluetoothProvider.bluetoothState.action {
            return action
        } else if let pumpManagerHUDProvider = pumpManagerHUDProvider,
            let view = view,
            let action = pumpManagerHUDProvider.didTapOnHUDView(view)
        {
            return action
        } else if let pumpManager = pumpManager {
            return .presentViewController(pumpManager.settingsViewController(bluetoothProvider: bluetoothProvider, colorPalette: .default))
        } else {
            return .setupNewPump
        }
    }
    
    var isGlucoseValueStale: Bool {
        guard let latestGlucoseDataDate = glucoseStore.latestGlucose?.startDate else { return true }

        return Date().timeIntervalSince(latestGlucoseDataDate) > LoopCoreConstants.inputDataRecencyInterval
    }
}

// MARK: - BluetoothState

fileprivate extension BluetoothState {
    struct Highlight: DeviceStatusHighlight {
        var localizedMessage: String
        var imageName: String = "bluetooth.disabled"
        var state: DeviceStatusHighlightState = .critical

        init(localizedMessage: String) {
            self.localizedMessage = localizedMessage
        }
    }

    static var offHighlight: Highlight {
        return Highlight(localizedMessage: NSLocalizedString("Bluetooth\nOff", comment: "Message to the user to that the bluetooth is off"))
    }

    static var enableHighlight: Highlight {
        return Highlight(localizedMessage: NSLocalizedString("Enable\nBluetooth", comment: "Message to the user to enable bluetooth"))
    }

    static var unavailableHighlight: Highlight {
        return Highlight(localizedMessage: NSLocalizedString("Bluetooth\nUnavailable", comment: "Message to the user that bluetooth is unavailable to the app"))
    }

    var action: HUDTapAction? {
        switch self {
        case .unauthorized:
            return .openAppURL(URL(string: UIApplication.openSettingsURLString)!)
        case .poweredOff:
            return .takeNoAction
        default:
            return nil
        }
    }
}<|MERGE_RESOLUTION|>--- conflicted
+++ resolved
@@ -70,15 +70,8 @@
             UIApplication.shared.canOpenURL(url)
         {
             return .openAppURL(url)
-<<<<<<< HEAD
-        } else if let cgmManagerUI = (cgmManager as? CGMManagerUI),
-            let unit = glucoseStore.preferredUnit
-        {
-            return .presentViewController(cgmManagerUI.settingsViewController(for: unit, bluetoothProvider: bluetoothProvider, colorPalette: .default))
-=======
         } else if let cgmManagerUI = (cgmManager as? CGMManagerUI) {
-            return .presentViewController(cgmManagerUI.settingsViewController(for: displayGlucoseUnitObservable, colorPalette: .default))
->>>>>>> a3cc9ddd
+            return .presentViewController(cgmManagerUI.settingsViewController(for: displayGlucoseUnitObservable, bluetoothProvider: bluetoothProvider, colorPalette: .default))
         } else {
             return .setupNewCGM
         }
