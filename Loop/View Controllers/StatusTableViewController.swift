--- conflicted
+++ resolved
@@ -1188,10 +1188,13 @@
     }
 
     @IBAction func presentBolusScreen() {
-<<<<<<< HEAD
+        presentBolusEntryView()
+    }
+
+    func presentBolusEntryView(enableManualGlucoseEntry: Bool = false) {
         let hostingController: DismissibleHostingController
         if deviceManager.isClosedLoop {
-            let viewModel = BolusEntryViewModel(delegate: deviceManager)
+            let viewModel = BolusEntryViewModel(delegate: deviceManager, isManualGlucoseEntryEnabled: enableManualGlucoseEntry)
             let bolusEntryView = BolusEntryView(viewModel: viewModel)
             hostingController = DismissibleHostingController(rootView: bolusEntryView, isModalInPresentation: false)
         } else {
@@ -1199,20 +1202,11 @@
             let bolusEntryView = SimpleBolusView(displayMealEntry: false, viewModel: viewModel)
             hostingController = DismissibleHostingController(rootView: bolusEntryView, isModalInPresentation: false)
         }
-=======
-        presentBolusEntryView()
+        hostingController.navigationItem.leftBarButtonItem = UIBarButtonItem(barButtonSystemItem: .cancel, target: navigationWrapper, action: #selector(dismissWithAnimation))
+        let navigationWrapper = UINavigationController(rootViewController: hostingController)
+        self.present(navigationWrapper, animated: true)
     }
     
-    func presentBolusEntryView(enableManualGlucoseEntry: Bool = false) {
-        let viewModel = BolusEntryViewModel(delegate: deviceManager, isManualGlucoseEntryEnabled: enableManualGlucoseEntry)
-        let bolusEntryView = BolusEntryView(viewModel: viewModel)
-        let hostingController = DismissibleHostingController(rootView: bolusEntryView, isModalInPresentation: false)
->>>>>>> 83474a1a
-        let navigationWrapper = UINavigationController(rootViewController: hostingController)
-        hostingController.navigationItem.leftBarButtonItem = UIBarButtonItem(barButtonSystemItem: .cancel, target: navigationWrapper, action: #selector(dismissWithAnimation))
-        self.present(navigationWrapper, animated: true)
-    }
-
     private func createPreMealButtonItem(selected: Bool, isEnabled: Bool) -> UIBarButtonItem {
         let item = UIBarButtonItem(image: UIImage.preMealImage(selected: selected), style: .plain, target: self, action: #selector(togglePreMealMode(_:)))
         item.accessibilityLabel = NSLocalizedString("Pre-Meal Targets", comment: "The label of the pre-meal mode toggle button")
