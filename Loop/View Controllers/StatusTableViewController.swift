--- conflicted
+++ resolved
@@ -1062,12 +1062,7 @@
         case let vc as CarbEntryViewController:
             vc.deviceManager = deviceManager
             vc.defaultAbsorptionTimes = deviceManager.loopManager.carbStore.defaultAbsorptionTimes
-<<<<<<< HEAD
-            vc.preferredUnit = deviceManager.loopManager.carbStore.preferredUnit
-=======
             vc.preferredCarbUnit = deviceManager.loopManager.carbStore.preferredUnit
-            vc.glucoseChartCellHeight = glucoseChartCellHeight
->>>>>>> b088121f
             
             if let activity = sender as? NSUserActivity {
                 vc.restoreUserActivityState(activity)
