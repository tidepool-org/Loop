--- conflicted
+++ resolved
@@ -1077,22 +1077,10 @@
                     progressCell.configuration = .canceling
                     return progressCell
                 case .canceledBolus(let dose):
-<<<<<<< HEAD
-                    let cell = getTitleSubtitleCell()
-                    
-                    let totalUnitsQuantity = HKQuantity(unit: .internationalUnit(), doubleValue: dose.programmedUnits)
-                    let totalUnitsString = insulinFormatter.string(from: totalUnitsQuantity) ?? ""
-                    
-                    let deliveredUnitsQuantity = HKQuantity(unit: .internationalUnit(), doubleValue: dose.deliveredUnits ?? 0)
-                    let deliveredUnitsString = insulinFormatter.string(from: deliveredUnitsQuantity, includeUnit: false) ?? ""
-                    cell.titleLabel.text = String(format: NSLocalizedString("Bolus Canceled: Delivered %1$@ of %2$@", comment: "The title of the cell indicating a bolus has been canceled. (1: delivered volume)(2: total volume)"), deliveredUnitsString, totalUnitsString)
-                    return cell
-=======
                     let progressCell = tableView.dequeueReusableCell(withIdentifier: BolusProgressTableViewCell.className, for: indexPath) as! BolusProgressTableViewCell
                     progressCell.selectionStyle = .none
                     progressCell.configuration = .canceled(delivered: dose.deliveredUnits ?? 0, ofTotalVolume: dose.programmedUnits)
                     return progressCell
->>>>>>> 1ae3a5ff
                 case .pumpSuspended(let resuming):
                     let cell = getTitleSubtitleCell()
                     cell.titleLabel.text = NSLocalizedString("Insulin Suspended", comment: "The title of the cell indicating the pump is suspended")
