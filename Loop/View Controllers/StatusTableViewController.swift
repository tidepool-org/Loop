//
//  StatusTableViewController.swift
//  Naterade
//
//  Created by Nathan Racklyeft on 9/6/15.
//  Copyright © 2015 Nathan Racklyeft. All rights reserved.
//

import UIKit
import HealthKit
import SwiftUI
import Intents
import LoopCore
import LoopKit
import LoopKitUI
import LoopTestingKit
import LoopUI
import SwiftCharts
import os.log
import Combine


private extension RefreshContext {
    static let all: Set<RefreshContext> = [.status, .glucose, .insulin, .carbs, .targets]
}

final class StatusTableViewController: LoopChartsTableViewController {

    private let log = OSLog(category: "StatusTableViewController")

    lazy var quantityFormatter: QuantityFormatter = QuantityFormatter()

    var onboardingManager: OnboardingManager!

    var closedLoopStatus: ClosedLoopStatus!
    
    let notificationsCriticalAlertPermissionsViewModel = NotificationsCriticalAlertPermissionsViewModel()
    
    var supportManager: SupportManager!

    lazy private var cancellables = Set<AnyCancellable>()

    override func viewDidLoad() {
        super.viewDidLoad()

        if FeatureFlags.predictedGlucoseChartClampEnabled {
            statusCharts.glucose.glucoseDisplayRange = LoopConstants.glucoseChartDefaultDisplayBoundClamped
        } else {
            statusCharts.glucose.glucoseDisplayRange = LoopConstants.glucoseChartDefaultDisplayBound
        }

        registerPumpManager()
        registerCGMManager()

        let notificationCenter = NotificationCenter.default

        notificationObservers += [
            notificationCenter.addObserver(forName: .LoopDataUpdated, object: deviceManager.loopManager, queue: nil) { [weak self] note in
                let rawContext = note.userInfo?[LoopDataManager.LoopUpdateContextKey] as! LoopDataManager.LoopUpdateContext.RawValue
                let context = LoopDataManager.LoopUpdateContext(rawValue: rawContext)
                DispatchQueue.main.async {
                    switch context {
                    case .none, .bolus?:
                        self?.refreshContext.formUnion([.status, .insulin])
                    case .preferences?:
                        self?.refreshContext.formUnion([.status, .targets])
                    case .carbs?:
                        self?.refreshContext.update(with: .carbs)
                    case .glucose?:
                        self?.refreshContext.formUnion([.glucose, .carbs])
                    case .tempBasal?:
                        self?.refreshContext.update(with: .insulin)
                    }

                    self?.hudView?.loopCompletionHUD.loopInProgress = false
                    self?.log.debug("[reloadData] from notification with context %{public}@", String(describing: context))
                    self?.reloadData(animated: true)
                }
            },
            notificationCenter.addObserver(forName: .LoopRunning, object: deviceManager.loopManager, queue: nil) { [weak self] _ in
                DispatchQueue.main.async {
                    self?.hudView?.loopCompletionHUD.loopInProgress = true
                }
            },
            notificationCenter.addObserver(forName: .PumpManagerChanged, object: deviceManager, queue: nil) { [weak self] (notification: Notification) in
                DispatchQueue.main.async {
                    self?.registerPumpManager()
                    self?.configurePumpManagerHUDViews()
                    self?.updateToolbarItems()
                }
            },
            notificationCenter.addObserver(forName: .CGMManagerChanged, object: deviceManager, queue: nil) { [weak self] (notification: Notification) in
                DispatchQueue.main.async {
                    self?.registerCGMManager()
                    self?.configureCGMManagerHUDViews()
                    self?.updateToolbarItems()
                }
            },
            notificationCenter.addObserver(forName: .PumpEventsAdded, object: deviceManager, queue: nil) { [weak self] (notification: Notification) in
                DispatchQueue.main.async {
                    self?.refreshContext.update(with: .insulin)
                    self?.reloadData(animated: true)
                }
            },
        ]

        closedLoopStatus.$isClosedLoop
            .receive(on: DispatchQueue.main)
            .sink { self.closedLoopStatusChanged($0) }
            .store(in: &cancellables)

        if let gestureRecognizer = charts.gestureRecognizer {
            tableView.addGestureRecognizer(gestureRecognizer)
        }

        tableView.estimatedRowHeight = 74

        // Estimate an initial value
        landscapeMode = UIScreen.main.bounds.size.width > UIScreen.main.bounds.size.height

        // Toolbar
        toolbarItems![0].accessibilityLabel = NSLocalizedString("Add Meal", comment: "The label of the carb entry button")
        toolbarItems![0].tintColor = UIColor.carbTintColor
        toolbarItems![4].accessibilityLabel = NSLocalizedString("Bolus", comment: "The label of the bolus entry button")
        toolbarItems![4].tintColor = UIColor.insulinTintColor
        toolbarItems![8].accessibilityLabel = NSLocalizedString("Settings", comment: "The label of the settings button")
        toolbarItems![8].tintColor = UIColor.secondaryLabel

        tableView.register(BolusProgressTableViewCell.nib(), forCellReuseIdentifier: BolusProgressTableViewCell.className)

        addScenarioStepGestureRecognizers()

        tableView.backgroundColor = .secondarySystemBackground
    
        tableView.register(AlertPermissionsDisabledWarningCell.self, forCellReuseIdentifier: AlertPermissionsDisabledWarningCell.className)
    }

    override func didReceiveMemoryWarning() {
        super.didReceiveMemoryWarning()

        if !visible {
            refreshContext.formUnion(RefreshContext.all)
        }
    }

    private var appearedOnce = false

    override func viewWillAppear(_ animated: Bool) {
        super.viewWillAppear(animated)

        navigationController?.setNavigationBarHidden(true, animated: animated)
        navigationController?.setToolbarHidden(false, animated: animated)

        notificationsCriticalAlertPermissionsViewModel.updateState()
        
        updateBolusProgress()

        onboardingManager.$isComplete
            .receive(on: RunLoop.main)
            .sink { [weak self] _ in
                self?.reloadData()
                self?.updateToolbarItems()
            }
            .store(in: &cancellables)
    }

    override func viewDidAppear(_ animated: Bool) {
        super.viewDidAppear(animated)

        if !appearedOnce {
            appearedOnce = true
            DispatchQueue.main.async {
                self.log.debug("[reloadData] after HealthKit authorization")
                self.reloadData()
            }
        }

        onscreen = true

        deviceManager.analyticsServicesManager.didDisplayStatusScreen()

        deviceManager.checkDeliveryUncertaintyState()
    }

    override func viewWillDisappear(_ animated: Bool) {
        super.viewWillDisappear(animated)

        onscreen = false

        if presentedViewController == nil {
            navigationController?.setNavigationBarHidden(false, animated: animated)
        }
    }

    override func viewWillTransition(to size: CGSize, with coordinator: UIViewControllerTransitionCoordinator) {
        refreshContext.update(with: .size(size))

        maybeOpenDebugMenu()

        super.viewWillTransition(to: size, with: coordinator)
    }

    // MARK: - State

    override var active: Bool {
        didSet {
            hudView?.loopCompletionHUD.assertTimer(active)
            updateHUDActive()
        }
    }

    // This is similar to the visible property, but is set later, on viewDidAppear, to be
    // suitable for animations that should be seen in their entirety.
    var onscreen: Bool = false {
        didSet {
            updateHUDActive()
        }
    }

    private var bolusState: PumpManagerStatus.BolusState = .noBolus {
        didSet {
            if oldValue != bolusState {
                // Bolus starting
                if case .inProgress = bolusState {
                    bolusProgressReporter = deviceManager.pumpManager?.createBolusProgressReporter(reportingOn: DispatchQueue.main)
                }
                refreshContext.update(with: .status)
                reloadData(animated: true)
            }
        }
    }

    private var bolusProgressReporter: DoseProgressReporter?

    private func updateBolusProgress() {
        if let cell = tableView.cellForRow(at: IndexPath(row: StatusRow.status.rawValue, section: Section.status.rawValue)) as? BolusProgressTableViewCell {
            cell.deliveredUnits = bolusProgressReporter?.progress.deliveredUnits
        }
    }

    private func updateHUDActive() {
        deviceManager.pumpManagerHUDProvider?.visible = active && onscreen
    }

    private func updateToolbarItems() {
        let isPumpOnboarded = onboardingManager.isComplete || deviceManager.pumpManager?.isOnboarded == true
        let isClosedLoop = closedLoopStatus.isClosedLoop

        toolbarItems![0].isEnabled = isPumpOnboarded
        toolbarItems![2].isEnabled = isPumpOnboarded && isClosedLoop
        toolbarItems![4].isEnabled = isPumpOnboarded
        toolbarItems![6].isEnabled = isPumpOnboarded
        toolbarItems![8].isEnabled = true
    }

    public var basalDeliveryState: PumpManagerStatus.BasalDeliveryState? = nil {
        didSet {
            if oldValue != basalDeliveryState {
                log.debug("New basalDeliveryState: %@", String(describing: basalDeliveryState))
                refreshContext.update(with: .status)
                reloadData(animated: true)
            }
        }
    }

    // Toggles the display mode based on the screen aspect ratio. Should not be updated outside of reloadData().
    private var landscapeMode = false

    private var lastLoopError: Error?

    private var reloading = false

    private var refreshContext = RefreshContext.all

    private var shouldShowHUD: Bool {
        return !landscapeMode
    }

    private var shouldShowStatus: Bool {
        return !landscapeMode && statusRowMode.hasRow
    }

    override func glucoseUnitDidChange() {
        log.debug("[reloadData] for HealthKit unit preference change")
        refreshContext = RefreshContext.all
    }
    
    private func registerCGMManager() {
        deviceManager.cgmManager?.removeStatusObserver(self)
        deviceManager.cgmManager?.addStatusObserver(self, queue: .main)
    }

    private func registerPumpManager() {
        basalDeliveryState = deviceManager.pumpManager?.status.basalDeliveryState
        bolusState = deviceManager.pumpManager?.status.bolusState ?? .noBolus
        deviceManager.pumpManager?.removeStatusObserver(self)
        deviceManager.pumpManager?.addStatusObserver(self, queue: .main)
    }
    
    private lazy var statusCharts = StatusChartsManager(colors: .primary, settings: .default, traitCollection: traitCollection)

    override func createChartsManager() -> ChartsManager {
        return statusCharts
    }

    private func updateChartDateRange() {
        // How far back should we show data? Use the screen size as a guide.
        let availableWidth = (refreshContext.newSize ?? tableView.bounds.size).width - charts.fixedHorizontalMargin

        let totalHours = floor(Double(availableWidth / LoopConstants.minimumChartWidthPerHour))
        let futureHours = ceil(deviceManager.doseStore.longestEffectDuration.hours)
        let historyHours = max(LoopConstants.statusChartMinimumHistoryDisplay.hours, totalHours - futureHours)

        let date = Date(timeIntervalSinceNow: -TimeInterval(hours: historyHours))
        let chartStartDate = Calendar.current.nextDate(after: date, matching: DateComponents(minute: 0), matchingPolicy: .strict, direction: .backward) ?? date
        if charts.startDate != chartStartDate {
            refreshContext.formUnion(RefreshContext.all)
        }
        charts.startDate = chartStartDate
        charts.maxEndDate = chartStartDate.addingTimeInterval(.hours(totalHours))
        charts.updateEndDate(charts.maxEndDate)
    }

    override func reloadData(animated: Bool = false) {
        // This should be kept up to date immediately
        hudView?.loopCompletionHUD.lastLoopCompleted = deviceManager.loopManager.lastLoopCompleted

        guard !reloading && !deviceManager.authorizationRequired else {
            return
        }

        updateChartDateRange()

        if case .bolusing = statusRowMode, bolusProgressReporter?.progress.isComplete == true {
            refreshContext.update(with: .status)
        }

        if visible && active {
            bolusProgressReporter?.addObserver(self)
        } else {
            bolusProgressReporter?.removeObserver(self)
        }

        guard active && visible && !refreshContext.isEmpty else {
            redrawCharts()
            return
        }

        log.debug("Reloading data with context: %@", String(describing: refreshContext))

        let currentContext = refreshContext
        var retryContext: Set<RefreshContext> = []
        refreshContext = []
        reloading = true

        let reloadGroup = DispatchGroup()
        var glucoseSamples: [StoredGlucoseSample]?
        var predictedGlucoseValues: [GlucoseValue]?
        var iobValues: [InsulinValue]?
        var doseEntries: [DoseEntry]?
        var totalDelivery: Double?
        var cobValues: [CarbValue]?
        var carbsOnBoard: HKQuantity?
        let startDate = charts.startDate
        let basalDeliveryState = self.basalDeliveryState
        let isClosedLoop = closedLoopStatus.isClosedLoop

        // TODO: Don't always assume currentContext.contains(.status)
        reloadGroup.enter()
        deviceManager.loopManager.getLoopState { (manager, state) -> Void in
            predictedGlucoseValues = state.predictedGlucoseIncludingPendingInsulin ?? []

            // Retry this refresh again if predicted glucose isn't available
            if state.predictedGlucose == nil {
                retryContext.update(with: .status)
            }

            /// Update the status HUDs immediately
            let lastLoopError = state.error

            // Net basal rate HUD
            let netBasal: NetBasal?
            if let basalSchedule = manager.basalRateScheduleApplyingOverrideHistory {
                netBasal = basalDeliveryState?.getNetBasal(basalSchedule: basalSchedule, settings: manager.settings)
            } else {
                netBasal = nil
            }
            self.log.debug("Update net basal to %{public}@", String(describing: netBasal))

            DispatchQueue.main.async {
                self.lastLoopError = lastLoopError

                if let netBasal = netBasal {
                    self.hudView?.pumpStatusHUD.basalRateHUD.setNetBasalRate(netBasal.rate, percent: netBasal.percent, at: netBasal.start)
                }
            }

            if currentContext.contains(.carbs) {
                reloadGroup.enter()
                self.deviceManager.carbStore.getCarbsOnBoardValues(start: startDate, end: nil, effectVelocities: manager.settings.dynamicCarbAbsorptionEnabled ? state.insulinCounteractionEffects : nil) { (result) in
                    switch result {
                    case .failure(let error):
                        self.log.error("CarbStore failed to get carbs on board values: %{public}@", String(describing: error))
                        retryContext.update(with: .carbs)
                        cobValues = []
                    case .success(let values):
                        cobValues = values
                    }
                    reloadGroup.leave()
                }
            }
            // always check for cob
            carbsOnBoard = state.carbsOnBoard?.quantity

            reloadGroup.leave()
        }

        if currentContext.contains(.glucose) {
            reloadGroup.enter()
            deviceManager.glucoseStore.getGlucoseSamples(start: startDate, end: nil) { (result) -> Void in
                switch result {
                case .failure(let error):
                    self.log.error("Failure getting glucose samples: %{public}@", String(describing: error))
                    glucoseSamples = nil
                case .success(let samples):
                    glucoseSamples = samples
                }
                reloadGroup.leave()
            }
        }

        if currentContext.contains(.insulin) {
            reloadGroup.enter()
            deviceManager.doseStore.getInsulinOnBoardValues(start: startDate, end: nil, basalDosingEnd: nil) { (result) -> Void in
                switch result {
                case .failure(let error):
                    self.log.error("DoseStore failed to get insulin on board values: %{public}@", String(describing: error))
                    retryContext.update(with: .insulin)
                    iobValues = []
                case .success(let values):
                    iobValues = values
                }
                reloadGroup.leave()
            }

            reloadGroup.enter()
            deviceManager.doseStore.getNormalizedDoseEntries(start: startDate, end: nil) { (result) -> Void in
                switch result {
                case .failure(let error):
                    self.log.error("DoseStore failed to get normalized dose entries: %{public}@", String(describing: error))
                    retryContext.update(with: .insulin)
                    doseEntries = []
                case .success(let doses):
                    doseEntries = doses
                }
                reloadGroup.leave()
            }

            reloadGroup.enter()
            deviceManager.doseStore.getTotalUnitsDelivered(since: Calendar.current.startOfDay(for: Date())) { (result) in
                switch result {
                case .failure:
                    retryContext.update(with: .insulin)
                    totalDelivery = nil
                case .success(let total):
                    totalDelivery = total.value
                }

                reloadGroup.leave()
            }
        }

        updatePreMealModeAvailability(isClosedLoop: isClosedLoop)

        if deviceManager.loopManager.settings.preMealTargetRange == nil {
            preMealMode = nil
        } else {
            preMealMode = deviceManager.loopManager.settings.preMealTargetEnabled()
        }

        if !FeatureFlags.sensitivityOverridesEnabled, deviceManager.loopManager.settings.legacyWorkoutTargetRange == nil {
            workoutMode = nil
        } else {
            workoutMode = deviceManager.loopManager.settings.nonPreMealOverrideEnabled()
        }

        reloadGroup.notify(queue: .main) {
            /// Update the chart data

            // Glucose
            if let glucoseSamples = glucoseSamples {
                self.statusCharts.setGlucoseValues(glucoseSamples)
            }
            if isClosedLoop, let predictedGlucoseValues = predictedGlucoseValues {
                self.statusCharts.setPredictedGlucoseValues(predictedGlucoseValues)
            } else {
                self.statusCharts.setPredictedGlucoseValues([])
            }
            if !FeatureFlags.predictedGlucoseChartClampEnabled,
                let lastPoint = self.statusCharts.glucose.predictedGlucosePoints.last?.y
            {
                self.eventualGlucoseDescription = String(describing: lastPoint)
            } else {
                // if the predicted glucose values are clamped, the eventually glucose description should not be displayed, since it may not align with what is being charted.
                self.eventualGlucoseDescription = nil
            }
            if currentContext.contains(.targets) {
                self.statusCharts.targetGlucoseSchedule = self.deviceManager.loopManager.settings.glucoseTargetRangeSchedule
                self.statusCharts.preMealOverride = self.deviceManager.loopManager.settings.preMealOverride
                self.statusCharts.scheduleOverride = self.deviceManager.loopManager.settings.scheduleOverride
            }
            if self.statusCharts.scheduleOverride?.hasFinished() == true {
                self.statusCharts.scheduleOverride = nil
            }

            let charts = self.statusCharts

            // Active Insulin
            if let iobValues = iobValues {
                charts.setIOBValues(iobValues)
            }

            // Show the larger of the value either before or after the current date
            if let maxValue = charts.iob.iobPoints.allElementsAdjacent(to: Date()).max(by: {
                return $0.y.scalar < $1.y.scalar
            }) {
                self.currentIOBDescription = String(describing: maxValue.y)
            } else {
                self.currentIOBDescription = nil
            }

            // Insulin Delivery
            if let doseEntries = doseEntries {
                charts.setDoseEntries(doseEntries)
            }
            if let totalDelivery = totalDelivery {
                self.totalDelivery = totalDelivery
            }

            // Active Carbohydrates
            if let cobValues = cobValues {
                charts.setCOBValues(cobValues)
            }
            if let index = charts.cob.cobPoints.closestIndex(priorTo: Date()) {
                self.currentCOBDescription = String(describing: charts.cob.cobPoints[index].y)
            } else if let carbsOnBoard = carbsOnBoard {
                self.currentCOBDescription = self.quantityFormatter.string(from: carbsOnBoard, for: .gram())
            } else {
                self.currentCOBDescription = nil
            }

            self.tableView.beginUpdates()
            if let hudView = self.hudView {
                // CGM Status
                if let glucose = self.deviceManager.glucoseStore.latestGlucose {
                    let unit = self.statusCharts.glucose.glucoseUnit
                    hudView.cgmStatusHUD.setGlucoseQuantity(glucose.quantity.doubleValue(for: unit),
                                                            at: glucose.startDate,
                                                            unit: unit,
                                                            staleGlucoseAge: LoopCoreConstants.inputDataRecencyInterval,
                                                            glucoseDisplay: self.deviceManager.glucoseDisplay(for: glucose),
                                                            wasUserEntered: glucose.wasUserEntered,
                                                            isDisplayOnly: glucose.isDisplayOnly)
                }
                hudView.cgmStatusHUD.presentStatusHighlight(self.deviceManager.cgmStatusHighlight)
                hudView.cgmStatusHUD.presentStatusBadge(self.deviceManager.cgmStatusBadge)
                hudView.cgmStatusHUD.lifecycleProgress = self.deviceManager.cgmLifecycleProgress

                // Pump Status
                hudView.pumpStatusHUD.presentStatusHighlight(self.deviceManager.pumpStatusHighlight)
                hudView.pumpStatusHUD.presentStatusBadge(self.deviceManager.pumpStatusBadge)
                hudView.pumpStatusHUD.lifecycleProgress = self.deviceManager.pumpLifecycleProgress
            }

            // Show/hide the table view rows
            let statusRowMode = self.determineStatusRowMode()

            self.updateBannerAndHUDandStatusRows(statusRowMode: statusRowMode, newSize: currentContext.newSize, animated: animated)

            self.redrawCharts()

            self.tableView.endUpdates()

            self.reloading = false
            let reloadNow = !self.refreshContext.isEmpty
            self.refreshContext.formUnion(retryContext)

            // Trigger a reload if new context exists.
            if reloadNow {
                self.log.debug("[reloadData] due to context change during previous reload")
                self.reloadData()
            }
        }
    }

    private enum Section: Int, CaseIterable {
        case alertPermissionsDisabledWarning
        case hud
        case status
        case charts
    }

    // MARK: - Chart Section Data

    private enum ChartRow: Int, CaseIterable {
        case glucose
        case iob
        case dose
        case cob
    }

    // MARK: Glucose

    private var eventualGlucoseDescription: String?

    // MARK: IOB

    private var currentIOBDescription: String?

    // MARK: Dose

    private var totalDelivery: Double?

    // MARK: COB

    private var currentCOBDescription: String?

    // MARK: - Loop Status Section Data

    private enum StatusRow: Int, CaseIterable {
        case status = 0
    }

    private enum StatusRowMode {
        case hidden
        case scheduleOverrideEnabled(TemporaryScheduleOverride)
        case enactingBolus
        case bolusing(dose: DoseEntry)
        case cancelingBolus
        case pumpSuspended(resuming: Bool)
        case onboardingSuspended
        case recommendManualGlucoseEntry

        var hasRow: Bool {
            switch self {
            case .hidden:
                return false
            default:
                return true
            }
        }
    }

    private var statusRowMode = StatusRowMode.hidden

    private func determineStatusRowMode() -> StatusRowMode {
        let statusRowMode: StatusRowMode

        if case .initiating = bolusState {
            statusRowMode = .enactingBolus
        } else if case .canceling = bolusState {
            statusRowMode = .cancelingBolus
        } else if case .suspended = basalDeliveryState {
            statusRowMode = .pumpSuspended(resuming: false)
        } else if case .resuming = basalDeliveryState {
            statusRowMode = .pumpSuspended(resuming: true)
        } else if case .inProgress(let dose) = bolusState, dose.endDate.timeIntervalSinceNow > 0 {
            statusRowMode = .bolusing(dose: dose)
        } else if !onboardingManager.isComplete, deviceManager.pumpManager?.isOnboarded == true {
            statusRowMode = .onboardingSuspended
        } else if onboardingManager.isComplete, deviceManager.isGlucoseValueStale {
            statusRowMode = .recommendManualGlucoseEntry
        } else if let scheduleOverride = deviceManager.loopManager.settings.scheduleOverride,
            !scheduleOverride.hasFinished()
        {
            statusRowMode = .scheduleOverrideEnabled(scheduleOverride)
        } else if let premealOverride = deviceManager.loopManager.settings.preMealOverride,
            !premealOverride.hasFinished()
        {
            statusRowMode = .scheduleOverrideEnabled(premealOverride)
        } else {
            statusRowMode = .hidden
        }

        return statusRowMode
    }
    
    private func updateBannerRow(animated: Bool) {
        let warningWasVisible = tableView.numberOfRows(inSection: Section.alertPermissionsDisabledWarning.rawValue) != 0
<<<<<<< HEAD
        let showWarning = notificationsCriticalAlertPermissionsViewModel.showWarning != nil
=======
        let showWarning = notificationsCriticalAlertPermissionsViewModel.showWarning
>>>>>>> 3d9e66dc
        if !showWarning && warningWasVisible {
            tableView.deleteRows(at: [IndexPath(row: 0, section: Section.alertPermissionsDisabledWarning.rawValue)], with: animated ? .top : .none)
        } else if showWarning && !warningWasVisible {
            tableView.insertRows(at: [IndexPath(row: 0, section: Section.alertPermissionsDisabledWarning.rawValue)], with: animated ? .top : .none)
        }
    }

    private func updateBannerAndHUDandStatusRows(statusRowMode: StatusRowMode, newSize: CGSize?, animated: Bool) {
        let hudWasVisible = self.shouldShowHUD
        let statusWasVisible = self.shouldShowStatus

        let oldStatusRowMode = self.statusRowMode

        self.statusRowMode = statusRowMode

        if let newSize = newSize {
            landscapeMode = newSize.width > newSize.height
        }

        let hudIsVisible = self.shouldShowHUD
        let statusIsVisible = self.shouldShowStatus

        hudView?.cgmStatusHUD?.isVisible = hudIsVisible

        tableView.beginUpdates()
        
        updateBannerRow(animated: animated)

        switch (hudWasVisible, hudIsVisible) {
        case (false, true):
            tableView.insertRows(at: [IndexPath(row: 0, section: Section.hud.rawValue)], with: animated ? .top : .none)
        case (true, false):
            tableView.deleteRows(at: [IndexPath(row: 0, section: Section.hud.rawValue)], with: animated ? .top : .none)
        default:
            break
        }

        let statusIndexPath = IndexPath(row: StatusRow.status.rawValue, section: Section.status.rawValue)

        switch (statusWasVisible, statusIsVisible) {
        case (true, true):
            switch (oldStatusRowMode, self.statusRowMode) {
            case (.enactingBolus, .enactingBolus):
                break
            case (.bolusing(let oldDose), .bolusing(let newDose)):
                if oldDose != newDose {
                    tableView.reloadRows(at: [statusIndexPath], with: animated ? .fade : .none)
                }
            case (.pumpSuspended(resuming: let wasResuming), .pumpSuspended(resuming: let isResuming)):
                if isResuming != wasResuming {
                    tableView.reloadRows(at: [statusIndexPath], with: animated ? .fade : .none)
                }
            default:
                tableView.reloadRows(at: [statusIndexPath], with: animated ? .fade : .none)
            }
        case (false, true):
            tableView.insertRows(at: [statusIndexPath], with: animated ? .bottom : .none)
        case (true, false):
            tableView.deleteRows(at: [statusIndexPath], with: animated ? .top : .none)
        default:
            break
        }

        tableView.endUpdates()
    }

    private func redrawCharts() {
        tableView.beginUpdates()
        charts.prerender()
        for case let cell as ChartTableViewCell in tableView.visibleCells {
            cell.reloadChart()

            if let indexPath = tableView.indexPath(for: cell) {
                self.tableView(tableView, updateSubtitleFor: cell, at: indexPath)
            }
        }
        tableView.endUpdates()
    }

    // MARK: - Toolbar data

    private var preMealMode: Bool? = nil {
        didSet {
            guard oldValue != preMealMode else {
                return
            }
            updatePreMealModeAvailability(isClosedLoop: closedLoopStatus.isClosedLoop)
        }
    }

    private func updatePreMealModeAvailability(isClosedLoop: Bool) {
        let allowed = onboardingManager.isComplete && isClosedLoop
        toolbarItems![2] = createPreMealButtonItem(selected: preMealMode ?? false && allowed, isEnabled: allowed)
    }

    private var workoutMode: Bool? = nil {
        didSet {
            guard oldValue != workoutMode else {
                return
            }

            if let workoutMode = workoutMode {
                let allowed = onboardingManager.isComplete
                toolbarItems![6] = createWorkoutButtonItem(selected: workoutMode, isEnabled: allowed)
            } else {
                toolbarItems![6].isEnabled = false
            }
        }
    }

    // MARK: - Table view data source

    override func numberOfSections(in tableView: UITableView) -> Int {
        return Section.allCases.count
    }

    override func tableView(_ tableView: UITableView, numberOfRowsInSection section: Int) -> Int {
        switch Section(rawValue: section)! {
        case .alertPermissionsDisabledWarning:
            return notificationsCriticalAlertPermissionsViewModel.showWarning != nil ? 1 : 0
        case .hud:
            return shouldShowHUD ? 1 : 0
        case .charts:
            return ChartRow.allCases.count
        case .status:
            return shouldShowStatus ? StatusRow.allCases.count : 0
        }
    }

    private class AlertPermissionsDisabledWarningCell: UITableViewCell {
  
        var warning: NotificationsCriticalAlertPermissionsViewModel.Warning?
        
        override func updateConfiguration(using state: UICellConfigurationState) {
            super.updateConfiguration(using: state)
            let content = NSLocalizedString("Alert Permissions Need Attention", comment: "Warning text for when Notifications or Critical Alerts Permissions is disabled")
            var contentConfig = defaultContentConfiguration().updated(for: state)
            contentConfig.text = content
            contentConfig.textProperties.color = .red
            contentConfig.textProperties.font = .systemFont(ofSize: 15, weight: .semibold)
            contentConfig.textProperties.adjustsFontSizeToFitWidth = true
            if let warning = warning {
                let color = UIColor(warning.iconTuple.1)
                contentConfig.image = UIImage(systemName: warning.iconTuple.0)?.withTintColor(color)
                contentConfig.imageProperties.tintColor = color
            } else {
                contentConfig.image = UIImage(systemName: "exclamationmark.triangle.fill")?.withTintColor(.red)
                contentConfig.imageProperties.tintColor = .red
            }
            contentConfiguration = contentConfig
            var backgroundConfig = backgroundConfiguration?.updated(for: state)
            backgroundConfig?.backgroundColor = .secondarySystemBackground
            backgroundConfiguration = backgroundConfig
            accessoryType = .disclosureIndicator
        }
    }
    
    override func tableView(_ tableView: UITableView, cellForRowAt indexPath: IndexPath) -> UITableViewCell {
        switch Section(rawValue: indexPath.section)! {
        case .alertPermissionsDisabledWarning:
            let cell = tableView.dequeueReusableCell(withIdentifier: AlertPermissionsDisabledWarningCell.className, for: indexPath) as! AlertPermissionsDisabledWarningCell
            cell.warning = notificationsCriticalAlertPermissionsViewModel.showWarning
            return cell
        case .hud:
            let cell = tableView.dequeueReusableCell(withIdentifier: HUDViewTableViewCell.className, for: indexPath) as! HUDViewTableViewCell
            hudView = cell.hudView

            return cell
        case .charts:
            let cell = tableView.dequeueReusableCell(withIdentifier: ChartTableViewCell.className, for: indexPath) as! ChartTableViewCell

            switch ChartRow(rawValue: indexPath.row)! {
            case .glucose:
                cell.setChartGenerator(generator: { [weak self] (frame) in
                    return self?.statusCharts.glucoseChart(withFrame: frame)?.view
                })
                cell.setTitleLabelText(label: NSLocalizedString("Glucose", comment: "The title of the glucose and prediction graph"))
                cell.doesNavigate = closedLoopStatus.isClosedLoop
            case .iob:
                cell.setChartGenerator(generator: { [weak self] (frame) in
                    return self?.statusCharts.iobChart(withFrame: frame)?.view
                })
                cell.setTitleLabelText(label: NSLocalizedString("Active Insulin", comment: "The title of the Insulin On-Board graph"))
            case .dose:
                cell.setChartGenerator(generator: { [weak self] (frame) in
                    return self?.statusCharts.doseChart(withFrame: frame)?.view
                })
                cell.setTitleLabelText(label: NSLocalizedString("Insulin Delivery", comment: "The title of the insulin delivery graph"))
            case .cob:
                cell.setChartGenerator(generator: { [weak self] (frame) in
                    return self?.statusCharts.cobChart(withFrame: frame)?.view
                })
                cell.setTitleLabelText(label: NSLocalizedString("Active Carbohydrates", comment: "The title of the Carbs On-Board graph"))
            }

            self.tableView(tableView, updateSubtitleFor: cell, at: indexPath)

            let alpha: CGFloat = charts.gestureRecognizer?.state == .possible ? 1 : 0
            cell.setAlpha(alpha: alpha)

            cell.setSubtitleTextColor(color: UIColor.secondaryLabel)

            return cell
        case .status:

            func getTitleSubtitleCell() -> TitleSubtitleTableViewCell {
                let cell = tableView.dequeueReusableCell(withIdentifier: TitleSubtitleTableViewCell.className, for: indexPath) as! TitleSubtitleTableViewCell
                cell.selectionStyle = .none
                cell.backgroundColor = .secondarySystemBackground
                cell.titleLabel.text = nil
                cell.subtitleLabel.text = nil
                cell.accessoryView = nil
                return cell
            }

            switch StatusRow(rawValue: indexPath.row)! {
            case .status:
                switch statusRowMode {
                case .hidden:
                    let cell = getTitleSubtitleCell()
                    return cell
                case .scheduleOverrideEnabled(let override):
                    let cell = getTitleSubtitleCell()
                    switch override.context {
                    case .preMeal:
                        let symbolAttachment = NSTextAttachment()
                        symbolAttachment.image = UIImage(named: "Pre-Meal-symbol")?.withTintColor(.carbTintColor)

                        let attributedString = NSMutableAttributedString(attachment: symbolAttachment)
                        attributedString.append(NSAttributedString(string: NSLocalizedString(" Pre-meal Preset", comment: "Status row title for premeal override enabled (leading space is to separate from symbol)")))
                        cell.titleLabel.attributedText = attributedString
                    case .legacyWorkout:
                        let symbolAttachment = NSTextAttachment()
                        symbolAttachment.image = UIImage(named: "workout-symbol")?.withTintColor(.glucoseTintColor)

                        let attributedString = NSMutableAttributedString(attachment: symbolAttachment)
                        attributedString.append(NSAttributedString(string: NSLocalizedString(" Workout Preset", comment: "Status row title for workout override enabled (leading space is to separate from symbol)")))
                        cell.titleLabel.attributedText = attributedString
                    case .preset(let preset):
                        cell.titleLabel.text = String(format: NSLocalizedString("%@ %@", comment: "The format for an active custom preset. (1: preset symbol)(2: preset name)"), preset.symbol, preset.name)
                    case .custom:
                        cell.titleLabel.text = NSLocalizedString("Custom Preset", comment: "The title of the cell indicating a generic custom preset is enabled")
                    }

                    if override.isActive() {
                        switch override.duration {
                        case .finite:
                            let endTimeText = DateFormatter.localizedString(from: override.activeInterval.end, dateStyle: .none, timeStyle: .short)
                            cell.subtitleLabel.text = String(format: NSLocalizedString("until %@", comment: "The format for the description of a custom preset end date"), endTimeText)
                        case .indefinite:
                            cell.subtitleLabel.text = nil
                        }
                    } else {
                        let startTimeText = DateFormatter.localizedString(from: override.startDate, dateStyle: .none, timeStyle: .short)
                        cell.subtitleLabel.text = String(format: NSLocalizedString("starting at %@", comment: "The format for the description of a custom preset start date"), startTimeText)
                    }

                    return cell
                case .enactingBolus:
                    let cell = getTitleSubtitleCell()
                    cell.titleLabel.text = NSLocalizedString("Starting Bolus", comment: "The title of the cell indicating a bolus is being sent")

                    let indicatorView = UIActivityIndicatorView(style: .default)
                    indicatorView.startAnimating()
                    cell.accessoryView = indicatorView
                    return cell
                case .bolusing(let dose):
                    let progressCell = tableView.dequeueReusableCell(withIdentifier: BolusProgressTableViewCell.className, for: indexPath) as! BolusProgressTableViewCell
                    progressCell.selectionStyle = .none
                    progressCell.totalUnits = dose.programmedUnits
                    progressCell.tintColor = .insulinTintColor
                    progressCell.unit = HKUnit.internationalUnit()
                    progressCell.deliveredUnits = bolusProgressReporter?.progress.deliveredUnits
                    progressCell.backgroundColor = .secondarySystemBackground
                    return progressCell
                case .cancelingBolus:
                    let cell = getTitleSubtitleCell()
                    cell.titleLabel.text = NSLocalizedString("Canceling Bolus", comment: "The title of the cell indicating a bolus is being canceled")

                    let indicatorView = UIActivityIndicatorView(style: .default)
                    indicatorView.startAnimating()
                    cell.accessoryView = indicatorView
                    return cell
                case .pumpSuspended(let resuming):
                    let cell = getTitleSubtitleCell()
                    cell.titleLabel.text = NSLocalizedString("Insulin Suspended", comment: "The title of the cell indicating the pump is suspended")

                    if resuming {
                        let indicatorView = UIActivityIndicatorView(style: .default)
                        indicatorView.startAnimating()
                        cell.accessoryView = indicatorView
                    } else {
                        cell.subtitleLabel.text = NSLocalizedString("Tap to Resume", comment: "The subtitle of the cell displaying an action to resume insulin delivery")
                    }
                    cell.selectionStyle = .default
                    return cell
                case .onboardingSuspended:
                    let cell = tableView.dequeueReusableCell(withIdentifier: IconTitleSubtitleTableViewCell.className, for: indexPath) as! IconTitleSubtitleTableViewCell
                    cell.selectionStyle = .default
                    cell.backgroundColor = .secondarySystemBackground
                    cell.iconImageView.image = UIImage(systemName: "exclamationmark.circle.fill")
                    cell.iconImageView.tintColor = .warning
                    cell.iconImageView.contentMode = .scaleAspectFit
                    cell.iconImageView.preferredSymbolConfiguration = UIImage.SymbolConfiguration(pointSize: 28)
                    cell.titleLabel.text = NSLocalizedString("Setup Incomplete", comment: "The title of the cell indicating that onboarding is suspended")
                    cell.subtitleLabel.text = NSLocalizedString("Tap to Resume", comment: "The subtitle of the cell displaying an action to resume onboarding")
                    cell.accessoryView = nil
                    return cell
                case .recommendManualGlucoseEntry:
                    let cell = getTitleSubtitleCell()
                    cell.titleLabel.text = NSLocalizedString("No Recent Glucose", comment: "The title of the cell indicating that there is no recent glucose")
                    cell.subtitleLabel.text = NSLocalizedString("Tap to Add", comment: "The subtitle of the cell displaying an action to add a manually measurement glucose value")
                    cell.selectionStyle = .default
                    let imageView = UIImageView(image: UIImage(named: "drop.circle"))
                    imageView.tintColor = .glucoseTintColor
                    cell.accessoryView = imageView
                    return cell
                }
            }
        }
    }

    private func tableView(_ tableView: UITableView, updateSubtitleFor cell: ChartTableViewCell, at indexPath: IndexPath) {
        switch Section(rawValue: indexPath.section)! {
        case .charts:
            switch ChartRow(rawValue: indexPath.row)! {
            case .glucose:
                if let eventualGlucose = eventualGlucoseDescription {
                    cell.setSubtitleLabel(label: String(format: NSLocalizedString("Eventually %@", comment: "The subtitle format describing eventual glucose. (1: localized glucose value description)"), eventualGlucose))
                } else {
                    cell.setSubtitleLabel(label: nil)
                }
                cell.doesNavigate = closedLoopStatus.isClosedLoop
            case .iob:
                if let currentIOB = currentIOBDescription {
                    cell.setSubtitleLabel(label: currentIOB)
                } else {
                    cell.setSubtitleLabel(label: nil)
                }
            case .dose:
                let integerFormatter = NumberFormatter()
                integerFormatter.maximumFractionDigits = 0

                if  let total = totalDelivery,
                    let totalString = integerFormatter.string(from: total) {
                    cell.setSubtitleLabel(label: String(format: NSLocalizedString("%@ U Total", comment: "The subtitle format describing total insulin. (1: localized insulin total)"), totalString))
                } else {
                    cell.setSubtitleLabel(label: nil)
                }
            case .cob:
                if let currentCOB = currentCOBDescription {
                    cell.setSubtitleLabel(label: currentCOB)
                } else {
                    cell.setSubtitleLabel(label: nil)
                }
            }
        case .hud, .status, .alertPermissionsDisabledWarning:
            break
        }
    }

    // MARK: - UITableViewDelegate

    override func tableView(_ tableView: UITableView, heightForRowAt indexPath: IndexPath) -> CGFloat {
        switch Section(rawValue: indexPath.section)! {
        case .charts:
            // Compute the height of the HUD, defaulting to 70
            let hudHeight = ceil(hudView?.systemLayoutSizeFitting(UIView.layoutFittingCompressedSize).height ?? 74)
            var availableSize = max(tableView.bounds.width, tableView.bounds.height)
            availableSize -= (tableView.safeAreaInsets.top + tableView.safeAreaInsets.bottom + hudHeight)

            switch ChartRow(rawValue: indexPath.row)! {
            case .glucose:
                return max(106, 0.37 * availableSize)
            case .iob, .dose, .cob:
                return max(106, 0.21 * availableSize)
            }
        case .hud, .status, .alertPermissionsDisabledWarning:
            return UITableView.automaticDimension
        }
    }

    override func tableView(_ tableView: UITableView, didSelectRowAt indexPath: IndexPath) {
        switch Section(rawValue: indexPath.section)! {
        case .alertPermissionsDisabledWarning:
            tableView.deselectRow(at: indexPath, animated: true)
            presentSettings()
        case .hud:
            break
        case .status:
            switch StatusRow(rawValue: indexPath.row)! {
            case .status:
                tableView.deselectRow(at: indexPath, animated: true)

                switch statusRowMode {
                case .pumpSuspended(let resuming) where !resuming:
                    updateBannerAndHUDandStatusRows(statusRowMode: .pumpSuspended(resuming: true) , newSize: nil, animated: true)
                    deviceManager.pumpManager?.resumeDelivery() { (error) in
                        DispatchQueue.main.async {
                            if let error = error {
                                let alert = UIAlertController(with: error, title: NSLocalizedString("Failed to Resume Insulin Delivery", comment: "The alert title for a resume error"))
                                self.present(alert, animated: true, completion: nil)
                                if case .suspended = self.basalDeliveryState {
                                    self.updateBannerAndHUDandStatusRows(statusRowMode: .pumpSuspended(resuming: false), newSize: nil, animated: true)
                                }
                            } else {
                                self.updateBannerAndHUDandStatusRows(statusRowMode: self.determineStatusRowMode(), newSize: nil, animated: true)
                                self.refreshContext.update(with: .insulin)
                                self.log.debug("[reloadData] after manually resuming suspend")
                                self.reloadData()
                            }
                        }
                    }
                case .scheduleOverrideEnabled(let override):
                    switch override.context {
                    case .preMeal, .legacyWorkout:
                        break
                    default:
                        let vc = AddEditOverrideTableViewController(glucoseUnit: statusCharts.glucose.glucoseUnit)
                        vc.inputMode = .editOverride(override)
                        vc.delegate = self
                        show(vc, sender: tableView.cellForRow(at: indexPath))
                    }
                case .bolusing:
                    updateBannerAndHUDandStatusRows(statusRowMode: .cancelingBolus, newSize: nil, animated: true)
                    deviceManager.pumpManager?.cancelBolus() { (result) in
                        DispatchQueue.main.async {
                            switch result {
                            case .success:
                                // show user confirmation and actual delivery amount?
                                break
                            case .failure(let error):
                                self.presentErrorCancelingBolus(error)
                                if case .inProgress(let dose) = self.bolusState {
                                    self.updateBannerAndHUDandStatusRows(statusRowMode: .bolusing(dose: dose), newSize: nil, animated: true)
                                } else {
                                    self.updateBannerAndHUDandStatusRows(statusRowMode: .hidden, newSize: nil, animated: true)
                                }
                            }
                        }
                    }
                case .onboardingSuspended:
                    onboardingManager.resume()
                case .recommendManualGlucoseEntry:
                    presentBolusEntryView(enableManualGlucoseEntry: true)
                default:
                    break
                }
            }
        case .charts:
            switch ChartRow(rawValue: indexPath.row)! {
            case .glucose:
                if closedLoopStatus.isClosedLoop {
                    performSegue(withIdentifier: PredictionTableViewController.className, sender: indexPath)
                }
            case .iob, .dose:
                performSegue(withIdentifier: InsulinDeliveryTableViewController.className, sender: indexPath)
            case .cob:
                performSegue(withIdentifier: CarbAbsorptionViewController.className, sender: indexPath)
            }
        }
    }

    private func presentErrorCancelingBolus(_ error: (Error)) {
        log.error("Error Canceling Bolus: %@", error.localizedDescription)
        let title = NSLocalizedString("Error Canceling Bolus", comment: "The alert title for an error while canceling a bolus")
        let body = NSLocalizedString("Unable to stop the bolus in progress. Move your iPhone closer to the pump and try again. Check your insulin delivery history for details, and monitor your glucose closely.", comment: "The alert body for an error while canceling a bolus")
        let action = UIAlertAction(
            title: NSLocalizedString("com.loudnate.LoopKit.errorAlertActionTitle", value: "OK", comment: "The title of the action used to dismiss an error alert"), style: .default)
        let alert = UIAlertController(title: title, message: body, preferredStyle: .alert)
        alert.addAction(action)
        present(alert, animated: true, completion: nil)
    }

    // MARK: - Actions

    override func restoreUserActivityState(_ activity: NSUserActivity) {
        switch activity.activityType {
        case NSUserActivity.newCarbEntryActivityType:
            presentCarbEntryScreen(activity)
        default:
            break
        }
    }

    override func prepare(for segue: UIStoryboardSegue, sender: Any?) {
        super.prepare(for: segue, sender: sender)

        var targetViewController = segue.destination

        if let navVC = targetViewController as? UINavigationController, let topViewController = navVC.topViewController {
            targetViewController = topViewController
        }

        switch targetViewController {
        case let vc as CarbAbsorptionViewController:
            vc.isOnboardingComplete = onboardingManager.isComplete
            vc.closedLoopStatus = closedLoopStatus
            vc.deviceManager = deviceManager
            vc.hidesBottomBarWhenPushed = true
        case let vc as InsulinDeliveryTableViewController:
            vc.deviceManager = deviceManager
            vc.hidesBottomBarWhenPushed = true
            vc.enableEntryDeletion = FeatureFlags.entryDeletionEnabled
            vc.headerValueLabelColor = .insulinTintColor
        case let vc as OverrideSelectionViewController:
            if deviceManager.loopManager.settings.futureOverrideEnabled() {
                vc.scheduledOverride = deviceManager.loopManager.settings.scheduleOverride
            }
            vc.presets = deviceManager.loopManager.settings.overridePresets
            vc.glucoseUnit = statusCharts.glucose.glucoseUnit
            vc.overrideHistory = deviceManager.loopManager.overrideHistory.getEvents()
            vc.delegate = self
        case let vc as PredictionTableViewController:
            vc.deviceManager = deviceManager
        default:
            break
        }
    }

    @IBAction func unwindFromEditing(_ segue: UIStoryboardSegue) {}

    @IBAction func unwindFromSettings(_ segue: UIStoryboardSegue) {}

    @IBAction func userTappedAddCarbs() {
        presentCarbEntryScreen(nil)
    }

    func presentCarbEntryScreen(_ activity: NSUserActivity?) {
        let navigationWrapper: UINavigationController
        if closedLoopStatus.isClosedLoop {
            let carbEntryViewController = UIStoryboard(name: "Main", bundle: Bundle(for: AppDelegate.self)).instantiateViewController(withIdentifier: "CarbEntryViewController") as! CarbEntryViewController

            carbEntryViewController.deviceManager = deviceManager
            carbEntryViewController.defaultAbsorptionTimes = deviceManager.carbStore.defaultAbsorptionTimes
            carbEntryViewController.preferredCarbUnit = deviceManager.carbStore.preferredUnit
            if let activity = activity {
                carbEntryViewController.restoreUserActivityState(activity)
            }
            navigationWrapper = UINavigationController(rootViewController: carbEntryViewController)
        } else {
            let viewModel = SimpleBolusViewModel(delegate: deviceManager, displayMealEntry: true)
            if let activity = activity {
                viewModel.restoreUserActivityState(activity)
            }
            let bolusEntryView = SimpleBolusView(viewModel: viewModel).environmentObject(deviceManager.displayGlucoseUnitObservable)
            let hostingController = DismissibleHostingController(rootView: bolusEntryView, isModalInPresentation: false)
            navigationWrapper = UINavigationController(rootViewController: hostingController)
            hostingController.navigationItem.leftBarButtonItem = UIBarButtonItem(barButtonSystemItem: .cancel, target: navigationWrapper, action: #selector(dismissWithAnimation))
        }
        present(navigationWrapper, animated: true)
    }

    @IBAction func presentBolusScreen() {
        presentBolusEntryView()
    }

    func presentBolusEntryView(enableManualGlucoseEntry: Bool = false) {
        let hostingController: DismissibleHostingController
        if closedLoopStatus.isClosedLoop {
            let viewModel = BolusEntryViewModel(delegate: deviceManager, isManualGlucoseEntryEnabled: enableManualGlucoseEntry)
            let bolusEntryView = BolusEntryView(viewModel: viewModel).environmentObject(deviceManager.displayGlucoseUnitObservable)
            hostingController = DismissibleHostingController(rootView: bolusEntryView, isModalInPresentation: false)
        } else {
            let viewModel = SimpleBolusViewModel(delegate: deviceManager, displayMealEntry: false)
            let bolusEntryView = SimpleBolusView(viewModel: viewModel).environmentObject(deviceManager.displayGlucoseUnitObservable)
            hostingController = DismissibleHostingController(rootView: bolusEntryView, isModalInPresentation: false)
        }
        let navigationWrapper = UINavigationController(rootViewController: hostingController)
        hostingController.navigationItem.leftBarButtonItem = UIBarButtonItem(barButtonSystemItem: .cancel, target: navigationWrapper, action: #selector(dismissWithAnimation))
        present(navigationWrapper, animated: true)
    }

    private func createPreMealButtonItem(selected: Bool, isEnabled: Bool) -> UIBarButtonItem {
        let item = UIBarButtonItem(image: UIImage.preMealImage(selected: selected), style: .plain, target: self, action: #selector(togglePreMealMode(_:)))
        item.accessibilityLabel = NSLocalizedString("Pre-Meal Targets", comment: "The label of the pre-meal mode toggle button")

        if selected {
            item.accessibilityTraits.insert(.selected)
            item.accessibilityHint = NSLocalizedString("Disables", comment: "The action hint of the workout mode toggle button when enabled")
        } else {
            item.accessibilityHint = NSLocalizedString("Enables", comment: "The action hint of the workout mode toggle button when disabled")
        }

        item.tintColor = UIColor.carbTintColor
        item.isEnabled = isEnabled

        return item
    }

    private func createWorkoutButtonItem(selected: Bool, isEnabled: Bool) -> UIBarButtonItem {
        let item = UIBarButtonItem(image: UIImage.workoutImage(selected: selected), style: .plain, target: self, action: #selector(toggleWorkoutMode(_:)))
        item.accessibilityLabel = NSLocalizedString("Workout Targets", comment: "The label of the workout mode toggle button")

        if selected {
            item.accessibilityTraits.insert(.selected)
            item.accessibilityHint = NSLocalizedString("Disables", comment: "The action hint of the workout mode toggle button when enabled")
        } else {
            item.accessibilityHint = NSLocalizedString("Enables", comment: "The action hint of the workout mode toggle button when disabled")
        }

        item.tintColor = UIColor.glucoseTintColor
        item.isEnabled = isEnabled

        return item
    }

    @IBAction func togglePreMealMode(_ sender: UIBarButtonItem) {
        if preMealMode == true {
            deviceManager.loopManager.mutateSettings { settings in
                settings.clearOverride(matching: .preMeal)
            }
        } else {
            let vc = UIAlertController(premealDurationSelectionHandler: { duration in
                let startDate = Date()

                guard self.workoutMode != true else {
                    // allow cell animation when switching between presets
                    self.deviceManager.loopManager.mutateSettings { settings in
                        settings.clearOverride()
                    }
                    DispatchQueue.main.asyncAfter(deadline: .now() + 0.3) {
                        self.deviceManager.loopManager.mutateSettings { settings in
                            settings.enablePreMealOverride(at: startDate, for: duration)
                        }
                    }
                    return
                }

                self.deviceManager.loopManager.mutateSettings { settings in
                    settings.enablePreMealOverride(at: startDate, for: duration)
                }
            })

            present(vc, animated: true, completion: nil)
        }
    }

    @IBAction func toggleWorkoutMode(_ sender: UIBarButtonItem) {
        if workoutMode == true {
            deviceManager.loopManager.mutateSettings { settings in
                settings.clearOverride()
            }
        } else {
            if FeatureFlags.sensitivityOverridesEnabled {
                performSegue(withIdentifier: OverrideSelectionViewController.className, sender: toolbarItems![6])
            } else {
                let vc = UIAlertController(workoutDurationSelectionHandler: { duration in
                    let startDate = Date()

                    guard self.preMealMode != true else {
                        // allow cell animation when switching between presets
                        self.deviceManager.loopManager.mutateSettings { settings in
                            settings.clearOverride(matching: .preMeal)
                        }
                        DispatchQueue.main.asyncAfter(deadline: .now() + 0.3) {
                            self.deviceManager.loopManager.mutateSettings { settings in
                                settings.enableLegacyWorkoutOverride(at: startDate, for: duration)
                            }
                        }
                        return
                    }

                    self.deviceManager.loopManager.mutateSettings { settings in
                        settings.enableLegacyWorkoutOverride(at: startDate, for: duration)
                    }
                })

                present(vc, animated: true, completion: nil)
            }
        }
    }

    @IBAction func onSettingsTapped(_ sender: UIBarButtonItem) {
        presentSettings()
    }

    private func presentSettings() {
        let deletePumpDataFunc: () -> PumpManagerViewModel.DeleteTestingDataFunc? = { [weak self] in
            (self?.deviceManager.pumpManager is TestingPumpManager) ? {
                [weak self] in self?.deviceManager.deleteTestingPumpData()
                } : nil
        }
        let deleteCGMDataFunc: () -> CGMManagerViewModel.DeleteTestingDataFunc? = { [weak self] in
            (self?.deviceManager.cgmManager is TestingCGMManager) ? {
                [weak self] in self?.deviceManager.deleteTestingCGMData()
                } : nil
        }
        let pumpViewModel = PumpManagerViewModel(
            image: { [weak self] in self?.deviceManager.pumpManager?.smallImage },
            name: { [weak self] in self?.deviceManager.pumpManager?.localizedTitle ?? "" },
            isSetUp: { [weak self] in self?.deviceManager.pumpManager?.isOnboarded == true },
            availableDevices: deviceManager.availablePumpManagers,
            deleteTestingDataFunc: deletePumpDataFunc,
            onTapped: { [weak self] in
                self?.onPumpTapped()
            },
            didTapAddDevice: { [weak self] in
                self?.addPumpManager(withIdentifier: $0.identifier)
        })

        let cgmViewModel = CGMManagerViewModel(
            image: {[weak self] in (self?.deviceManager.cgmManager as? DeviceManagerUI)?.smallImage },
            name: {[weak self] in self?.deviceManager.cgmManager?.localizedTitle ?? "" },
            isSetUp: {[weak self] in self?.deviceManager.cgmManager?.isOnboarded == true },
            availableDevices: deviceManager.availableCGMManagers,
            deleteTestingDataFunc: deleteCGMDataFunc,
            onTapped: { [weak self] in
                self?.onCGMTapped()
            },
            didTapAddDevice: { [weak self] in
                self?.addCGMManager(withIdentifier: $0.identifier)
        })
        let servicesViewModel = ServicesViewModel(showServices: FeatureFlags.includeServicesInSettingsEnabled,
                                                  availableServices: { [weak self] in self?.deviceManager.servicesManager.availableServices ?? [] },
                                                  activeServices: { [weak self] in self?.deviceManager.servicesManager.activeServices ?? [] },
                                                  delegate: self)
        let versionUpdateViewModel = VersionUpdateViewModel(supportManager: supportManager, guidanceColors: .default)
        let viewModel = SettingsViewModel(notificationsCriticalAlertPermissionsViewModel: notificationsCriticalAlertPermissionsViewModel,
                                          versionUpdateViewModel: versionUpdateViewModel,
                                          pumpManagerSettingsViewModel: pumpViewModel,
                                          cgmManagerSettingsViewModel: cgmViewModel,
                                          servicesViewModel: servicesViewModel,
                                          criticalEventLogExportViewModel: CriticalEventLogExportViewModel(exporterFactory: deviceManager.criticalEventLogExportManager),
                                          therapySettings: { [weak self] in self?.deviceManager.loopManager.therapySettings ?? TherapySettings() },
                                          sensitivityOverridesEnabled: FeatureFlags.sensitivityOverridesEnabled,
                                          initialDosingEnabled: deviceManager.loopManager.settings.dosingEnabled,
                                          isClosedLoopAllowed: closedLoopStatus.$isClosedLoopAllowed,
                                          supportInfoProvider: deviceManager,
                                          dosingStrategy: deviceManager.loopManager.settings.dosingStrategy,
                                          availableSupports: supportManager.availableSupports,
                                          isOnboardingComplete: onboardingManager.isComplete,
                                          therapySettingsViewModelDelegate: deviceManager,
                                          delegate: self)
        let hostingController = DismissibleHostingController(
            rootView: SettingsView(viewModel: viewModel)
                .environmentObject(deviceManager.displayGlucoseUnitObservable)
                .environment(\.appName, Bundle.main.bundleDisplayName),
            isModalInPresentation: false)
        present(hostingController, animated: true)
    }

    private func onPumpTapped() {
        guard var settingsViewController = deviceManager.pumpManager?.settingsViewController(bluetoothProvider: deviceManager.bluetoothProvider, colorPalette: .default, allowDebugFeatures: FeatureFlags.allowDebugFeatures, allowedInsulinTypes: deviceManager.allowedInsulinTypes) else {
            // assert?
            return
        }
        settingsViewController.pumpManagerOnboardingDelegate = deviceManager
        settingsViewController.completionDelegate = self
        show(settingsViewController, sender: self)
    }

    private func onCGMTapped() {
        guard let cgmManager = deviceManager.cgmManager as? CGMManagerUI else {
            // assert?
            return
        }

        var settings = cgmManager.settingsViewController(bluetoothProvider: deviceManager.bluetoothProvider, displayGlucoseUnitObservable: deviceManager.displayGlucoseUnitObservable, colorPalette: .default, allowDebugFeatures: FeatureFlags.allowDebugFeatures)
        settings.cgmManagerOnboardingDelegate = deviceManager
        settings.completionDelegate = self
        show(settings, sender: self)
    }

    private func closedLoopStatusChanged(_ isClosedLoop: Bool) {
        updatePreMealModeAvailability(isClosedLoop: isClosedLoop)
        hudView?.loopCompletionHUD.loopIconClosed = isClosedLoop
    }

    // MARK: - HUDs

    @IBOutlet var hudView: StatusBarHUDView? {
        didSet {
            guard let hudView = hudView, hudView != oldValue else {
                return
            }

            let statusTapGestureRecognizer = UITapGestureRecognizer(target: self, action: #selector(showLoopCompletionMessage(_:)))
            hudView.loopCompletionHUD.addGestureRecognizer(statusTapGestureRecognizer)
            hudView.loopCompletionHUD.accessibilityHint = NSLocalizedString("Shows last loop error", comment: "Loop Completion HUD accessibility hint")

            let pumpStatusTapGestureRecognizer = UITapGestureRecognizer(target: self, action: #selector(pumpStatusTapped(_:)))
            hudView.pumpStatusHUD.addGestureRecognizer(pumpStatusTapGestureRecognizer)

            let cgmStatusTapGestureRecognizer = UITapGestureRecognizer(target: self, action: #selector(cgmStatusTapped(_:)))
            hudView.cgmStatusHUD.addGestureRecognizer(cgmStatusTapGestureRecognizer)

            configurePumpManagerHUDViews()
            configureCGMManagerHUDViews()

            // when HUD view is initialized, update loop completion HUD (e.g., icon and last loop completed)
            hudView.loopCompletionHUD.stateColors = .loopStatus
            hudView.loopCompletionHUD.loopIconClosed = closedLoopStatus.isClosedLoop
            hudView.loopCompletionHUD.lastLoopCompleted = deviceManager.loopManager.lastLoopCompleted

            hudView.cgmStatusHUD.stateColors = .cgmStatus
            hudView.cgmStatusHUD.tintColor = .label
            hudView.pumpStatusHUD.stateColors = .pumpStatus
            hudView.pumpStatusHUD.tintColor = .insulinTintColor

            refreshContext.update(with: .status)
            log.debug("[reloadData] after hudView loaded")
            reloadData()
        }
    }

    private func configurePumpManagerHUDViews() {
        if let hudView = hudView {
            hudView.removePumpManagerProvidedView()
            if let pumpManagerHUDProvider = deviceManager.pumpManagerHUDProvider {
                if let view = pumpManagerHUDProvider.createHUDView() {
                    addPumpManagerViewToHUD(view)
                }
                pumpManagerHUDProvider.visible = active && onscreen
            }
            hudView.pumpStatusHUD.presentStatusHighlight(deviceManager.pumpStatusHighlight)
            hudView.pumpStatusHUD.lifecycleProgress = deviceManager.pumpLifecycleProgress
        }
    }

    private func configureCGMManagerHUDViews() {
        if let hudView = hudView {
            hudView.cgmStatusHUD.presentStatusHighlight(deviceManager.cgmStatusHighlight)
            hudView.cgmStatusHUD.lifecycleProgress = deviceManager.cgmLifecycleProgress
        }
    }

    private func addPumpManagerViewToHUD(_ view: LevelHUDView) {
        if let hudView = hudView {
            view.stateColors = .pumpStatus
            hudView.addPumpManagerProvidedHUDView(view)
        }
    }

    @objc private func showLoopCompletionMessage(_: Any) {
        guard let loopCompletionMessage = hudView?.loopCompletionHUD.loopCompletionMessage else { return }
        presentLoopCompletionMessage(title: loopCompletionMessage.title, message: loopCompletionMessage.message)
    }

    private func presentLoopCompletionMessage(title: String, message: String) {
        let action = UIAlertAction(title: NSLocalizedString("Dismiss", comment: "The button label of the action used to dismiss an error alert"),
                                   style: .default)
        let alertController = UIAlertController(title: title,
                                                message: message,
                                                preferredStyle: .alert)
        alertController.addAction(action)
        present(alertController, animated: true)
    }

    @objc private func showLastError(_: Any) {
        let error: Error?
        // First, check whether we have a device error after the most recent completion date
        if let deviceError = deviceManager.lastError,
            deviceError.date > (hudView?.loopCompletionHUD.lastLoopCompleted ?? .distantPast)
        {
            error = deviceError.error
        } else if let lastLoopError = lastLoopError {
            error = lastLoopError
        } else {
            error = nil
        }
        if let error = error {
            let alertController = UIAlertController(with: error)
            let manualLoopAction = UIAlertAction(title: NSLocalizedString("Retry", comment: "The button text for attempting a manual loop"), style: .default, handler: { _ in
                self.deviceManager.refreshDeviceData()
            })
            alertController.addAction(manualLoopAction)
            present(alertController, animated: true)
        }
    }

    @objc private func pumpStatusTapped(_ sender: UIGestureRecognizer) {
        if let pumpStatusView = sender.view as? PumpStatusHUDView {
            executeHUDTapAction(deviceManager.didTapOnPumpStatus(pumpStatusView.pumpManagerProvidedHUD))
        }
    }

    @objc private func cgmStatusTapped( _ sender: UIGestureRecognizer) {
        executeHUDTapAction(deviceManager.didTapOnCGMStatus())
    }

    private func executeHUDTapAction(_ action: HUDTapAction?) {
        guard let action = action else {
            return
        }

        switch action {
        case .presentViewController(let vc):
            var completionNotifyingVC = vc
            completionNotifyingVC.completionDelegate = self
            present(completionNotifyingVC, animated: true, completion: nil)
        case .openAppURL(let url):
            UIApplication.shared.open(url)
        case .setupNewCGM:
            addNewCGMManager()
        case .setupNewPump:
            addNewPumpManager()
        default:
            return
        }
    }

    private func addNewPumpManager() {
        let availablePumpManagers = deviceManager.availablePumpManagers

        switch availablePumpManagers.count {
        case 1:
            if let availablePumpManager = availablePumpManagers.first {
                addPumpManager(withIdentifier: availablePumpManager.identifier)
            }
        default:
            let alert = UIAlertController(availablePumpManagers: availablePumpManagers) { [weak self] (identifier) in
                self?.addPumpManager(withIdentifier: identifier)
            }
            alert.addCancelAction { _ in }
            present(alert, animated: true, completion: nil)
        }
    }

    private func addNewCGMManager() {
        let availableCGMManagers = deviceManager.availableCGMManagers

        switch availableCGMManagers.count {
        case 1:
            if let availableCGMManager = availableCGMManagers.first {
                addCGMManager(withIdentifier: availableCGMManager.identifier)
            }
        default:
            let alert = UIAlertController(availableCGMManagers: availableCGMManagers) { [weak self] identifier in
                self?.addCGMManager(withIdentifier: identifier)
            }
            alert.addCancelAction { _ in }
            present(alert, animated: true, completion: nil)
        }
    }


    // MARK: - Debug Scenarios and Simulated Core Data

    var lastOrientation: UIDeviceOrientation?
    var rotateCount = 0
    let maxRotationsToTrigger = 6
    var rotateTimer: Timer?
    let rotateTimerTimeout = TimeInterval.seconds(2)
    private func maybeOpenDebugMenu() {
        guard FeatureFlags.allowDebugFeatures else {
            return
        }
        // Opens the debug menu if you rotate the phone 6 times (or back & forth 3 times), each rotation within 2 secs.
        if lastOrientation != UIDevice.current.orientation {
            if UIDevice.current.orientation == .portrait && rotateCount >= maxRotationsToTrigger-1 {
                presentDebugMenu()
                rotateCount = 0
                rotateTimer?.invalidate()
                rotateTimer = nil
            } else {
                rotateTimer?.invalidate()
                rotateTimer = Timer.scheduledTimer(withTimeInterval: rotateTimerTimeout, repeats: false) { [weak self] _ in
                    self?.rotateCount = 0
                    self?.rotateTimer?.invalidate()
                    self?.rotateTimer = nil
                }
                rotateCount += 1
            }
        }
        lastOrientation = UIDevice.current.orientation
    }

    override func motionEnded(_ motion: UIEvent.EventSubtype, with event: UIEvent?) {
        guard FeatureFlags.allowDebugFeatures else {
            return
        }
        if motion == .motionShake {
            presentDebugMenu()
        }
    }

    private func presentDebugMenu() {
        guard FeatureFlags.allowDebugFeatures else {
            return
        }
        guard FeatureFlags.scenariosEnabled || FeatureFlags.simulatedCoreDataEnabled || FeatureFlags.mockTherapySettingsEnabled else {
            fatalError("\(#function) should be invoked only when scenarios, simulated core data, or mock therapy settings are enabled")
        }

        let actionSheet = UIAlertController(title: "Debug", message: nil, preferredStyle: .actionSheet)
        if FeatureFlags.scenariosEnabled {
            actionSheet.addAction(UIAlertAction(title: "Scenarios", style: .default) { _ in
                DispatchQueue.main.async {
                    self.presentScenarioSelector()
                }
            })
        }
        if FeatureFlags.simulatedCoreDataEnabled {
            actionSheet.addAction(UIAlertAction(title: "Simulated Core Data", style: .default) { _ in
                self.presentSimulatedCoreDataMenu()
            })
        }
        actionSheet.addAction(UIAlertAction(title: "Remove Exports Directory", style: .default) { _ in
            if let error = self.deviceManager.removeExportsDirectory() {
                self.presentError(error)
            }
        })
        if FeatureFlags.mockTherapySettingsEnabled {
            actionSheet.addAction(UIAlertAction(title: "Mock Therapy Settings", style: .default) { _ in
                let therapySettings = TherapySettings.mockTherapySettings
                self.deviceManager.loopManager.mutateSettings { settings in
                    settings.glucoseTargetRangeSchedule = therapySettings.glucoseTargetRangeSchedule
                    settings.preMealTargetRange = therapySettings.correctionRangeOverrides?.preMeal
                    settings.legacyWorkoutTargetRange = therapySettings.correctionRangeOverrides?.workout
                    settings.suspendThreshold = therapySettings.suspendThreshold
                    settings.maximumBolus = therapySettings.maximumBolus
                    settings.maximumBasalRatePerHour = therapySettings.maximumBasalRatePerHour
                }
                self.deviceManager.loopManager.insulinSensitivitySchedule = therapySettings.insulinSensitivitySchedule
                self.deviceManager.loopManager.carbRatioSchedule = therapySettings.carbRatioSchedule
                self.deviceManager.loopManager.basalRateSchedule = therapySettings.basalRateSchedule
                self.deviceManager.loopManager.defaultRapidActingModel = therapySettings.defaultRapidActingModel
            })
        }
        actionSheet.addAction(UIAlertAction(title: "Crash the App", style: .destructive) { _ in
            fatalError("Test Crash")
        })
        actionSheet.addAction(UIAlertAction(title: "Delete CGM Manager", style: .destructive) { _ in
            self.deviceManager.cgmManager?.delete() { }
        })

        actionSheet.addCancelAction()
        present(actionSheet, animated: true)
    }

    private func presentScenarioSelector() {
        guard FeatureFlags.scenariosEnabled else {
            fatalError("\(#function) should be invoked only when scenarios are enabled")
        }

        guard let testingScenariosManager = deviceManager.testingScenariosManager else {
            return
        }

        let vc = TestingScenariosTableViewController(scenariosManager: testingScenariosManager)
        present(UINavigationController(rootViewController: vc), animated: true)
    }

    private func addScenarioStepGestureRecognizers() {
        if FeatureFlags.scenariosEnabled {
            let leftSwipe = UISwipeGestureRecognizer(target: self, action: #selector(stepActiveScenarioForward))
            leftSwipe.direction = .left
            let rightSwipe = UISwipeGestureRecognizer(target: self, action: #selector(stepActiveScenarioBackward))
            rightSwipe.direction = .right

            if let toolBar = navigationController?.toolbar {
                toolBar.addGestureRecognizer(leftSwipe)
                toolBar.addGestureRecognizer(rightSwipe)
            }
        }
    }

    private func presentSimulatedCoreDataMenu() {
        guard FeatureFlags.simulatedCoreDataEnabled else {
            fatalError("\(#function) should be invoked only when simulated core data is enabled")
        }

        let actionSheet = UIAlertController(title: "Simulated Core Data", message: nil, preferredStyle: .actionSheet)
        actionSheet.addAction(UIAlertAction(title: "Generate Simulated Historical", style: .default) { _ in
            self.presentConfirmation(actionSheetMessage: "All existing Core Data older than 24 hours will be purged before generating new simulated historical Core Data. Are you sure?", actionTitle: "Generate Simulated Historical") {
                self.generateSimulatedHistoricalCoreData()
            }
        })
        actionSheet.addAction(UIAlertAction(title: "Purge Historical", style: .default) { _ in
            self.presentConfirmation(actionSheetMessage: "All existing Core Data older than 24 hours will be purged. Are you sure?", actionTitle: "Purge Historical") {
                self.purgeHistoricalCoreData()
            }
        })
        actionSheet.addCancelAction()
        present(actionSheet, animated: true)
    }

    private func generateSimulatedHistoricalCoreData() {
        guard FeatureFlags.simulatedCoreDataEnabled else {
            fatalError("\(#function) should be invoked only when simulated core data is enabled")
        }

        presentActivityIndicator(title: "Simulated Core Data", message: "Generating simulated historical...") { dismissActivityIndicator in
            self.deviceManager.purgeHistoricalCoreData() { error in
                DispatchQueue.main.async {
                    if let error = error {
                        dismissActivityIndicator()
                        self.presentError(error)
                        return
                    }

                    self.deviceManager.generateSimulatedHistoricalCoreData() { error in
                        DispatchQueue.main.async {
                            dismissActivityIndicator()
                            if let error = error {
                                self.presentError(error)
                            }
                        }
                    }
                }
            }
        }
    }

    private func purgeHistoricalCoreData() {
        guard FeatureFlags.simulatedCoreDataEnabled else {
            fatalError("\(#function) should be invoked only when simulated core data is enabled")
        }

        presentActivityIndicator(title: "Simulated Core Data", message: "Purging historical...") { dismissActivityIndicator in
            self.deviceManager.purgeHistoricalCoreData() { error in
                DispatchQueue.main.async {
                    dismissActivityIndicator()
                    if let error = error {
                        self.presentError(error)
                    }
                }
            }
        }
    }

    private func presentConfirmation(actionSheetMessage: String, actionTitle: String, handler: @escaping () -> Void) {
        let actionSheet = UIAlertController(title: nil, message: actionSheetMessage, preferredStyle: .actionSheet)
        actionSheet.addAction(UIAlertAction(title: actionTitle, style: .destructive) { _ in handler() })
        actionSheet.addCancelAction()
        present(actionSheet, animated: true)
    }

    private func presentError(_ error: Error, handler: (() -> Void)? = nil) {
        let alert = UIAlertController(title: "Error", message: "An error occurred: \(String(describing: error))", preferredStyle: .alert)
        alert.addAction(UIAlertAction(title: "OK", style: .default) { _ in handler?() })
        present(alert, animated: true)
    }

    private func presentActivityIndicator(title: String, message: String, completion: @escaping (@escaping () -> Void) -> Void) {
        let alert = UIAlertController(title: title, message: message, preferredStyle: .alert)
        alert.addActivityIndicator()
        present(alert, animated: true) { completion { alert.dismiss(animated: true) } }
    }

    @objc private func stepActiveScenarioForward() {
        deviceManager.testingScenariosManager?.stepActiveScenarioForward { _ in }
    }

    @objc private func stepActiveScenarioBackward() {
        deviceManager.testingScenariosManager?.stepActiveScenarioBackward { _ in }
    }
}

extension UIAlertController {
    func addActivityIndicator() {
        let frame = CGRect(x: 0, y: 0, width: 40, height: 40)
        let activityIndicator = UIActivityIndicatorView(frame: frame)
        activityIndicator.style = .default
        activityIndicator.startAnimating()
        let viewController = UIViewController()
        viewController.preferredContentSize = frame.size
        viewController.view.addSubview(activityIndicator)
        setValue(viewController, forKey: "contentViewController")
    }
}

extension StatusTableViewController: CompletionDelegate {
    func completionNotifyingDidComplete(_ object: CompletionNotifying) {
        if let vc = object as? UIViewController {
            if presentedViewController === vc {
                dismiss(animated: true, completion: nil)
            } else {
                vc.dismiss(animated: true, completion: nil)
            }
        }
    }
}

extension StatusTableViewController: PumpManagerStatusObserver {
    func pumpManager(_ pumpManager: PumpManager, didUpdate status: PumpManagerStatus, oldStatus: PumpManagerStatus) {
        dispatchPrecondition(condition: .onQueue(.main))
        log.default("PumpManager:%{public}@ did update status", String(describing: type(of: pumpManager)))

        basalDeliveryState = status.basalDeliveryState
        bolusState = status.bolusState

        refreshContext.update(with: .status)
        reloadData(animated: true)
    }
}

extension StatusTableViewController: CGMManagerStatusObserver {
    func cgmManager(_ manager: CGMManager, didUpdate status: CGMManagerStatus) {
        refreshContext.update(with: .status)
        reloadData(animated: true)
    }
}

extension StatusTableViewController: DoseProgressObserver {
    func doseProgressReporterDidUpdate(_ doseProgressReporter: DoseProgressReporter) {

        updateBolusProgress()

        if doseProgressReporter.progress.isComplete {
            // Bolus ended
            self.bolusProgressReporter = nil
            DispatchQueue.main.asyncAfter(deadline: .now() + 0.5, execute: {
                self.bolusState = .noBolus
                self.reloadData(animated: true)
            })
        }
    }
}

extension StatusTableViewController: OverrideSelectionViewControllerDelegate {
    func overrideSelectionViewController(_ vc: OverrideSelectionViewController, didUpdatePresets presets: [TemporaryScheduleOverridePreset]) {
        deviceManager.loopManager.mutateSettings { settings in
            settings.overridePresets = presets
        }
    }

    func overrideSelectionViewController(_ vc: OverrideSelectionViewController, didConfirmOverride override: TemporaryScheduleOverride) {
        deviceManager.loopManager.mutateSettings { settings in
            settings.scheduleOverride = override
        }
    }

    func overrideSelectionViewController(_ vc: OverrideSelectionViewController, didConfirmPreset preset: TemporaryScheduleOverridePreset) {
        let intent = EnableOverridePresetIntent()
        intent.overrideName = preset.name

        let interaction = INInteraction(intent: intent, response: nil)
        interaction.identifier = preset.id.uuidString
        interaction.groupIdentifier = preset.name
        interaction.donate { (error) in
            if let error = error {
                os_log(.error, "Failed to donate intent: %{public}@", String(describing: error))
            }
        }
        deviceManager.loopManager.mutateSettings { settings in
            settings.scheduleOverride = preset.createOverride(enactTrigger: .local)
        }
    }

    func overrideSelectionViewController(_ vc: OverrideSelectionViewController, didCancelOverride override: TemporaryScheduleOverride) {
        deviceManager.loopManager.mutateSettings { settings in
            settings.scheduleOverride = nil
        }
    }
}

extension StatusTableViewController: AddEditOverrideTableViewControllerDelegate {
    func addEditOverrideTableViewController(_ vc: AddEditOverrideTableViewController, didSaveOverride override: TemporaryScheduleOverride) {
        deviceManager.loopManager.mutateSettings { settings in
            settings.scheduleOverride = override
        }
    }

    func addEditOverrideTableViewController(_ vc: AddEditOverrideTableViewController, didCancelOverride override: TemporaryScheduleOverride) {
        deviceManager.loopManager.mutateSettings { settings in
            settings.scheduleOverride = nil
        }
    }
}

extension StatusTableViewController {
    fileprivate func addCGMManager(withIdentifier identifier: String) {
        switch deviceManager.setupCGMManager(withIdentifier: identifier) {
        case .failure(let error):
            log.default("Failure to setup CGM manager with identifier '%{public}@': %{public}@", identifier, String(describing: error))
        case .success(let success):
            switch success {
            case .userInteractionRequired(var setupViewController):
                setupViewController.cgmManagerOnboardingDelegate = deviceManager
                setupViewController.completionDelegate = self
                show(setupViewController, sender: self)
            case .createdAndOnboarded:
                log.default("CGM manager with identifier '%{public}@' created and onboarded", identifier)
            }
        }
    }
}

extension StatusTableViewController {
    fileprivate func addPumpManager(withIdentifier identifier: String) {
        let settings = PumpManagerSetupSettings(maxBasalRateUnitsPerHour: deviceManager.loopManager.settings.maximumBasalRatePerHour,
                                                maxBolusUnits: deviceManager.loopManager.settings.maximumBolus,
                                                basalSchedule: deviceManager.loopManager.basalRateSchedule)
        switch deviceManager.setupPumpManagerUI(withIdentifier: identifier, initialSettings: settings) {
        case .failure(let error):
            log.default("Failure to setup pump manager with identifier '%{public}@': %{public}@", identifier, String(describing: error))
        case .success(let success):
            switch success {
            case .userInteractionRequired(var setupViewController):
                setupViewController.pumpManagerOnboardingDelegate = deviceManager
                setupViewController.completionDelegate = self
                show(setupViewController, sender: self)
            case .createdAndOnboarded:
                log.default("Pump manager with identifier '%{public}@' created and onboarded", identifier)
            }
        }
    }
}

extension StatusTableViewController: BluetoothObserver {
    func bluetoothDidUpdateState(_ state: BluetoothState) {
        refreshContext.update(with: .status)
        reloadData(animated: true)
    }
}

// MARK: - SettingsViewModel delegation
extension StatusTableViewController: SettingsViewModelDelegate {
    func dosingEnabledChanged(_ value: Bool) {
        deviceManager.loopManager.mutateSettings { settings in
            settings.dosingEnabled = value
        }
    }
    
    func dosingStrategyChanged(_ strategy: DosingStrategy) {
        self.deviceManager.loopManager.mutateSettings { settings in
            settings.dosingStrategy = strategy
        }
    }

    func didTapIssueReport(title: String) {
        // TODO: this dismiss here is temporary, until we know exactly where
        // we want this screen to belong in the navigation flow
        dismiss(animated: true) {
            let vc = CommandResponseViewController.generateDiagnosticReport(deviceManager: self.deviceManager)
            vc.title = title
            self.show(vc, sender: nil)
        }
    }
}

// MARK: - Services delegation

extension StatusTableViewController: ServicesViewModelDelegate {
    func addService(withIdentifier identifier: String) {
        switch deviceManager.servicesManager.setupService(withIdentifier: identifier) {
        case .failure(let error):
            log.default("Failure to setup service with identifier '%{public}@': %{public}@", identifier, String(describing: error))
        case .success(let success):
            switch success {
            case .userInteractionRequired(var setupViewController):
                setupViewController.serviceOnboardingDelegate = deviceManager.servicesManager
                setupViewController.completionDelegate = self
                show(setupViewController, sender: self)
            case .createdAndOnboarded:
                log.default("Service with identifier '%{public}@' created and onboarded", identifier)
            }
        }
    }

    func gotoService(withIdentifier identifier: String) {
        guard let serviceUI = deviceManager.servicesManager.activeServices.first(where: { $0.serviceIdentifier == identifier }) as? ServiceUI else {
            return
        }
        showServiceSettings(serviceUI)
    }

    fileprivate func showServiceSettings(_ serviceUI: ServiceUI) {
        var settingsViewController = serviceUI.settingsViewController(colorPalette: .default)
        settingsViewController.serviceOnboardingDelegate = deviceManager.servicesManager
        settingsViewController.completionDelegate = self
        show(settingsViewController, sender: self)
    }
}<|MERGE_RESOLUTION|>--- conflicted
+++ resolved
@@ -687,11 +687,7 @@
     
     private func updateBannerRow(animated: Bool) {
         let warningWasVisible = tableView.numberOfRows(inSection: Section.alertPermissionsDisabledWarning.rawValue) != 0
-<<<<<<< HEAD
         let showWarning = notificationsCriticalAlertPermissionsViewModel.showWarning != nil
-=======
-        let showWarning = notificationsCriticalAlertPermissionsViewModel.showWarning
->>>>>>> 3d9e66dc
         if !showWarning && warningWasVisible {
             tableView.deleteRows(at: [IndexPath(row: 0, section: Section.alertPermissionsDisabledWarning.rawValue)], with: animated ? .top : .none)
         } else if showWarning && !warningWasVisible {
