--- conflicted
+++ resolved
@@ -1386,23 +1386,18 @@
         {
             self.present(UIAlertController(with: deviceError.error), animated: true)
         } else if let lastLoopError = lastLoopError {
-            self.present(UIAlertController(with: lastLoopError), animated: true)
-        }
-    }
-
-<<<<<<< HEAD
-    @objc private func pumpStatusTapped(_ sender: UIGestureRecognizer) {
-        if let pumpStatusView = sender.view as? PumpStatusHUDView {
-            executeHUDTapAction(deviceManager.didTapOnPumpStatus(pumpStatusView.pumpManagerProvidedHUD))
-=======
-        if error != nil {
-            let alertController = UIAlertController(with: error!)
+            let alertController = UIAlertController(with: lastLoopError)
             let manualLoopAction = UIAlertAction(title: NSLocalizedString("Retry", comment: "The button text for attempting a manual loop"), style: .default, handler: { _ in
                 self.deviceManager.refreshDeviceData()
             })
             alertController.addAction(manualLoopAction)
             present(alertController, animated: true)
->>>>>>> 4c3bf0c6
+        }
+    }
+
+    @objc private func pumpStatusTapped(_ sender: UIGestureRecognizer) {
+        if let pumpStatusView = sender.view as? PumpStatusHUDView {
+            executeHUDTapAction(deviceManager.didTapOnPumpStatus(pumpStatusView.pumpManagerProvidedHUD))
         }
     }
 
