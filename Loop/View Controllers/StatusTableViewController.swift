//
//  StatusTableViewController.swift
//  Naterade
//
//  Created by Nathan Racklyeft on 9/6/15.
//  Copyright © 2015 Nathan Racklyeft. All rights reserved.
//

import UIKit
import HealthKit
import Intents
import LoopCore
import LoopKit
import LoopKitUI
import LoopUI
import SwiftCharts
import os.log


private extension RefreshContext {
    static let all: Set<RefreshContext> = [.status, .glucose, .insulin, .carbs, .targets]
}

final class StatusTableViewController: ChartsTableViewController {
    
    private let log = OSLog(category: "StatusTableViewController")
    
    lazy var quantityFormatter: QuantityFormatter = QuantityFormatter()
    
    override func viewDidLoad() {
        super.viewDidLoad()
        
        statusCharts.glucose.glucoseDisplayRange = HKQuantity(unit: .milligramsPerDeciliter, doubleValue: 100)...HKQuantity(unit: .milligramsPerDeciliter, doubleValue: 175)
        
        registerPumpManager()
        
        let notificationCenter = NotificationCenter.default
        
        notificationObservers += [
            notificationCenter.addObserver(forName: .LoopDataUpdated, object: deviceManager.loopManager, queue: nil) { [weak self] note in
                let rawContext = note.userInfo?[LoopDataManager.LoopUpdateContextKey] as! LoopDataManager.LoopUpdateContext.RawValue
                let context = LoopDataManager.LoopUpdateContext(rawValue: rawContext)
                DispatchQueue.main.async {
                    switch context {
                    case .none, .bolus?:
                        self?.refreshContext.formUnion([.status, .insulin])
                    case .preferences?:
                        self?.refreshContext.formUnion([.status, .targets])
                    case .carbs?:
                        self?.refreshContext.update(with: .carbs)
                    case .glucose?:
                        self?.refreshContext.formUnion([.glucose, .carbs])
                    case .tempBasal?:
                        self?.refreshContext.update(with: .insulin)
                    }
                    
                    self?.hudView?.loopCompletionHUD.loopInProgress = false
                    self?.log.debug("[reloadData] from notification with context %{public}@", String(describing: context))
                    self?.reloadData(animated: true)
                }
            },
            notificationCenter.addObserver(forName: .LoopRunning, object: deviceManager.loopManager, queue: nil) { [weak self] _ in
                DispatchQueue.main.async {
                    self?.hudView?.loopCompletionHUD.loopInProgress = true
                }
            },
            notificationCenter.addObserver(forName: .PumpManagerChanged, object: deviceManager, queue: nil) { [weak self] (notification: Notification) in
                DispatchQueue.main.async {
                    self?.registerPumpManager()
                    self?.configurePumpManagerHUDViews()
                }
            },
            notificationCenter.addObserver(forName: .CGMManagerChanged, object: deviceManager, queue: nil) { [weak self] (notification: Notification) in
                DispatchQueue.main.async {
                    self?.configureCGMManagerHUDViews()
                }
            },
            notificationCenter.addObserver(forName: .PumpEventsAdded, object: deviceManager, queue: nil) { [weak self] (notification: Notification) in
                DispatchQueue.main.async {
                    self?.refreshContext.update(with: .insulin)
                    self?.reloadData(animated: true)
                }
            }
            
        ]
        
        if let gestureRecognizer = charts.gestureRecognizer {
            tableView.addGestureRecognizer(gestureRecognizer)
        }
        
        tableView.estimatedRowHeight = 70
        
        // Estimate an initial value
        landscapeMode = UIScreen.main.bounds.size.width > UIScreen.main.bounds.size.height
        
        // Toolbar
        toolbarItems![0].accessibilityLabel = NSLocalizedString("Add Meal", comment: "The label of the carb entry button")
        toolbarItems![0].tintColor = UIColor.COBTintColor
        toolbarItems![4].accessibilityLabel = NSLocalizedString("Bolus", comment: "The label of the bolus entry button")
        toolbarItems![4].tintColor = UIColor.doseTintColor
        
        if #available(iOS 13.0, *) {
            toolbarItems![8].image = UIImage(systemName: "gear")
        }
        toolbarItems![8].accessibilityLabel = NSLocalizedString("Settings", comment: "The label of the settings button")
        toolbarItems![8].tintColor = UIColor.secondaryLabelColor
        
        tableView.register(BolusProgressTableViewCell.nib(), forCellReuseIdentifier: BolusProgressTableViewCell.className)
        
        addScenarioStepGestureRecognizers()
        
        self.tableView.backgroundColor = .secondarySystemBackground
    }
    
    override func didReceiveMemoryWarning() {
        super.didReceiveMemoryWarning()
        
        if !visible {
            refreshContext.formUnion(RefreshContext.all)
        }
    }
    
    private var appearedOnce = false
    
    override func viewWillAppear(_ animated: Bool) {
        super.viewWillAppear(animated)
        
        navigationController?.setNavigationBarHidden(true, animated: animated)
        
        updateBolusProgress()
    }
    
    override func viewDidAppear(_ animated: Bool) {
        super.viewDidAppear(animated)
        
        if !appearedOnce {
            appearedOnce = true
            
            if deviceManager.loopManager.authorizationRequired {
                deviceManager.loopManager.authorize {
                    DispatchQueue.main.async {
                        self.log.debug("[reloadData] after HealthKit authorization")
                        self.reloadData()
                    }
                }
            }
        }
        
        onscreen = true
        
        deviceManager.analyticsServicesManager.didDisplayStatusScreen()
    }
    
    override func viewWillDisappear(_ animated: Bool) {
        super.viewWillDisappear(animated)
        
        onscreen = false
        
        if presentedViewController == nil {
            navigationController?.setNavigationBarHidden(false, animated: animated)
        }
    }
    
    override func viewWillTransition(to size: CGSize, with coordinator: UIViewControllerTransitionCoordinator) {
        refreshContext.update(with: .size(size))
        
        super.viewWillTransition(to: size, with: coordinator)
    }
    
    // MARK: - State
    
    override var active: Bool {
        didSet {
            hudView?.loopCompletionHUD.assertTimer(active)
            updateHUDActive()
        }
    }
    
    // This is similar to the visible property, but is set later, on viewDidAppear, to be
    // suitable for animations that should be seen in their entirety.
    var onscreen: Bool = false {
        didSet {
            updateHUDActive()
        }
    }
    
    private var bolusState = PumpManagerStatus.BolusState.none {
        didSet {
            if oldValue != bolusState {
                // Bolus starting
                if case .inProgress = bolusState {
                    self.bolusProgressReporter = self.deviceManager.pumpManager?.createBolusProgressReporter(reportingOn: DispatchQueue.main)
                }
                refreshContext.update(with: .status)
                self.reloadData(animated: true)
            }
        }
    }
    
    private var bolusProgressReporter: DoseProgressReporter?
    
    private func updateBolusProgress() {
        if let cell = tableView.cellForRow(at: IndexPath(row: StatusRow.status.rawValue, section: Section.status.rawValue)) as? BolusProgressTableViewCell {
            cell.deliveredUnits = bolusProgressReporter?.progress.deliveredUnits
        }
    }
    
    private func updateHUDActive() {
        deviceManager.pumpManagerHUDProvider?.visible = active && onscreen
    }
    
    public var basalDeliveryState: PumpManagerStatus.BasalDeliveryState = .active(Date()) {
        didSet {
            if oldValue != basalDeliveryState {
                log.debug("New basalDeliveryState: %@", String(describing: basalDeliveryState))
                refreshContext.update(with: .status)
                self.reloadData(animated: true)
            }
        }
    }
    
    var pumpStatusHighlight: PumpManagerStatus.PumpStatusHighlight? {
        didSet {
            if oldValue != pumpStatusHighlight {
                log.debug("New pumpStatusHighlight: %@", String(describing: pumpStatusHighlight))
                refreshContext.update(with: .status)
                self.reloadData(animated: true)
            }
        }
    }
    
<<<<<<< HEAD
    var pumpLifecycleProgress: PumpManagerStatus.PumpLifecycleProgress? {
        didSet {
            if oldValue != pumpLifecycleProgress {
                log.debug("New pumpLifecycleProgress: %@", String(describing: pumpLifecycleProgress))
                refreshContext.update(with: .status)
                self.reloadData(animated: true)
=======
    var bluetoothState: BluetoothStateManager.BluetoothState = .other {
        didSet {
            if bluetoothState != oldValue {
                refreshContext.update(with: .status)
                reloadData(animated: true)
>>>>>>> 1696e9b1
            }
        }
    }
    
    // Toggles the display mode based on the screen aspect ratio. Should not be updated outside of reloadData().
    private var landscapeMode = false
    
    private var lastLoopError: Error?
    
    private var reloading = false
    
    private var refreshContext = RefreshContext.all
    
    private var shouldShowHUD: Bool {
        return !landscapeMode
    }
    
    private var shouldShowStatus: Bool {
        return !landscapeMode && statusRowMode.hasRow
    }
    
    override func glucoseUnitDidChange() {
        refreshContext = RefreshContext.all
    }
    
    private func registerPumpManager() {
        if let pumpManager = deviceManager.pumpManager {
            self.basalDeliveryState = pumpManager.status.basalDeliveryState
            pumpManager.removeStatusObserver(self)
            pumpManager.addStatusObserver(self, queue: .main)
        }
    }
    
    private lazy var statusCharts = StatusChartsManager(colors: .default, settings: .default, traitCollection: self.traitCollection)
    
    override func createChartsManager() -> ChartsManager {
        return statusCharts
    }
    
    private func updateChartDateRange() {
        let settings = deviceManager.loopManager.settings
        
        // How far back should we show data? Use the screen size as a guide.
        let availableWidth = (refreshContext.newSize ?? self.tableView.bounds.size).width - self.charts.fixedHorizontalMargin
        
        let totalHours = floor(Double(availableWidth / settings.minimumChartWidthPerHour))
        let futureHours = ceil((deviceManager.loopManager.insulinModelSettings?.model.effectDuration ?? .hours(4)).hours)
        let historyHours = max(settings.statusChartMinimumHistoryDisplay.hours, totalHours - futureHours)
        
        let date = Date(timeIntervalSinceNow: -TimeInterval(hours: historyHours))
        let chartStartDate = Calendar.current.nextDate(after: date, matching: DateComponents(minute: 0), matchingPolicy: .strict, direction: .backward) ?? date
        if charts.startDate != chartStartDate {
            refreshContext.formUnion(RefreshContext.all)
        }
        charts.startDate = chartStartDate
        charts.maxEndDate = chartStartDate.addingTimeInterval(.hours(totalHours))
        charts.updateEndDate(charts.maxEndDate)
    }
    
    override func reloadData(animated: Bool = false) {
        // This should be kept up to date immediately
        hudView?.loopCompletionHUD.lastLoopCompleted = deviceManager.loopManager.lastLoopCompleted
        
        guard !reloading && !deviceManager.loopManager.authorizationRequired else {
            return
        }
        
        updateChartDateRange()
        redrawCharts()
        
        if case .bolusing = statusRowMode, bolusProgressReporter?.progress.isComplete == true {
            refreshContext.update(with: .status)
        }
        
        if visible && active {
            bolusProgressReporter?.addObserver(self)
        } else {
            bolusProgressReporter?.removeObserver(self)
        }
        
        guard active && visible && !refreshContext.isEmpty else {
            return
        }
        
        log.debug("Reloading data with context: %@", String(describing: refreshContext))
        
        let currentContext = refreshContext
        var retryContext: Set<RefreshContext> = []
        self.refreshContext = []
        reloading = true
        
        let reloadGroup = DispatchGroup()
        var newRecommendedTempBasal: (recommendation: TempBasalRecommendation, date: Date)?
        var glucoseValues: [StoredGlucoseSample]?
        var predictedGlucoseValues: [GlucoseValue]?
        var iobValues: [InsulinValue]?
        var doseEntries: [DoseEntry]?
        var totalDelivery: Double?
        var cobValues: [CarbValue]?
        let startDate = charts.startDate
        let basalDeliveryState = self.basalDeliveryState
        
        // TODO: Don't always assume currentContext.contains(.status)
        reloadGroup.enter()
        self.deviceManager.loopManager.getLoopState { (manager, state) -> Void in
            predictedGlucoseValues = state.predictedGlucoseIncludingPendingInsulin ?? []
            
            // Retry this refresh again if predicted glucose isn't available
            if state.predictedGlucose == nil {
                retryContext.update(with: .status)
            }
            
            /// Update the status HUDs immediately
            let lastLoopCompleted = manager.lastLoopCompleted
            let lastLoopError = state.error
            
            // Net basal rate HUD
            let netBasal: NetBasal?
            if let basalSchedule = manager.basalRateScheduleApplyingOverrideHistory {
                netBasal = basalDeliveryState.getNetBasal(basalSchedule: basalSchedule, settings: manager.settings)
            } else {
                netBasal = nil
            }
            self.log.debug("Update net basal to %{public}@", String(describing: netBasal))
            
            DispatchQueue.main.async {
                self.hudView?.loopCompletionHUD.dosingEnabled = manager.settings.dosingEnabled
                self.lastLoopError = lastLoopError
                
                if let netBasal = netBasal {
                    self.hudView?.pumpStatusHUD.basalRateHUD.setNetBasalRate(netBasal.rate, percent: netBasal.percent, at: netBasal.start)
                }
            }
            
            // Display a recommended basal change only if we haven't completed recently, or we're in open-loop mode
            if lastLoopCompleted == nil ||
                lastLoopCompleted! < Date(timeIntervalSinceNow: .minutes(-6)) ||
                !manager.settings.dosingEnabled
            {
                newRecommendedTempBasal = state.recommendedTempBasal
            }
            
            if currentContext.contains(.carbs) {
                reloadGroup.enter()
                manager.carbStore.getCarbsOnBoardValues(start: startDate, effectVelocities: manager.settings.dynamicCarbAbsorptionEnabled ? state.insulinCounteractionEffects : nil) { (values) in
                    cobValues = values
                    reloadGroup.leave()
                }
            }
            
            reloadGroup.leave()
        }
        
        if currentContext.contains(.glucose) {
            reloadGroup.enter()
            self.deviceManager.loopManager.glucoseStore.getCachedGlucoseSamples(start: startDate) { (values) -> Void in
                glucoseValues = values
                reloadGroup.leave()
            }
        }
        
        if currentContext.contains(.insulin) {
            reloadGroup.enter()
            deviceManager.loopManager.doseStore.getInsulinOnBoardValues(start: startDate) { (result) -> Void in
                switch result {
                case .failure(let error):
                    self.log.error("DoseStore failed to get insulin on board values: %{public}@", String(describing: error))
                    retryContext.update(with: .insulin)
                    iobValues = []
                case .success(let values):
                    iobValues = values
                }
                reloadGroup.leave()
            }
            
            reloadGroup.enter()
            deviceManager.loopManager.doseStore.getNormalizedDoseEntries(start: startDate) { (result) -> Void in
                switch result {
                case .failure(let error):
                    self.log.error("DoseStore failed to get normalized dose entries: %{public}@", String(describing: error))
                    retryContext.update(with: .insulin)
                    doseEntries = []
                case .success(let doses):
                    doseEntries = doses
                }
                reloadGroup.leave()
            }
            
            reloadGroup.enter()
            deviceManager.loopManager.doseStore.getTotalUnitsDelivered(since: Calendar.current.startOfDay(for: Date())) { (result) in
                switch result {
                case .failure:
                    retryContext.update(with: .insulin)
                    totalDelivery = nil
                case .success(let total):
                    totalDelivery = total.value
                }
                
                reloadGroup.leave()
            }
        }
        
        if deviceManager.loopManager.settings.preMealTargetRange == nil {
            preMealMode = nil
        } else {
            preMealMode = deviceManager.loopManager.settings.preMealTargetEnabled()
        }
        
        if !FeatureFlags.sensitivityOverridesEnabled, deviceManager.loopManager.settings.legacyWorkoutTargetRange == nil {
            workoutMode = nil
        } else {
            workoutMode = deviceManager.loopManager.settings.nonPreMealOverrideEnabled()
        }
        
        reloadGroup.notify(queue: .main) {
            /// Update the chart data
            
            // Glucose
            if let glucoseValues = glucoseValues {
                self.statusCharts.setGlucoseValues(glucoseValues)
            }
            if let predictedGlucoseValues = predictedGlucoseValues {
                self.statusCharts.setPredictedGlucoseValues(predictedGlucoseValues)
            }
            if let lastPoint = self.statusCharts.glucose.predictedGlucosePoints.last?.y {
                self.eventualGlucoseDescription = String(describing: lastPoint)
            } else {
                self.eventualGlucoseDescription = nil
            }
            if currentContext.contains(.targets) {
                self.statusCharts.targetGlucoseSchedule = self.deviceManager.loopManager.settings.glucoseTargetRangeSchedule
                self.statusCharts.preMealOverride = self.deviceManager.loopManager.settings.preMealOverride
                self.statusCharts.scheduleOverride = self.deviceManager.loopManager.settings.scheduleOverride
            }
            if self.statusCharts.scheduleOverride?.hasFinished() == true {
                self.statusCharts.scheduleOverride = nil
            }
            
            let charts = self.statusCharts
            
            // Active Insulin
            if let iobValues = iobValues {
                charts.setIOBValues(iobValues)
            }
            
            // Show the larger of the value either before or after the current date
            if let maxValue = charts.iob.iobPoints.allElementsAdjacent(to: Date()).max(by: {
                return $0.y.scalar < $1.y.scalar
            }) {
                self.currentIOBDescription = String(describing: maxValue.y)
            } else {
                self.currentIOBDescription = nil
            }
            
            // Insulin Delivery
            if let doseEntries = doseEntries {
                charts.setDoseEntries(doseEntries)
            }
            if let totalDelivery = totalDelivery {
                self.totalDelivery = totalDelivery
            }
            
            // Active Carbohydrates
            if let cobValues = cobValues {
                charts.setCOBValues(cobValues)
            }
            if let index = charts.cob.cobPoints.closestIndex(priorTo: 	Date()) {
                self.currentCOBDescription = String(describing: charts.cob.cobPoints[index].y)
            } else {
                self.currentCOBDescription = nil
            }
            
            self.tableView.beginUpdates()
            if let hudView = self.hudView {
                // CGM Status
                if let glucose = self.deviceManager.loopManager.glucoseStore.latestGlucose {
                    let unit = self.statusCharts.glucose.glucoseUnit
                    hudView.cgmStatusHUD.setGlucoseQuantity(glucose.quantity.doubleValue(for: unit),
                                                            at: glucose.startDate,
                                                            unit: unit,
                                                            staleGlucoseAge: self.deviceManager.loopManager.settings.inputDataRecencyInterval,
                                                            sensor: self.deviceManager.sensorState)
                }
                
                if let bluetoothStatusHighlight = self.bluetoothState.statusHighlight {
                    hudView.cgmStatusHUD.presentStatusHighlight(bluetoothStatusHighlight)
                } else if self.deviceManager.cgmManager == nil {
                    hudView.cgmStatusHUD.presentAddCGMHighlight()
                } else {
                    hudView.cgmStatusHUD.presentStatusHighlight((self.deviceManager.cgmManager as? CGMManagerUI)?.cgmStatusHighlight)
                }

                hudView.cgmStatusHUD.lifecycleProgress = (self.deviceManager.cgmManager as? CGMManagerUI)?.cgmLifecycleProgress
                
                // Pump Status
                if let bluetoothStatusHighlight = self.bluetoothState.statusHighlight {
                    hudView.pumpStatusHUD.presentStatusHighlight(bluetoothStatusHighlight)
                } else if self.deviceManager.pumpManager == nil {
                    hudView.pumpStatusHUD.presentAddPumpHighlight()
                } else {
                    hudView.pumpStatusHUD.presentStatusHighlight(self.pumpStatusHighlight)
                }
                
                hudView.pumpStatusHUD.lifecycleProgress = self.pumpLifecycleProgress
            }
            
            // Show/hide the table view rows
            let statusRowMode = self.determineStatusRowMode(recommendedTempBasal: newRecommendedTempBasal)
            
            self.updateHUDandStatusRows(statusRowMode: statusRowMode, newSize: currentContext.newSize, animated: animated)
            
            self.redrawCharts()
            
            self.tableView.endUpdates()
            
            self.reloading = false
            let reloadNow = !self.refreshContext.isEmpty
            self.refreshContext.formUnion(retryContext)
            
            // Trigger a reload if new context exists.
            if reloadNow {
                self.log.debug("[reloadData] due to context change during previous reload")
                self.reloadData()
            }
        }
    }
    
    private enum Section: Int {
        case hud = 0
        case status
        case charts
        
        static let count = 3
    }
    
    // MARK: - Chart Section Data
    
    private enum ChartRow: Int {
        case glucose = 0
        case iob
        case dose
        case cob
        
        static let count = 4
    }
    
    // MARK: Glucose
    
    private var eventualGlucoseDescription: String?
    
    // MARK: IOB
    
    private var currentIOBDescription: String?
    
    // MARK: Dose
    
    private var totalDelivery: Double?
    
    // MARK: COB
    
    private var currentCOBDescription: String?
    
    // MARK: - Loop Status Section Data
    
    private enum StatusRow: Int {
        case status = 0
        
        static let count = 1
    }
    
    private enum StatusRowMode {
        case hidden
        case recommendedTempBasal(tempBasal: TempBasalRecommendation, at: Date, enacting: Bool)
        case scheduleOverrideEnabled(TemporaryScheduleOverride)
        case enactingBolus
        case bolusing(dose: DoseEntry)
        case cancelingBolus
        
        var hasRow: Bool {
            switch self {
            case .hidden:
                return false
            default:
                return true
            }
        }
    }
    
    private var statusRowMode = StatusRowMode.hidden
    
    private func determineStatusRowMode(recommendedTempBasal: (recommendation: TempBasalRecommendation, date: Date)? = nil) -> StatusRowMode {
        let statusRowMode: StatusRowMode
        
        if case .initiating = bolusState {
            statusRowMode = .enactingBolus
        } else if case .canceling = bolusState {
            statusRowMode = .cancelingBolus
        } else if case .inProgress(let dose) = bolusState, dose.endDate.timeIntervalSinceNow > 0 {
            statusRowMode = .bolusing(dose: dose)
        } else if let (recommendation: tempBasal, date: date) = recommendedTempBasal {
            statusRowMode = .recommendedTempBasal(tempBasal: tempBasal, at: date, enacting: false)
        } else if let scheduleOverride = deviceManager.loopManager.settings.scheduleOverride,
            scheduleOverride.context != .preMeal && scheduleOverride.context != .legacyWorkout,
            !scheduleOverride.hasFinished()
        {
            statusRowMode = .scheduleOverrideEnabled(scheduleOverride)
        } else {
            statusRowMode = .hidden
        }
        
        return statusRowMode
    }
    
    private func updateHUDandStatusRows(statusRowMode: StatusRowMode, newSize: CGSize?, animated: Bool) {
        let hudWasVisible = self.shouldShowHUD
        let statusWasVisible = self.shouldShowStatus
        
        let oldStatusRowMode = self.statusRowMode
        
        self.statusRowMode = statusRowMode
        
        if let newSize = newSize {
            self.landscapeMode = newSize.width > newSize.height
        }
        
        let hudIsVisible = self.shouldShowHUD
        let statusIsVisible = self.shouldShowStatus
        
        hudView?.cgmStatusHUD?.isVisible = hudIsVisible
        
        tableView.beginUpdates()
        
        switch (hudWasVisible, hudIsVisible) {
        case (false, true):
            self.tableView.insertRows(at: [IndexPath(row: 0, section: Section.hud.rawValue)], with: animated ? .top : .none)
        case (true, false):
            self.tableView.deleteRows(at: [IndexPath(row: 0, section: Section.hud.rawValue)], with: animated ? .top : .none)
        default:
            break
        }
        
        let statusIndexPath = IndexPath(row: StatusRow.status.rawValue, section: Section.status.rawValue)
        
        switch (statusWasVisible, statusIsVisible) {
        case (true, true):
            switch (oldStatusRowMode, self.statusRowMode) {
            case (.recommendedTempBasal(tempBasal: let oldTempBasal, at: let oldDate, enacting: let wasEnacting),
                  .recommendedTempBasal(tempBasal: let newTempBasal, at: let newDate, enacting: let isEnacting)):
                // Ensure we have a change
                guard oldTempBasal != newTempBasal || oldDate != newDate || wasEnacting != isEnacting else {
                    break
                }
                
                // If the rate or date change, reload the row
                if oldTempBasal != newTempBasal || oldDate != newDate {
                    self.tableView.reloadRows(at: [statusIndexPath], with: animated ? .fade : .none)
                } else if let cell = tableView.cellForRow(at: statusIndexPath) {
                    // If only the enacting state changed, update the activity indicator
                    if isEnacting {
                        let indicatorView = UIActivityIndicatorView(style: .default)
                        indicatorView.startAnimating()
                        cell.accessoryView = indicatorView
                    } else {
                        cell.accessoryView = nil
                    }
                }
            case (.enactingBolus, .enactingBolus):
                break
            case (.bolusing(let oldDose), .bolusing(let newDose)):
                if oldDose != newDose {
                    self.tableView.reloadRows(at: [statusIndexPath], with: animated ? .fade : .none)
                }
            default:
                self.tableView.reloadRows(at: [statusIndexPath], with: animated ? .fade : .none)
            }
        case (false, true):
            self.tableView.insertRows(at: [statusIndexPath], with: animated ? .top : .none)
        case (true, false):
            self.tableView.deleteRows(at: [statusIndexPath], with: animated ? .top : .none)
        default:
            break
        }
        
        tableView.endUpdates()
    }
    
    private func redrawCharts() {
        tableView.beginUpdates()
        self.charts.prerender()
        for case let cell as ChartTableViewCell in self.tableView.visibleCells {
            cell.reloadChart()
            
            if let indexPath = self.tableView.indexPath(for: cell) {
                self.tableView(self.tableView, updateSubtitleFor: cell, at: indexPath)
            }
        }
        tableView.endUpdates()
    }
    
    // MARK: - Toolbar data
    
    private var preMealMode: Bool? = nil {
        didSet {
            guard oldValue != preMealMode else {
                return
            }
            
            if let preMealMode = preMealMode {
                toolbarItems![2] = createPreMealButtonItem(selected: preMealMode)
            } else {
                toolbarItems![2].isEnabled = false
            }
        }
    }
    
    private var workoutMode: Bool? = nil {
        didSet {
            guard oldValue != workoutMode else {
                return
            }
            
            if let workoutMode = workoutMode {
                toolbarItems![6] = createWorkoutButtonItem(selected: workoutMode)
            } else {
                toolbarItems![6].isEnabled = false
            }
        }
    }
    
    // MARK: - Table view data source
    
    override func numberOfSections(in tableView: UITableView) -> Int {
        return Section.count
    }
    
    override func tableView(_ tableView: UITableView, numberOfRowsInSection section: Int) -> Int {
        switch Section(rawValue: section)! {
        case .hud:
            return shouldShowHUD ? 1 : 0
        case .charts:
            return ChartRow.count
        case .status:
            return shouldShowStatus ? StatusRow.count : 0
        }
    }
    
    override func tableView(_ tableView: UITableView, cellForRowAt indexPath: IndexPath) -> UITableViewCell {
        switch Section(rawValue: indexPath.section)! {
        case .hud:
            let cell = tableView.dequeueReusableCell(withIdentifier: HUDViewTableViewCell.className, for: indexPath) as! HUDViewTableViewCell
            self.hudView = cell.hudView
            
            return cell
        case .charts:
            let cell = tableView.dequeueReusableCell(withIdentifier: ChartTableViewCell.className, for: indexPath) as! ChartTableViewCell
            
            switch ChartRow(rawValue: indexPath.row)! {
            case .glucose:
                cell.chartContentView.chartGenerator = { [weak self] (frame) in
                    return self?.statusCharts.glucoseChart(withFrame: frame)?.view
                }
                cell.titleLabel?.text = NSLocalizedString("Glucose", comment: "The title of the glucose and prediction graph")
            case .iob:
                cell.chartContentView.chartGenerator = { [weak self] (frame) in
                    return self?.statusCharts.iobChart(withFrame: frame)?.view
                }
                cell.titleLabel?.text = NSLocalizedString("Active Insulin", comment: "The title of the Insulin On-Board graph")
            case .dose:
                cell.chartContentView?.chartGenerator = { [weak self] (frame) in
                    return self?.statusCharts.doseChart(withFrame: frame)?.view
                }
                cell.titleLabel?.text = NSLocalizedString("Insulin Delivery", comment: "The title of the insulin delivery graph")
            case .cob:
                cell.chartContentView?.chartGenerator = { [weak self] (frame) in
                    return self?.statusCharts.cobChart(withFrame: frame)?.view
                }
                cell.titleLabel?.text = NSLocalizedString("Active Carbohydrates", comment: "The title of the Carbs On-Board graph")
            }
            
            self.tableView(tableView, updateSubtitleFor: cell, at: indexPath)
            
            let alpha: CGFloat = charts.gestureRecognizer?.state == .possible ? 1 : 0
            cell.titleLabel?.alpha = alpha
            cell.subtitleLabel?.alpha = alpha
            
            cell.subtitleLabel?.textColor = UIColor.secondaryLabelColor
            
            return cell
        case .status:
            
            func getTitleSubtitleCell() -> TitleSubtitleTableViewCell {
                let cell = tableView.dequeueReusableCell(withIdentifier: TitleSubtitleTableViewCell.className, for: indexPath) as! TitleSubtitleTableViewCell
                cell.selectionStyle = .none
                return cell
            }
            
            switch StatusRow(rawValue: indexPath.row)! {
            case .status:
                switch statusRowMode {
                case .hidden:
                    let cell = getTitleSubtitleCell()
                    cell.titleLabel.text = nil
                    cell.subtitleLabel?.text = nil
                    cell.accessoryView = nil
                    return cell
                case .recommendedTempBasal(tempBasal: let tempBasal, at: let date, enacting: let enacting):
                    let cell = getTitleSubtitleCell()
                    let timeFormatter = DateFormatter()
                    timeFormatter.dateStyle = .none
                    timeFormatter.timeStyle = .short
                    
                    cell.titleLabel.text = NSLocalizedString("Recommended Basal", comment: "The title of the cell displaying a recommended temp basal value")
                    cell.subtitleLabel?.text = String(format: NSLocalizedString("%1$@ U/hour @ %2$@", comment: "The format for recommended temp basal rate and time. (1: localized rate number)(2: localized time)"), NumberFormatter.localizedString(from: NSNumber(value: tempBasal.unitsPerHour), number: .decimal), timeFormatter.string(from: date))
                    cell.selectionStyle = .default
                    
                    if enacting {
                        let indicatorView = UIActivityIndicatorView(style: .default)
                        indicatorView.startAnimating()
                        cell.accessoryView = indicatorView
                    } else {
                        cell.accessoryView = nil
                    }
                    return cell
                case .scheduleOverrideEnabled(let override):
                    let cell = getTitleSubtitleCell()
                    switch override.context {
                    case .preMeal, .legacyWorkout:
                        assertionFailure("Pre-meal and legacy workout modes should not produce status rows")
                    case .preset(let preset):
                        cell.titleLabel.text = String(format: NSLocalizedString("%@ %@", comment: "The format for an active custom preset. (1: preset symbol)(2: preset name)"), preset.symbol, preset.name)
                    case .custom:
                        cell.titleLabel.text = NSLocalizedString("Custom Preset", comment: "The title of the cell indicating a generic custom preset is enabled")
                    }
                    
                    if override.isActive() {
                        switch override.duration {
                        case .finite:
                            let endTimeText = DateFormatter.localizedString(from: override.activeInterval.end, dateStyle: .none, timeStyle: .short)
                            cell.subtitleLabel.text = String(format: NSLocalizedString("until %@", comment: "The format for the description of a custom preset end date"), endTimeText)
                        case .indefinite:
                            cell.subtitleLabel.text = nil
                        }
                    } else {
                        let startTimeText = DateFormatter.localizedString(from: override.startDate, dateStyle: .none, timeStyle: .short)
                        cell.subtitleLabel.text = String(format: NSLocalizedString("starting at %@", comment: "The format for the description of a custom preset start date"), startTimeText)
                    }
                    
                    cell.accessoryView = nil
                    return cell
                case .enactingBolus:
                    let cell = getTitleSubtitleCell()
                    cell.titleLabel.text = NSLocalizedString("Starting Bolus", comment: "The title of the cell indicating a bolus is being sent")
                    cell.subtitleLabel.text = nil
                    
                    let indicatorView = UIActivityIndicatorView(style: .default)
                    indicatorView.startAnimating()
                    cell.accessoryView = indicatorView
                    return cell
                case .bolusing(let dose):
                    let progressCell = tableView.dequeueReusableCell(withIdentifier: BolusProgressTableViewCell.className, for: indexPath) as! BolusProgressTableViewCell
                    progressCell.selectionStyle = .none
                    progressCell.totalUnits = dose.programmedUnits
                    progressCell.tintColor = .doseTintColor
                    progressCell.unit = HKUnit.internationalUnit()
                    progressCell.deliveredUnits = bolusProgressReporter?.progress.deliveredUnits
                    return progressCell
                case .cancelingBolus:
                    let cell = getTitleSubtitleCell()
                    cell.titleLabel.text = NSLocalizedString("Canceling Bolus", comment: "The title of the cell indicating a bolus is being canceled")
                    cell.subtitleLabel.text = nil
                    
                    let indicatorView = UIActivityIndicatorView(style: .default)
                    indicatorView.startAnimating()
                    cell.accessoryView = indicatorView
                    return cell
                }
            }
        }
    }
    
    private func tableView(_ tableView: UITableView, updateSubtitleFor cell: ChartTableViewCell, at indexPath: IndexPath) {
        switch Section(rawValue: indexPath.section)! {
        case .charts:
            switch ChartRow(rawValue: indexPath.row)! {
            case .glucose:
                if let eventualGlucose = eventualGlucoseDescription {
                    cell.subtitleLabel?.text = String(format: NSLocalizedString("Eventually %@", comment: "The subtitle format describing eventual glucose. (1: localized glucose value description)"), eventualGlucose)
                } else {
                    cell.subtitleLabel?.text = nil
                }
            case .iob:
                if let currentIOB = currentIOBDescription {
                    cell.subtitleLabel?.text = currentIOB
                } else {
                    cell.subtitleLabel?.text = nil
                }
            case .dose:
                let integerFormatter = NumberFormatter()
                integerFormatter.maximumFractionDigits = 0
                
                if  let total = totalDelivery,
                    let totalString = integerFormatter.string(from: total) {
                    cell.subtitleLabel?.text = String(format: NSLocalizedString("%@ U Total", comment: "The subtitle format describing total insulin. (1: localized insulin total)"), totalString)
                } else {
                    cell.subtitleLabel?.text = nil
                }
            case .cob:
                if let currentCOB = currentCOBDescription {
                    cell.subtitleLabel?.text = currentCOB
                } else {
                    cell.subtitleLabel?.text = nil
                }
            }
        case .hud, .status:
            break
        }
    }
    
    // MARK: - UITableViewDelegate
    
    override func tableView(_ tableView: UITableView, heightForRowAt indexPath: IndexPath) -> CGFloat {
        switch Section(rawValue: indexPath.section)! {
        case .charts:
            // Compute the height of the HUD, defaulting to 70
            let hudHeight = ceil(hudView?.systemLayoutSizeFitting(UIView.layoutFittingCompressedSize).height ?? 70)
            var availableSize = max(tableView.bounds.width, tableView.bounds.height)
            
            if #available(iOS 11.0, *) {
                availableSize -= (tableView.safeAreaInsets.top + tableView.safeAreaInsets.bottom + hudHeight)
            } else {
                // 20: Status bar
                // 44: Toolbar
                availableSize -= hudHeight + 20 + 44
            }
            
            switch ChartRow(rawValue: indexPath.row)! {
            case .glucose:
                return max(106, 0.37 * availableSize)
            case .iob, .dose, .cob:
                return max(106, 0.21 * availableSize)
            }
        case .hud, .status:
            return UITableView.automaticDimension
        }
    }
    
    private var glucoseChartCellHeight: CGFloat {
        self.tableView(tableView, heightForRowAt: IndexPath(row: ChartRow.glucose.rawValue, section: Section.charts.rawValue))
    }
    
    override func tableView(_ tableView: UITableView, didSelectRowAt indexPath: IndexPath) {
        switch Section(rawValue: indexPath.section)! {
        case .charts:
            switch ChartRow(rawValue: indexPath.row)! {
            case .glucose:
                performSegue(withIdentifier: PredictionTableViewController.className, sender: indexPath)
            case .iob, .dose:
                performSegue(withIdentifier: InsulinDeliveryTableViewController.className, sender: indexPath)
            case .cob:
                performSegue(withIdentifier: CarbAbsorptionViewController.className, sender: indexPath)
            }
        case .status:
            switch StatusRow(rawValue: indexPath.row)! {
            case .status:
                tableView.deselectRow(at: indexPath, animated: true)
                
                switch statusRowMode {
                case .recommendedTempBasal(tempBasal: let tempBasal, at: let date, enacting: let enacting) where !enacting:
                    self.updateHUDandStatusRows(statusRowMode: .recommendedTempBasal(tempBasal: tempBasal, at: date, enacting: true), newSize: nil, animated: true)
                    
                    self.deviceManager.loopManager.enactRecommendedTempBasal { (error) in
                        DispatchQueue.main.async {
                            self.updateHUDandStatusRows(statusRowMode: .hidden, newSize: nil, animated: true)
                            
                            if let error = error {
                                self.log.error("Failed to enact recommended temp basal: %{public}@", String(describing: error))
                                self.present(UIAlertController(with: error), animated: true)
                            } else {
                                self.refreshContext.update(with: .status)
                                self.log.debug("[reloadData] after manually enacting temp basal")
                                self.reloadData()
                            }
                        }
                    }
                case .scheduleOverrideEnabled(let override):
                    let vc = AddEditOverrideTableViewController(glucoseUnit: statusCharts.glucose.glucoseUnit)
                    vc.inputMode = .editOverride(override)
                    vc.delegate = self
                    show(vc, sender: tableView.cellForRow(at: indexPath))
                case .bolusing:
                    self.updateHUDandStatusRows(statusRowMode: .cancelingBolus, newSize: nil, animated: true)
                    self.deviceManager.pumpManager?.cancelBolus() { (result) in
                        DispatchQueue.main.async {
                            switch result {
                            case .success:
                                // show user confirmation and actual delivery amount?
                                break
                            case .failure(let error):
                                self.presentErrorCancelingBolus(error)
                                if case .inProgress(let dose) = self.bolusState {
                                    self.updateHUDandStatusRows(statusRowMode: .bolusing(dose: dose), newSize: nil, animated: true)
                                } else {
                                    self.updateHUDandStatusRows(statusRowMode: .hidden, newSize: nil, animated: true)
                                }
                            }
                        }
                    }
                    
                default:
                    break
                }
            }
        case .hud:
            break
        }
    }
    
    private func presentErrorCancelingBolus(_ error: (Error)) {
        self.log.error("Error Canceling Bolus: %@", error.localizedDescription)
        let title = NSLocalizedString("Error Canceling Bolus", comment: "The alert title for an error while canceling a bolus")
        let body = NSLocalizedString("Unable to stop the bolus in progress. Move your iPhone closer to the pump and try again. Check your insulin delivery history for details, and monitor your glucose closely.", comment: "The alert body for an error while canceling a bolus")
        let action = UIAlertAction(
            title: NSLocalizedString("com.loudnate.LoopKit.errorAlertActionTitle", value: "OK", comment: "The title of the action used to dismiss an error alert"), style: .default)
        let alert = UIAlertController(title: title, message: body, preferredStyle: .alert)
        alert.addAction(action)
        self.present(alert, animated: true, completion: nil)
    }
    
    // MARK: - Actions
    
    override func restoreUserActivityState(_ activity: NSUserActivity) {
        switch activity.activityType {
        case NSUserActivity.newCarbEntryActivityType:
            performSegue(withIdentifier: CarbEntryViewController.className, sender: activity)
        default:
            break
        }
    }
    
    override func prepare(for segue: UIStoryboardSegue, sender: Any?) {
        super.prepare(for: segue, sender: sender)
        
        var targetViewController = segue.destination
        
        if let navVC = targetViewController as? UINavigationController, let topViewController = navVC.topViewController {
            targetViewController = topViewController
        }
        
        switch targetViewController {
        case let vc as CarbAbsorptionViewController:
            vc.deviceManager = deviceManager
            vc.hidesBottomBarWhenPushed = true
        case let vc as CarbEntryViewController:
            vc.deviceManager = deviceManager
            vc.glucoseUnit = statusCharts.glucose.glucoseUnit
            vc.defaultAbsorptionTimes = deviceManager.loopManager.carbStore.defaultAbsorptionTimes
            vc.preferredUnit = deviceManager.loopManager.carbStore.preferredUnit
            vc.glucoseChartCellHeight = glucoseChartCellHeight
            
            if let activity = sender as? NSUserActivity {
                vc.restoreUserActivityState(activity)
            }
        case let vc as InsulinDeliveryTableViewController:
            vc.doseStore = deviceManager.loopManager.doseStore
            vc.hidesBottomBarWhenPushed = true
        case let vc as BolusViewController:
            vc.deviceManager = deviceManager
            vc.glucoseUnit = statusCharts.glucose.glucoseUnit
            vc.configuration = .manualCorrection
            vc.glucoseChartCellHeight = glucoseChartCellHeight
            deviceManager.analyticsServicesManager.didDisplayBolusScreen()
        case let vc as OverrideSelectionViewController:
            if deviceManager.loopManager.settings.futureOverrideEnabled() {
                vc.scheduledOverride = deviceManager.loopManager.settings.scheduleOverride
            }
            vc.presets = deviceManager.loopManager.settings.overridePresets
            vc.glucoseUnit = statusCharts.glucose.glucoseUnit
            vc.delegate = self
        case let vc as PredictionTableViewController:
            vc.deviceManager = deviceManager
        case let vc as SettingsTableViewController:
            vc.dataManager = deviceManager
        default:
            break
        }
    }
    
    @IBAction func unwindFromEditing(_ segue: UIStoryboardSegue) {}
    
    @IBAction func unwindFromBolusViewController(_ segue: UIStoryboardSegue) {
        guard let bolusViewController = segue.source as? BolusViewController else {
            return
        }
        
        if let carbEntry = bolusViewController.updatedCarbEntry {
            if #available(iOS 12.0, *) {
                let interaction = INInteraction(intent: NewCarbEntryIntent(), response: nil)
                interaction.donate { [weak self] (error) in
                    if let error = error {
                        self?.log.error("Failed to donate intent: %{public}@", String(describing: error))
                    }
                }
            }
            
            deviceManager.loopManager.addCarbEntry(carbEntry) { result in
                DispatchQueue.main.async {
                    switch result {
                    case .success:
                        // Enact the user-entered bolus
                        if let bolus = bolusViewController.bolus, bolus > 0 {
                            self.deviceManager.enactBolus(units: bolus) { _ in }
                        }
                    case .failure(let error):
                        // Ignore bolus wizard errors
                        if error is CarbStore.CarbStoreError {
                            self.present(UIAlertController(with: error), animated: true)
                        } else {
                            self.log.error("Failed to add carb entry: %{public}@", String(describing: error))
                        }
                    }
                }
            }
        } else if let bolus = bolusViewController.bolus, bolus > 0 {
            self.deviceManager.enactBolus(units: bolus) { _ in }
        }
    }
    
    @IBAction func unwindFromSettings(_ segue: UIStoryboardSegue) {
    }
    
    private func createPreMealButtonItem(selected: Bool) -> UIBarButtonItem {
        let item = UIBarButtonItem(image: UIImage.preMealImage(selected: selected), style: .plain, target: self, action: #selector(togglePreMealMode(_:)))
        item.accessibilityLabel = NSLocalizedString("Pre-Meal Targets", comment: "The label of the pre-meal mode toggle button")
        
        if selected {
            item.accessibilityTraits.insert(.selected)
            item.accessibilityHint = NSLocalizedString("Disables", comment: "The action hint of the workout mode toggle button when enabled")
        } else {
            item.accessibilityHint = NSLocalizedString("Enables", comment: "The action hint of the workout mode toggle button when disabled")
        }
        
        item.tintColor = UIColor.COBTintColor
        
        return item
    }
    
    private func createWorkoutButtonItem(selected: Bool) -> UIBarButtonItem {
        let item = UIBarButtonItem(image: UIImage.workoutImage(selected: selected), style: .plain, target: self, action: #selector(toggleWorkoutMode(_:)))
        item.accessibilityLabel = NSLocalizedString("Workout Targets", comment: "The label of the workout mode toggle button")
        
        if selected {
            item.accessibilityTraits.insert(.selected)
            item.accessibilityHint = NSLocalizedString("Disables", comment: "The action hint of the workout mode toggle button when enabled")
        } else {
            item.accessibilityHint = NSLocalizedString("Enables", comment: "The action hint of the workout mode toggle button when disabled")
        }
        
        item.tintColor = UIColor.glucoseTintColor
        
        return item
    }
    
    @IBAction func togglePreMealMode(_ sender: UIBarButtonItem) {
        if preMealMode == true {
            deviceManager.loopManager.settings.clearOverride(matching: .preMeal)
        } else {
            deviceManager.loopManager.settings.enablePreMealOverride(for: .hours(1))
        }
    }
    
    @IBAction func toggleWorkoutMode(_ sender: UIBarButtonItem) {
        if workoutMode == true {
            deviceManager.loopManager.settings.clearOverride()
        } else {
            if FeatureFlags.sensitivityOverridesEnabled {
                performSegue(withIdentifier: OverrideSelectionViewController.className, sender: toolbarItems![6])
            } else {
                let vc = UIAlertController(workoutDurationSelectionHandler: { duration in
                    let startDate = Date()
                    self.deviceManager.loopManager.settings.enableLegacyWorkoutOverride(at: startDate, for: duration)
                })
                
                present(vc, animated: true, completion: nil)
            }
        }
    }
    
    // MARK: - HUDs
    
    @IBOutlet var hudView: StatusBarHUDView? {
        didSet {
            guard let hudView = hudView, hudView != oldValue else {
                return
            }
            
            let statusTapGestureRecognizer = UITapGestureRecognizer(target: self, action: #selector(showLastError(_:)))
            hudView.loopCompletionHUD.addGestureRecognizer(statusTapGestureRecognizer)
            hudView.loopCompletionHUD.accessibilityHint = NSLocalizedString("Shows last loop error", comment: "Loop Completion HUD accessibility hint")
            
            let pumpStatusTapGestureRecognizer = UITapGestureRecognizer(target: self, action: #selector(pumpStatusTapped(_:)))
            hudView.pumpStatusHUD.addGestureRecognizer(pumpStatusTapGestureRecognizer)
            
            let cgmStatusTapGestureRecognizer = UITapGestureRecognizer(target: self, action: #selector(cgmStatusTapped(_:)))
            hudView.cgmStatusHUD.addGestureRecognizer(cgmStatusTapGestureRecognizer)
            
            configurePumpManagerHUDViews()
            configureCGMManagerHUDViews()
            
            hudView.loopCompletionHUD.stateColors = .loopStatus
            hudView.cgmStatusHUD.stateColors = .cgmStatus
            hudView.cgmStatusHUD.tintColor = .label
            hudView.pumpStatusHUD.stateColors = .pumpStatus
            hudView.pumpStatusHUD.tintColor = .doseTintColor
            
            refreshContext.update(with: .status)
            self.log.debug("[reloadData] after hudView loaded")
            reloadData()
        }
    }
    
    private func configurePumpManagerHUDViews() {
        if let hudView = hudView {
            hudView.removePumpManagerProvidedViews()
            if let pumpManagerHUDProvider = deviceManager.pumpManagerHUDProvider {
                if let view = pumpManagerHUDProvider.createHUDView() {
                    addPumpManagerViewToHUD(view)
                }
                pumpManagerHUDProvider.visible = active && onscreen
                hudView.pumpStatusHUD.dismissStatusHighlight()
            } else {
                hudView.pumpStatusHUD.presentAddPumpHighlight()
            }
        }
    }
    
    private func configureCGMManagerHUDViews() {
        if let hudView = hudView {
            if deviceManager.cgmManager != nil {
                hudView.cgmStatusHUD.dismissStatusHighlight()
            } else {
                hudView.cgmStatusHUD.presentAddCGMHighlight()
            }
        }
    }
    
    private func addPumpManagerViewToHUD(_ view: LevelHUDView) {
        if let hudView = hudView {
            view.stateColors = .pumpStatus
            hudView.addPumpManagerProvidedHUDView(view)
        }
    }
    
    @objc private func showLastError(_: Any) {
        // First, check whether we have a device error after the most recent completion date
        if let deviceError = deviceManager.lastError,
            deviceError.date > (hudView?.loopCompletionHUD.lastLoopCompleted ?? .distantPast)
        {
            self.present(UIAlertController(with: deviceError.error), animated: true)
        } else if let lastLoopError = lastLoopError {
            self.present(UIAlertController(with: lastLoopError), animated: true)
        }
    }
    
    @objc private func openCGMApp(_: Any) {
        if let url = deviceManager.cgmManager?.appURL, UIApplication.shared.canOpenURL(url) {
            UIApplication.shared.open(url)
        }
    }
    
    @objc private func hudViewTapped(_ sender: UIGestureRecognizer) {
        if let hudSubView = sender.view as? BaseHUDView,
            let pumpManagerHUDProvider = deviceManager.pumpManagerHUDProvider,
            let action = pumpManagerHUDProvider.didTapOnHUDView(hudSubView)
        {
            switch action {
            case .presentViewController(let vc):
                var completionNotifyingVC = vc
                completionNotifyingVC.completionDelegate = self
                self.present(vc, animated: true, completion: nil)
            case .openAppURL(let url):
                UIApplication.shared.open(url)
            }
        }
    }
    
    @objc private func pumpStatusTapped( _ sender: UIGestureRecognizer) {
        if bluetoothState.action != nil {
            bluetoothState.action?()
        } else if let pumpManagerUI = deviceManager.pumpManager {
            var completionNotifyingVC = pumpManagerUI.settingsViewController()
            completionNotifyingVC.completionDelegate = self
            self.present(completionNotifyingVC, animated: true, completion: nil)
        } else {
            addNewPumpManager()
        }
    }
    
    private func addNewPumpManager() {
        let pumpManagers = deviceManager.availablePumpManagers
        
        switch pumpManagers.count {
        case 1:
            if let pumpManager = pumpManagers.first,
                let pumpManagerType = deviceManager.pumpManagerTypeByIdentifier(pumpManager.identifier)
            {
                setupPumpManager(for: pumpManagerType)
            }
        default:
            let alert = UIAlertController(pumpManagers: pumpManagers) { [weak self] (identifier) in
                if let strongSelf = self,
                    let manager = strongSelf.deviceManager.pumpManagerTypeByIdentifier(identifier)
                {
                    strongSelf.setupPumpManager(for: manager)
                }
            }
            alert.addCancelAction { _ in }
            present(alert, animated: true, completion: nil)
        }
    }
    
    @objc private func cgmStatusTapped( _ sender: UIGestureRecognizer) {
        if bluetoothState.action != nil {
            bluetoothState.action?()
        } else if let cgmManagerUI = deviceManager.cgmManager as? CGMManagerUI {
            var completionNotifyingVC = cgmManagerUI.settingsViewController(for: statusCharts.glucose.glucoseUnit)
            completionNotifyingVC.completionDelegate = self
            self.present(completionNotifyingVC, animated: true, completion: nil)
        } else {
            addNewCGMManager()
        }
    }
    
    private func addNewCGMManager() {
        let cgmManagers = deviceManager.availableCGMManagers

        switch cgmManagers.count {
        case 1:
            if let cgmManager = cgmManagers.first,
                let cgmManagerType = deviceManager.cgmManagerTypeByIdentifier(cgmManager.identifier)
            {
                setupCGMManager(for: cgmManagerType)
            }
        default:
            let alert = UIAlertController(cgmManagers: cgmManagers, pumpManager: deviceManager.pumpManager as? CGMManager) { [weak self] (identifier, pumpManager) in
                if let strongSelf = self {
                    if let cgmManagerIdentifier = identifier,
                        let cgmManagerType = strongSelf.deviceManager.cgmManagerTypeByIdentifier(cgmManagerIdentifier)
                    {
                        strongSelf.setupCGMManager(for: cgmManagerType)
                    } else if let pumpManager = pumpManager {
                        strongSelf.deviceManager.cgmManager = pumpManager
                    }
                }
            }
            alert.addCancelAction { _ in }
            present(alert, animated: true, completion: nil)
        }
    }
    
    
    // MARK: - Debug Scenarios and Simulated Core Data
    
    override func motionEnded(_ motion: UIEvent.EventSubtype, with event: UIEvent?) {
        if FeatureFlags.scenariosEnabled || FeatureFlags.simulatedCoreDataEnabled {
            if motion == .motionShake {
                presentDebugMenu()
            }
        }
    }
    
    private func presentDebugMenu() {
        guard FeatureFlags.scenariosEnabled || FeatureFlags.simulatedCoreDataEnabled else {
            fatalError("\(#function) should be invoked only when scenarios or simulated core data are enabled")
        }
        
        let actionSheet = UIAlertController(title: "Debug", message: nil, preferredStyle: .actionSheet)
        if FeatureFlags.scenariosEnabled {
            actionSheet.addAction(UIAlertAction(title: "Scenarios", style: .default) { _ in
                DispatchQueue.main.async {
                    self.presentScenarioSelector()
                }
            })
        }
        if FeatureFlags.simulatedCoreDataEnabled {
            actionSheet.addAction(UIAlertAction(title: "Simulated Core Data", style: .default) { _ in
                self.presentSimulatedCoreDataMenu()
            })
        }
        actionSheet.addCancelAction()
        present(actionSheet, animated: true)
    }
    
    private func presentScenarioSelector() {
        guard FeatureFlags.scenariosEnabled else {
            fatalError("\(#function) should be invoked only when scenarios are enabled")
        }
        
        guard let testingScenariosManager = deviceManager.testingScenariosManager else {
            return
        }
        
        let vc = TestingScenariosTableViewController(scenariosManager: testingScenariosManager)
        present(UINavigationController(rootViewController: vc), animated: true)
    }
    
    private func addScenarioStepGestureRecognizers() {
        if FeatureFlags.scenariosEnabled {
            let leftSwipe = UISwipeGestureRecognizer(target: self, action: #selector(stepActiveScenarioForward))
            leftSwipe.direction = .left
            let rightSwipe = UISwipeGestureRecognizer(target: self, action: #selector(stepActiveScenarioBackward))
            rightSwipe.direction = .right
            
            let toolBar = navigationController!.toolbar!
            toolBar.addGestureRecognizer(leftSwipe)
            toolBar.addGestureRecognizer(rightSwipe)
        }
    }
    
    private func presentSimulatedCoreDataMenu() {
        guard FeatureFlags.simulatedCoreDataEnabled else {
            fatalError("\(#function) should be invoked only when simulated core data is enabled")
        }
        
        let actionSheet = UIAlertController(title: "Simulated Core Data", message: nil, preferredStyle: .actionSheet)
        actionSheet.addAction(UIAlertAction(title: "Generate Simulated Historical", style: .default) { _ in
            self.presentConfirmation(actionSheetMessage: "All existing Core Data older than 24 hours will be purged before generating new simulated historical Core Data. Are you sure?", actionTitle: "Generate Simulated Historical") {
                self.generateSimulatedHistoricalCoreData()
            }
        })
        actionSheet.addAction(UIAlertAction(title: "Purge Historical", style: .default) { _ in
            self.presentConfirmation(actionSheetMessage: "All existing Core Data older than 24 hours will be purged. Are you sure?", actionTitle: "Purge Historical") {
                self.purgeHistoricalCoreData()
            }
        })
        actionSheet.addCancelAction()
        present(actionSheet, animated: true)
    }
    
    private func generateSimulatedHistoricalCoreData() {
        guard FeatureFlags.simulatedCoreDataEnabled else {
            fatalError("\(#function) should be invoked only when simulated core data is enabled")
        }
        
        presentActivityIndicator(title: "Simulated Core Data", message: "Generating simulated historical...") { dismissActivityIndicator in
            self.deviceManager.purgeHistoricalCoreData() { error in
                DispatchQueue.main.async {
                    if let error = error {
                        dismissActivityIndicator()
                        self.presentError(error)
                        return
                    }
                    
                    self.deviceManager.generateSimulatedHistoricalCoreData() { error in
                        DispatchQueue.main.async {
                            dismissActivityIndicator()
                            if let error = error {
                                self.presentError(error)
                            }
                        }
                    }
                }
            }
        }
    }
    
    private func purgeHistoricalCoreData() {
        guard FeatureFlags.simulatedCoreDataEnabled else {
            fatalError("\(#function) should be invoked only when simulated core data is enabled")
        }
        
        presentActivityIndicator(title: "Simulated Core Data", message: "Purging historical...") { dismissActivityIndicator in
            self.deviceManager.purgeHistoricalCoreData() { error in
                DispatchQueue.main.async {
                    dismissActivityIndicator()
                    if let error = error {
                        self.presentError(error)
                    }
                }
            }
        }
    }
    
    private func presentConfirmation(actionSheetMessage: String, actionTitle: String, handler: @escaping () -> Void) {
        let actionSheet = UIAlertController(title: nil, message: actionSheetMessage, preferredStyle: .actionSheet)
        actionSheet.addAction(UIAlertAction(title: actionTitle, style: .destructive) { _ in handler() })
        actionSheet.addCancelAction()
        present(actionSheet, animated: true)
    }
    
    private func presentError(_ error: Error, handler: (() -> Void)? = nil) {
        let alert = UIAlertController(title: "Error", message: "An error occurred: \(String(describing: error))", preferredStyle: .alert)
        alert.addAction(UIAlertAction(title: "OK", style: .default) { _ in handler?() })
        present(alert, animated: true)
    }
    
    private func presentActivityIndicator(title: String, message: String, completion: @escaping (@escaping () -> Void) -> Void) {
        let alert = UIAlertController(title: title, message: message, preferredStyle: .alert)
        alert.addActivityIndicator()
        present(alert, animated: true) { completion { alert.dismiss(animated: true) } }
    }
    
    @objc private func stepActiveScenarioForward() {
        deviceManager.testingScenariosManager?.stepActiveScenarioForward { _ in }
    }
    
    @objc private func stepActiveScenarioBackward() {
        deviceManager.testingScenariosManager?.stepActiveScenarioBackward { _ in }
    }
}

extension UIAlertController {
    func addActivityIndicator() {
        let frame = CGRect(x: 0, y: 0, width: 40, height: 40)
        let activityIndicator = UIActivityIndicatorView(frame: frame)
        activityIndicator.style = .default
        activityIndicator.startAnimating()
        let viewController = UIViewController()
        viewController.preferredContentSize = frame.size
        viewController.view.addSubview(activityIndicator)
        self.setValue(viewController, forKey: "contentViewController")
    }
}

extension StatusTableViewController: CompletionDelegate {
    func completionNotifyingDidComplete(_ object: CompletionNotifying) {
        if let vc = object as? UIViewController, presentedViewController === vc {
            dismiss(animated: true, completion: nil)
        }
    }
}

extension StatusTableViewController: PumpManagerStatusObserver {
    func pumpManager(_ pumpManager: PumpManager, didUpdate status: PumpManagerStatus, oldStatus: PumpManagerStatus) {
        dispatchPrecondition(condition: .onQueue(.main))
        log.default("PumpManager:%{public}@ did update status", String(describing: type(of: pumpManager)))
        
        self.basalDeliveryState = status.basalDeliveryState
        self.bolusState = status.bolusState
        self.pumpStatusHighlight = status.pumpStatusHighlight
        self.pumpLifecycleProgress = status.pumpLifecycleProgress
    }
}

extension StatusTableViewController: DoseProgressObserver {
    func doseProgressReporterDidUpdate(_ doseProgressReporter: DoseProgressReporter) {
        
        updateBolusProgress()
        
        if doseProgressReporter.progress.isComplete {
            // Bolus ended
            self.bolusProgressReporter = nil
            DispatchQueue.main.asyncAfter(deadline: .now() + 0.5, execute: {
                self.bolusState = .none
                self.reloadData(animated: true)
            })
        }
    }
}

extension StatusTableViewController: OverrideSelectionViewControllerDelegate {
    func overrideSelectionViewController(_ vc: OverrideSelectionViewController, didUpdatePresets presets: [TemporaryScheduleOverridePreset]) {
        deviceManager.loopManager.settings.overridePresets = presets
    }
    
    func overrideSelectionViewController(_ vc: OverrideSelectionViewController, didConfirmOverride override: TemporaryScheduleOverride) {
        deviceManager.loopManager.settings.scheduleOverride = override
    }
    
    func overrideSelectionViewController(_ vc: OverrideSelectionViewController, didCancelOverride override: TemporaryScheduleOverride) {
        deviceManager.loopManager.settings.scheduleOverride = nil
    }
}

extension StatusTableViewController: AddEditOverrideTableViewControllerDelegate {
    func addEditOverrideTableViewController(_ vc: AddEditOverrideTableViewController, didSaveOverride override: TemporaryScheduleOverride) {
        deviceManager.loopManager.settings.scheduleOverride = override
    }
    
    func addEditOverrideTableViewController(_ vc: AddEditOverrideTableViewController, didCancelOverride override: TemporaryScheduleOverride) {
        deviceManager.loopManager.settings.scheduleOverride = nil
    }
}

extension StatusTableViewController: CGMManagerSetupViewControllerDelegate {
    fileprivate func setupCGMManager(for cgmManagerType: CGMManagerUI.Type) {
        if var setupViewController = cgmManagerType.setupViewController() {
            setupViewController.setupDelegate = self
            setupViewController.completionDelegate = self
            present(setupViewController, animated: true, completion: nil)
        } else {
            // adds the CGM simulator
            deviceManager.cgmManager = cgmManagerType.init(rawState: [:])
        }
    }
    
    func cgmManagerSetupViewController(_ cgmManagerSetupViewController: CGMManagerSetupViewController,
                                       didSetUpCGMManager cgmManager: CGMManagerUI)
    {
        deviceManager.cgmManager = cgmManager
    }
}

extension StatusTableViewController: PumpManagerSetupViewControllerDelegate {
    fileprivate func setupPumpManager(for pumpManagerType: PumpManagerUI.Type) {
        var setupViewController = pumpManagerType.setupViewController()
        setupViewController.setupDelegate = self
        setupViewController.completionDelegate = self
        setupViewController.basalSchedule = deviceManager.loopManager.basalRateSchedule
        setupViewController.maxBolusUnits = deviceManager.loopManager.settings.maximumBolus
        setupViewController.maxBasalRateUnitsPerHour = deviceManager.loopManager.settings.maximumBasalRatePerHour
        present(setupViewController, animated: true, completion: nil)
    }
    
    func pumpManagerSetupViewController(_ pumpManagerSetupViewController: PumpManagerSetupViewController,
                                        didSetUpPumpManager pumpManager: PumpManagerUI)
    {
        deviceManager.pumpManager = pumpManager
        
        if let basalRateSchedule = pumpManagerSetupViewController.basalSchedule {
            deviceManager.loopManager.basalRateSchedule = basalRateSchedule
        }
        
        if let maxBasalRateUnitsPerHour = pumpManagerSetupViewController.maxBasalRateUnitsPerHour {
            deviceManager.loopManager.settings.maximumBasalRatePerHour = maxBasalRateUnitsPerHour
        }
        
        if let maxBolusUnits = pumpManagerSetupViewController.maxBolusUnits {
            deviceManager.loopManager.settings.maximumBolus = maxBolusUnits
        }
    }
}

extension StatusTableViewController: BluetoothStateManagerObserver {
    func bluetoothStateManager(_ bluetoothStateManager: BluetoothStateManager,
                           bluetoothStateDidUpdate bluetoothState: BluetoothStateManager.BluetoothState)
    {
        self.bluetoothState = bluetoothState
    }
}<|MERGE_RESOLUTION|>--- conflicted
+++ resolved
@@ -229,20 +229,21 @@
         }
     }
     
-<<<<<<< HEAD
     var pumpLifecycleProgress: PumpManagerStatus.PumpLifecycleProgress? {
         didSet {
             if oldValue != pumpLifecycleProgress {
                 log.debug("New pumpLifecycleProgress: %@", String(describing: pumpLifecycleProgress))
                 refreshContext.update(with: .status)
                 self.reloadData(animated: true)
-=======
+            }
+        }
+    }
+    
     var bluetoothState: BluetoothStateManager.BluetoothState = .other {
         didSet {
             if bluetoothState != oldValue {
                 refreshContext.update(with: .status)
                 reloadData(animated: true)
->>>>>>> 1696e9b1
             }
         }
     }
