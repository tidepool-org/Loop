--- conflicted
+++ resolved
@@ -77,11 +77,7 @@
                     self?.hudView?.loopCompletionHUD.loopInProgress = true
                 }
             },
-<<<<<<< HEAD
-            notificationCenter.addObserver(forName: .PumpManagerChanged, object: deviceManager, queue: OperationQueue.main) { [weak self] (notification: Notification) in
-=======
             notificationCenter.addObserver(forName: .PumpManagerChanged, object: deviceManager, queue: nil) { [weak self] (notification: Notification) in
->>>>>>> 8de3796d
                 DispatchQueue.main.async {
                     self?.configurePumpManagerHUDViews()
                 }
@@ -138,8 +134,6 @@
                 }
             }
         }
-        
-        deviceManager.pumpManagerHUDProvider?.hudDidAppear()
 
         onscreen = true
 
@@ -188,12 +182,6 @@
                 updateHUDandStatusRows(statusRowMode: .hidden, newSize: nil, animated: true)
             }
 
-            refreshContext.update(with: .status)
-        }
-    }
-    
-    public var basalDeliveryState: PumpManagerStatus.BasalDeliveryState = .none {
-        didSet {
             refreshContext.update(with: .status)
         }
     }
@@ -852,36 +840,6 @@
                 tableView.deselectRow(at: indexPath, animated: true)
 
                 switch statusRowMode {
-<<<<<<< HEAD
-                case .recommendedTempBasal(tempBasal: let tempBasal, at: let date, enacting: let enacting):
-                    if !enacting {
-                        self.updateHUDandStatusRows(statusRowMode: .recommendedTempBasal(tempBasal: tempBasal, at: date, enacting: true), newSize: nil, animated: true)
-                        
-                        self.deviceManager.loopManager.enactRecommendedTempBasal { (error) in
-                            DispatchQueue.main.async {
-                                self.updateHUDandStatusRows(statusRowMode: .hidden, newSize: nil, animated: true)
-                                
-                                if let error = error {
-                                    self.deviceManager.logger.addError(error, fromSource: "TempBasal")
-                                    self.presentAlertController(with: error)
-                                } else {
-                                    self.refreshContext.update(with: .status)
-                                    self.log.debug("[reloadData] after manually enacting temp basal")
-                                    self.reloadData()
-                                }
-                            }
-                        }
-                    }
-                case .pumpSuspended(let resuming):
-                    if !resuming {
-                        self.updateHUDandStatusRows(statusRowMode: .pumpSuspended(resuming: true) , newSize: nil, animated: true)
-                        self.deviceManager.pumpManager?.resumeDelivery() { (error) in
-                            DispatchQueue.main.async {
-                                if let error = error {
-                                    let alert = UIAlertController(title: NSLocalizedString("Error Resuming", comment: "The alert title for a resume error"), error: error)
-                                    self.present(alert, animated: true, completion: nil)
-                                }
-=======
                 case .recommendedTempBasal(tempBasal: let tempBasal, at: let date, enacting: let enacting) where !enacting:
                     self.updateHUDandStatusRows(statusRowMode: .recommendedTempBasal(tempBasal: tempBasal, at: date, enacting: true), newSize: nil, animated: true)
 
@@ -906,7 +864,6 @@
                             if let error = error {
                                 let alert = UIAlertController(with: error, title: NSLocalizedString("Error Resuming", comment: "The alert title for a resume error"))
                                 self.present(alert, animated: true, completion: nil)
->>>>>>> 8de3796d
                             }
                         }
                     }
@@ -1110,22 +1067,13 @@
     
     private func configurePumpManagerHUDViews() {
         if let hudView = hudView {
-<<<<<<< HEAD
-            hudView.removeNonStandardHUDViews()
-=======
             hudView.removePumpManagerProvidedViews()
->>>>>>> 8de3796d
             if var pumpManagerHUDProvider = deviceManager.pumpManagerHUDProvider
             {
                 let views = pumpManagerHUDProvider.createHUDViews()
                 for view in views {
                     addViewToHUD(view)
                 }
-<<<<<<< HEAD
-                pumpManagerHUDProvider.delegate = self
-            }
-            NotificationCenter.default.post(name: .HUDViewsChanged, object: self)
-=======
                 pumpManagerHUDProvider.visible = active && onscreen
             } else {
                 let reservoirView = ReservoirVolumeHUDView.instantiate()
@@ -1134,7 +1082,6 @@
                     addViewToHUD(view)
                 }
             }
->>>>>>> 8de3796d
         }
     }
     
@@ -1167,21 +1114,12 @@
     @objc private func hudViewTapped(_ sender: UIGestureRecognizer) {
         if let hudSubView = sender.view as? BaseHUDView,
             let pumpManagerHUDProvider = deviceManager.pumpManagerHUDProvider,
-<<<<<<< HEAD
-            let action = pumpManagerHUDProvider.didTapOnHudView(hudSubView)
-        {
-            switch action {
-            case .showViewController(let vc):
-                self.navigationController?.pushViewController(vc, animated: true)
-            case .presentViewController(let vc):
-=======
             let action = pumpManagerHUDProvider.didTapOnHUDView(hudSubView)
         {
             switch action {
             case .presentViewController(let vc):
                 var completionNotifyingVC = vc
                 completionNotifyingVC.completionDelegate = self
->>>>>>> 8de3796d
                 self.present(vc, animated: true, completion: nil)
             case .openAppURL(let url):
                 UIApplication.shared.open(url)
@@ -1190,7 +1128,14 @@
     }
 }
 
-<<<<<<< HEAD
+extension StatusTableViewController: CompletionDelegate {
+    func completionNotifyingDidComplete(_ object: CompletionNotifying) {
+        if let vc = object as? UIViewController {
+            vc.dismiss(animated: true, completion: nil)
+        }
+    }
+}
+
 extension StatusTableViewController: PumpManagerStatusObserver {
     func pumpManager(_ pumpManager: PumpManager, didUpdate status: PumpManagerStatus) {
         DispatchQueue.main.async {
@@ -1198,88 +1143,4 @@
             self.reloadData(animated: true)
         }
     }
-}
-
-extension StatusTableViewController: HUDProviderDelegate {
-    
-    func hudProvider(_ provider: HUDProvider, didAddHudViews views: [BaseHUDView]) {
-        DispatchQueue.main.async {
-            for view in views {
-                view.isHidden = true
-                view.alpha = 0
-                self.addViewToHUD(view)
-            }
-            UIView.animate(withDuration: 1, animations: {
-                for view in views {
-                    view.isHidden = false
-                    view.alpha = 1
-                }
-            })
-            NotificationCenter.default.post(name: .HUDViewsChanged, object: self)
-        }
-    }
-    
-    func hudProvider(_ provider: HUDProvider, didRemoveHudViews views: [BaseHUDView]) {
-        DispatchQueue.main.async {
-            UIView.animate(withDuration: 1, animations: {
-                for view in views {
-                    view.alpha = 0
-                }
-            }, completion: { (didFinish) in
-                for view in views {
-                    view.removeFromSuperview()
-                }
-            })
-            NotificationCenter.default.post(name: .HUDViewsChanged, object: self)
-        }
-    }
-}
-
-extension UIAlertController {
-    fileprivate convenience init(title: String, error: Error) {
-        
-        let message: String
-        
-        if let localizedError = error as? LocalizedError {
-            let sentenceFormat = NSLocalizedString("%@.", comment: "Appends a full-stop to a statement")
-            message = [localizedError.failureReason, localizedError.recoverySuggestion].compactMap({ $0 }).map({
-                String(format: sentenceFormat, $0)
-            }).joined(separator: "\n")
-        } else {
-            message = String(describing: error)
-        }
-        
-        self.init(
-            title: title,
-            message: message,
-            preferredStyle: .alert
-        )
-        
-        addAction(UIAlertAction(
-            title: NSLocalizedString("OK", comment: "Button title to acknowledge error"),
-            style: .default,
-            handler: nil
-        ))
-    }
-}
-
-extension Notification.Name {
-    static let HUDViewsChanged = Notification.Name(rawValue:  "com.loopKit.notification.HUDViewsChanged")
-=======
-extension StatusTableViewController: CompletionDelegate {
-    func completionNotifyingDidComplete(_ object: CompletionNotifying) {
-        if let vc = object as? UIViewController {
-            vc.dismiss(animated: true, completion: nil)
-        }
-    }
-}
-
-extension StatusTableViewController: PumpManagerStatusObserver {
-    func pumpManager(_ pumpManager: PumpManager, didUpdate status: PumpManagerStatus) {
-        DispatchQueue.main.async {
-            self.basalDeliveryState = status.basalDeliveryState
-            self.reloadData(animated: true)
-        }
-    }
->>>>>>> 8de3796d
 }