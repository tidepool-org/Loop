--- conflicted
+++ resolved
@@ -34,7 +34,6 @@
                 _ = tableView(tableView, willDeselectRowAt: indexPath)
             }
         }
-        tableView.reloadSections([Section.pump.rawValue], with: .none)
 
         super.viewWillAppear(animated)
     }
@@ -110,16 +109,10 @@
         }
     }
     
-<<<<<<< HEAD
-    func configuredSetupViewController(for pumpManager: PumpManagerUI.Type) -> (UIViewController & PumpManagerSetupViewController) {
-        var setupViewController = pumpManager.setupViewController()
-        setupViewController.setupDelegate = self
-=======
     func configuredSetupViewController(for pumpManager: PumpManagerUI.Type) -> (UIViewController & PumpManagerSetupViewController & CompletionNotifying) {
         var setupViewController = pumpManager.setupViewController()
         setupViewController.setupDelegate = self
         setupViewController.completionDelegate = self
->>>>>>> 8de3796d
         setupViewController.basalSchedule = dataManager.loopManager.basalRateSchedule
         setupViewController.maxBolusUnits = dataManager.loopManager.settings.maximumBolus
         setupViewController.maxBasalRateUnitsPerHour = dataManager.loopManager.settings.maximumBasalRatePerHour
@@ -137,11 +130,7 @@
         case .loop:
             return LoopRow.count
         case .pump:
-            if dataManager.pumpManager != nil {
-                return PumpRow.count
-            } else {
-                return 1
-            }
+            return PumpRow.count
         case .cgm:
             return CGMRow.count
         case .configuration:
@@ -570,11 +559,7 @@
         case .loop:
             break
         case .pump:
-<<<<<<< HEAD
-            tableView.reloadSections([Section.pump.rawValue], with: .none)
-=======
             tableView.reloadSections([Section.pump.rawValue], with: .fade)
->>>>>>> 8de3796d
             tableView.reloadRows(at: [[Section.cgm.rawValue, CGMRow.cgmSettings.rawValue]], with: .fade)
         case .cgm:
             tableView.reloadRows(at: [indexPath], with: .fade)
@@ -604,7 +589,6 @@
 extension SettingsTableViewController: PumpManagerSetupViewControllerDelegate {
     func pumpManagerSetupViewController(_ pumpManagerSetupViewController: PumpManagerSetupViewController, didSetUpPumpManager pumpManager: PumpManagerUI) {
         dataManager.pumpManager = pumpManager
-        tableView.reloadSections([Section.pump.rawValue], with: .none)
         tableView.selectRow(at: IndexPath(row: PumpRow.pumpSettings.rawValue, section: Section.pump.rawValue), animated: false, scrollPosition: .none)
 
         if let basalRateSchedule = pumpManagerSetupViewController.basalSchedule {
