//
//  SettingsTableViewController.swift
//  Naterade
//
//  Created by Nathan Racklyeft on 8/29/15.
//  Copyright © 2015 Nathan Racklyeft. All rights reserved.
//

import UIKit
import HealthKit
import LoopKit
import LoopKitUI
import LoopCore
import LoopTestingKit


final class SettingsTableViewController: UITableViewController {

    @IBOutlet var devicesSectionTitleView: UIView?

    override func viewDidLoad() {
        super.viewDidLoad()

        tableView.rowHeight = UITableView.automaticDimension
        tableView.estimatedRowHeight = 44

        tableView.register(SettingsTableViewCell.self, forCellReuseIdentifier: SettingsTableViewCell.className)
        tableView.register(SettingsImageTableViewCell.self, forCellReuseIdentifier: SettingsImageTableViewCell.className)
        tableView.register(SwitchTableViewCell.self, forCellReuseIdentifier: SwitchTableViewCell.className)
        tableView.register(TextButtonTableViewCell.self, forCellReuseIdentifier: TextButtonTableViewCell.className)
    }

    override func viewDidAppear(_ animated: Bool) {
        super.viewDidAppear(animated)

        dataManager.analyticsServicesManager.didDisplaySettingsScreen()
    }

    var dataManager: DeviceDataManager!

    private lazy var isTestingPumpManager = dataManager.pumpManager is TestingPumpManager
    private lazy var isTestingCGMManager = dataManager.cgmManager is TestingCGMManager

    fileprivate enum Section: Int, CaseIterable {
        case loop = 0
        case pump
        case cgm
        case configuration
        case services
        case testingPumpDataDeletion
        case testingCGMDataDeletion
    }

    fileprivate enum LoopRow: Int, CaseCountable {
        case dosing = 0
        case diagnostic
    }

    fileprivate enum PumpRow: Int, CaseCountable {
        case pumpSettings = 0
    }

    fileprivate enum CGMRow: Int, CaseCountable {
        case cgmSettings = 0
    }

    fileprivate enum ConfigurationRow: Int, CaseCountable {
        case glucoseTargetRange = 0
        case suspendThreshold
        case basalRate
        case deliveryLimits
        case insulinModel
        case carbRatio
        case insulinSensitivity
        case overridePresets
    }

    fileprivate lazy var valueNumberFormatter: NumberFormatter = {
        let formatter = NumberFormatter()

        formatter.numberStyle = .decimal
        formatter.minimumFractionDigits = 0
        formatter.maximumFractionDigits = 2

        return formatter
    }()

    override func prepare(for segue: UIStoryboardSegue, sender: Any?) {
        switch segue.destination {
        case let vc as InsulinModelSettingsViewController:
            vc.deviceManager = dataManager
            vc.insulinModel = dataManager.loopManager.insulinModelSettings?.model

            if let insulinSensitivitySchedule = dataManager.loopManager.insulinSensitivitySchedule {
                vc.insulinSensitivitySchedule = insulinSensitivitySchedule
            }

            vc.delegate = self
        default:
            break
        }
    }

    func configuredSetupViewController(for pumpManager: PumpManagerUI.Type) -> (UIViewController & PumpManagerSetupViewController & CompletionNotifying) {
        var setupViewController = pumpManager.setupViewController()
        setupViewController.setupDelegate = self
        setupViewController.completionDelegate = self
        setupViewController.basalSchedule = dataManager.loopManager.basalRateSchedule
        setupViewController.maxBolusUnits = dataManager.loopManager.settings.maximumBolus
        setupViewController.maxBasalRateUnitsPerHour = dataManager.loopManager.settings.maximumBasalRatePerHour
        return setupViewController
    }

    // MARK: - UITableViewDataSource

    private var sections: [Section] {
        var sections = Section.allCases
        if !isTestingPumpManager {
            sections.remove(.testingPumpDataDeletion)
        }
        if !isTestingCGMManager {
            sections.remove(.testingCGMDataDeletion)
        }
        return sections
    }

    override func numberOfSections(in tableView: UITableView) -> Int {
        return sections.count
    }

    override func tableView(_ tableView: UITableView, numberOfRowsInSection section: Int) -> Int {
        switch sections[section] {
        case .loop:
            return LoopRow.count
        case .pump:
            return PumpRow.count
        case .cgm:
            return CGMRow.count
        case .configuration:
            if FeatureFlags.sensitivityOverridesEnabled {
                return ConfigurationRow.count
            } else {
                return ConfigurationRow.count - 1
            }
        case .services:
            return min(activeServices.count + 1, availableServices.count)
        case .testingPumpDataDeletion, .testingCGMDataDeletion:
            return 1
        }
    }

    override func tableView(_ tableView: UITableView, cellForRowAt indexPath: IndexPath) -> UITableViewCell {
        switch sections[indexPath.section] {
        case .loop:
            switch LoopRow(rawValue: indexPath.row)! {
            case .dosing:
                let switchCell = tableView.dequeueReusableCell(withIdentifier: SwitchTableViewCell.className, for: indexPath) as! SwitchTableViewCell

                switchCell.selectionStyle = .none
                switchCell.switch?.isOn = dataManager.loopManager.settings.dosingEnabled
                switchCell.textLabel?.text = NSLocalizedString("Closed Loop", comment: "The title text for the looping enabled switch cell")

                switchCell.switch?.addTarget(self, action: #selector(dosingEnabledChanged(_:)), for: .valueChanged)

                return switchCell
            case .diagnostic:
                let cell = tableView.dequeueReusableCell(withIdentifier: SettingsTableViewCell.className, for: indexPath)

                cell.textLabel?.text = NSLocalizedString("Issue Report", comment: "The title text for the issue report cell")
                cell.detailTextLabel?.text = nil
                cell.accessoryType = .disclosureIndicator

                return cell
            }
        case .pump:
            switch PumpRow(rawValue: indexPath.row)! {
            case .pumpSettings:
                if let pumpManager = dataManager.pumpManager {
                    let cell = tableView.dequeueReusableCell(withIdentifier: SettingsImageTableViewCell.className, for: indexPath)
                    cell.imageView?.image = pumpManager.smallImage
                    cell.textLabel?.text = pumpManager.localizedTitle
                    cell.detailTextLabel?.text = nil
                    return cell
                } else {
                    let cell = tableView.dequeueReusableCell(withIdentifier: TextButtonTableViewCell.className, for: indexPath)
                    cell.textLabel?.text = NSLocalizedString("Add Pump", comment: "Title text for button to set up a new pump")
                    return cell
                }
            }
        case .cgm:
            if let cgmManager = dataManager.cgmManager {
                let cgmManagerUI = cgmManager as? CGMManagerUI

                let image = cgmManagerUI?.smallImage
                let cell = tableView.dequeueReusableCell(withIdentifier: image == nil ? SettingsTableViewCell.className : SettingsImageTableViewCell.className, for: indexPath)
                if let image = image {
                    cell.imageView?.image = image
                }
                cell.textLabel?.text = cgmManager.localizedTitle
                cell.detailTextLabel?.text = nil
                return cell
            } else {
                let cell = tableView.dequeueReusableCell(withIdentifier: TextButtonTableViewCell.className, for: indexPath)
                cell.textLabel?.text = NSLocalizedString("Add CGM", comment: "Title text for button to set up a CGM")
                return cell
            }
        case .configuration:
            let configCell = tableView.dequeueReusableCell(withIdentifier: SettingsTableViewCell.className, for: indexPath)

            switch ConfigurationRow(rawValue: indexPath.row)! {
            case .carbRatio:
                configCell.textLabel?.text = NSLocalizedString("Carb Ratios", comment: "The title text for the carb ratio schedule")

                if let carbRatioSchedule = dataManager.loopManager.carbRatioSchedule {
                    let unit = carbRatioSchedule.unit
                    let value = valueNumberFormatter.string(from: carbRatioSchedule.averageQuantity().doubleValue(for: unit)) ?? SettingsTableViewCell.NoValueString

                    configCell.detailTextLabel?.text = String(format: NSLocalizedString("%1$@ %2$@/U", comment: "Format string for carb ratio average. (1: value)(2: carb unit)"), value, unit)
                } else {
                    configCell.detailTextLabel?.text = SettingsTableViewCell.TapToSetString
                }
            case .insulinSensitivity:
                configCell.textLabel?.text = NSLocalizedString("Insulin Sensitivities", comment: "The title text for the insulin sensitivity schedule")

                if let insulinSensitivitySchedule = dataManager.loopManager.insulinSensitivitySchedule {
                    let unit = insulinSensitivitySchedule.unit
                    // Schedule is in mg/dL or mmol/L, but we display as mg/dL/U or mmol/L/U
                    let average = insulinSensitivitySchedule.averageQuantity().doubleValue(for: unit)
                    let unitPerU = unit.unitDivided(by: .internationalUnit())
                    let averageQuantity = HKQuantity(unit: unitPerU, doubleValue: average)
                    let formatter = QuantityFormatter()
                    formatter.setPreferredNumberFormatter(for: unit)
                    configCell.detailTextLabel?.text = formatter.string(from: averageQuantity, for: unitPerU)
                } else {
                    configCell.detailTextLabel?.text = SettingsTableViewCell.TapToSetString
                }
            case .glucoseTargetRange:
                configCell.textLabel?.text = NSLocalizedString("Correction Range", comment: "The title text for the glucose target range schedule")

                if let glucoseTargetRangeSchedule = dataManager.loopManager.settings.glucoseTargetRangeSchedule {
                    let unit = glucoseTargetRangeSchedule.unit
                    let value = glucoseTargetRangeSchedule.value(at: Date())
                    let minTarget = valueNumberFormatter.string(from: value.minValue) ?? SettingsTableViewCell.NoValueString
                    let maxTarget = valueNumberFormatter.string(from: value.maxValue) ?? SettingsTableViewCell.NoValueString

                    configCell.detailTextLabel?.text = String(format: NSLocalizedString("%1$@ – %2$@ %3$@", comment: "Format string for glucose target range. (1: Min target)(2: Max target)(3: glucose unit)"), minTarget, maxTarget, unit.localizedShortUnitString)
                } else {
                    configCell.detailTextLabel?.text = SettingsTableViewCell.TapToSetString
                }
            case .suspendThreshold:
                configCell.textLabel?.text = NSLocalizedString("Suspend Threshold", comment: "The title text in settings")

                if let suspendThreshold = dataManager.loopManager.settings.suspendThreshold {
                    let value = valueNumberFormatter.string(from: suspendThreshold.value, unit: suspendThreshold.unit) ?? SettingsTableViewCell.TapToSetString
                    configCell.detailTextLabel?.text = value
                } else {
                    configCell.detailTextLabel?.text = SettingsTableViewCell.TapToSetString
                }
            case .insulinModel:
                configCell.textLabel?.text = NSLocalizedString("Insulin Model", comment: "The title text for the insulin model setting row")

                if let settings = dataManager.loopManager.insulinModelSettings {
                    configCell.detailTextLabel?.text = settings.title
                } else {
                    configCell.detailTextLabel?.text = SettingsTableViewCell.TapToSetString
                }
            case .deliveryLimits:
                configCell.textLabel?.text = NSLocalizedString("Delivery Limits", comment: "Title text for delivery limits")

                if dataManager.loopManager.settings.maximumBolus == nil || dataManager.loopManager.settings.maximumBasalRatePerHour == nil {
                    configCell.detailTextLabel?.text = SettingsTableViewCell.TapToSetString
                } else {
                    configCell.detailTextLabel?.text = SettingsTableViewCell.EnabledString
                }
            case .basalRate:
                configCell.textLabel?.text = NSLocalizedString("Basal Rates", comment: "The title text for the basal rate schedule")

                if let basalRateSchedule = dataManager.loopManager.basalRateSchedule {
                    configCell.detailTextLabel?.text = valueNumberFormatter.string(from: basalRateSchedule.total(), unit: "U")
                } else {
                    configCell.detailTextLabel?.text = SettingsTableViewCell.TapToSetString
                }
            case .overridePresets:
                configCell.textLabel?.text = NSLocalizedString("Override Presets", comment: "The title text for the override presets")
                let maxPreviewSymbolCount = 3
                let presetPreviewText = dataManager.loopManager.settings.overridePresets
                    .prefix(maxPreviewSymbolCount)
                    .map { $0.symbol }
                    .joined(separator: " ")
                configCell.detailTextLabel?.text = presetPreviewText
            }

            configCell.accessoryType = .disclosureIndicator
            return configCell
        case .services:
            if indexPath.row < activeServices.count {
                let service = activeServicesSorted[indexPath.row]
                let cell = tableView.dequeueReusableCell(withIdentifier: SettingsTableViewCell.className, for: indexPath)
                cell.textLabel?.text = service.localizedTitle
                cell.detailTextLabel?.text = nil
                return cell
            } else {
                let cell = tableView.dequeueReusableCell(withIdentifier: TextButtonTableViewCell.className, for: indexPath)
                cell.textLabel?.text = NSLocalizedString("Add Service", comment: "Title text for button to set up a service")
                return cell
            }
        case .testingPumpDataDeletion:
            let cell = tableView.dequeueReusableCell(withIdentifier: TextButtonTableViewCell.className, for: indexPath) as! TextButtonTableViewCell
            cell.textLabel?.text = "Delete Pump Data"
            cell.textLabel?.textAlignment = .center
            cell.tintColor = .delete
            cell.isEnabled = true
            return cell
        case .testingCGMDataDeletion:
            let cell = tableView.dequeueReusableCell(withIdentifier: TextButtonTableViewCell.className, for: indexPath) as! TextButtonTableViewCell
            cell.textLabel?.text = "Delete CGM Data"
            cell.textLabel?.textAlignment = .center
            cell.tintColor = .delete
            cell.isEnabled = true
            return cell
        }
    }

    override func tableView(_ tableView: UITableView, titleForHeaderInSection section: Int) -> String? {
        switch sections[section] {
        case .loop:
            return Bundle.main.localizedNameAndVersion
        case .pump:
            return NSLocalizedString("Pump", comment: "The title of the pump section in settings")
        case .cgm:
            return NSLocalizedString("Continuous Glucose Monitor", comment: "The title of the continuous glucose monitor section in settings")
        case .configuration:
            return NSLocalizedString("Configuration", comment: "The title of the configuration section in settings")
        case .services:
            return NSLocalizedString("Services", comment: "The title of the services section in settings")
        case .testingPumpDataDeletion, .testingCGMDataDeletion:
            return nil
        }
    }

    // MARK: - UITableViewDelegate

    override func tableView(_ tableView: UITableView, shouldHighlightRowAt indexPath: IndexPath) -> Bool {
        return true
    }

    override func tableView(_ tableView: UITableView, didSelectRowAt indexPath: IndexPath) {
        let sender = tableView.cellForRow(at: indexPath)

        switch sections[indexPath.section] {
        case .pump:
            switch PumpRow(rawValue: indexPath.row)! {
            case .pumpSettings:
                if var settings = dataManager.pumpManager?.settingsViewController() {
                    settings.completionDelegate = self
                    present(settings, animated: true)
                    tableView.deselectRow(at: indexPath, animated: true)
                } else {
                    // Add new pump
                    let pumpManagers = dataManager.availablePumpManagers

                    switch pumpManagers.count {
                    case 1:
                        if let pumpManager = pumpManagers.first, let PumpManagerType = dataManager.pumpManagerTypeByIdentifier(pumpManager.identifier) {

                            let setupViewController = configuredSetupViewController(for: PumpManagerType)
                            present(setupViewController, animated: true, completion: nil)
                        }
                        tableView.deselectRow(at: indexPath, animated: true)
                    case let x where x > 1:
                        let alert = UIAlertController(pumpManagers: pumpManagers) { [weak self] (identifier) in
                            if let self = self, let manager = self.dataManager.pumpManagerTypeByIdentifier(identifier) {
                                let setupViewController = self.configuredSetupViewController(for: manager)
                                self.present(setupViewController, animated: true, completion: nil)
                                self.tableView.deselectRow(at: indexPath, animated: true)
                            }
                        }

                        alert.addCancelAction { (_) in
                            tableView.deselectRow(at: indexPath, animated: true)
                        }

                        present(alert, animated: true, completion: nil)
                    default:
                        break
                    }
                }
            }
        case .cgm:
            if let cgmManager = dataManager.cgmManager as? CGMManagerUI {
                if let unit = dataManager.loopManager.glucoseStore.preferredUnit {
                    var settings = cgmManager.settingsViewController(for: unit)
                    settings.completionDelegate = self
                    present(settings, animated: true)
                    tableView.deselectRow(at: indexPath, animated: true)
                }
            } else if dataManager.cgmManager is PumpManagerUI {
                // The pump manager is providing glucose, but allow reverting the CGM
                let alert = UIAlertController(deleteCGMManagerHandler: { [weak self] (isDeleted) in
                    if isDeleted {
                        self?.dataManager.cgmManager = nil
                    }

                    tableView.deselectRow(at: indexPath, animated: true)
                    self?.updateCGMManagerRows()
                })
                present(alert, animated: true, completion: nil)
            } else {
                // Add new CGM
                let cgmManagers = dataManager.availableCGMManagers

                switch cgmManagers.count {
                case 1:
                    if let cgmManager = cgmManagers.first, let CGMManagerType = dataManager.cgmManagerTypeByIdentifier(cgmManager.identifier) {
                        setupCGMManager(CGMManagerType)
                    }

                    tableView.deselectRow(at: indexPath, animated: true)
                case let x where x > 1:
                    let alert = UIAlertController(cgmManagers: cgmManagers, pumpManager: dataManager.pumpManager as? CGMManager) { [weak self] (identifier, pumpManager) in
                        if let self = self {
                            if let cgmManagerIdentifier = identifier, let CGMManagerType = self.dataManager.cgmManagerTypeByIdentifier(cgmManagerIdentifier) {
                                self.setupCGMManager(CGMManagerType)
                            } else if let pumpManager = pumpManager {
                                self.completeCGMManagerSetup(pumpManager)
                            }
                        }

                        tableView.deselectRow(at: indexPath, animated: true)
                    }

                    alert.addCancelAction { (_) in
                        tableView.deselectRow(at: indexPath, animated: true)
                    }

                    present(alert, animated: true, completion: nil)
                default:
                    break
                }
            }
        case .configuration:
            let row = ConfigurationRow(rawValue: indexPath.row)!
            switch row {
            case .carbRatio:
                let scheduleVC = DailyQuantityScheduleTableViewController()

                scheduleVC.delegate = self
                scheduleVC.title = NSLocalizedString("Carb Ratios", comment: "The title of the carb ratios schedule screen")
                scheduleVC.unit = .gram()

                if let schedule = dataManager.loopManager.carbRatioSchedule {
                    scheduleVC.timeZone = schedule.timeZone
                    scheduleVC.scheduleItems = schedule.items
                    scheduleVC.unit = schedule.unit
                } else if let timeZone = dataManager.pumpManager?.status.timeZone {
                    scheduleVC.timeZone = timeZone
                }

                show(scheduleVC, sender: sender)
            case .insulinSensitivity:
                let unit = dataManager.loopManager.insulinSensitivitySchedule?.unit ?? dataManager.loopManager.glucoseStore.preferredUnit ?? HKUnit.milligramsPerDeciliter
                let allowedSensitivityValues = dataManager.loopManager.settings.allowedSensitivityValues(for: unit)
                let scheduleVC = InsulinSensitivityScheduleViewController(allowedValues: allowedSensitivityValues, unit: unit)

                scheduleVC.delegate = self
                scheduleVC.insulinSensitivityScheduleStorageDelegate = self
                scheduleVC.title = NSLocalizedString("Insulin Sensitivities", comment: "The title of the insulin sensitivities schedule screen")

                scheduleVC.schedule = dataManager.loopManager.insulinSensitivitySchedule

                show(scheduleVC, sender: sender)
            case .glucoseTargetRange:
                let unit = dataManager.loopManager.settings.glucoseTargetRangeSchedule?.unit ?? dataManager.loopManager.glucoseStore.preferredUnit ?? HKUnit.milligramsPerDeciliter
                let allowedCorrectionRangeValues = dataManager.loopManager.settings.allowedCorrectionRangeValues(for: unit)
                let scheduleVC = GlucoseRangeScheduleTableViewController(allowedValues: allowedCorrectionRangeValues, unit: unit)

                if FeatureFlags.sensitivityOverridesEnabled {
                    scheduleVC.overrideContexts.remove(.legacyWorkout)
                }

                scheduleVC.delegate = self
                scheduleVC.title = NSLocalizedString("Correction Range", comment: "The title of the glucose target range schedule screen")

                if let schedule = dataManager.loopManager.settings.glucoseTargetRangeSchedule {
                    var overrides: [TemporaryScheduleOverride.Context: DoubleRange] = [:]
                    overrides[.preMeal] = dataManager.loopManager.settings.preMealTargetRange.filter { !$0.isZero }
                    overrides[.legacyWorkout] = dataManager.loopManager.settings.legacyWorkoutTargetRange.filter { !$0.isZero }
                    scheduleVC.setSchedule(schedule, withOverrideRanges: overrides)
                }

                show(scheduleVC, sender: sender)
            case .suspendThreshold:
                if let minBGGuard = dataManager.loopManager.settings.suspendThreshold {
                    let vc = GlucoseThresholdTableViewController(threshold: minBGGuard.value, glucoseUnit: minBGGuard.unit)
                    vc.delegate = self
                    vc.indexPath = indexPath
                    vc.title = sender?.textLabel?.text
                    self.show(vc, sender: sender)
                } else if let unit = dataManager.loopManager.glucoseStore.preferredUnit {
                    let vc = GlucoseThresholdTableViewController(threshold: nil, glucoseUnit: unit)
                    vc.delegate = self
                    vc.indexPath = indexPath
                    vc.title = sender?.textLabel?.text
                    self.show(vc, sender: sender)
                }
            case .insulinModel:
                performSegue(withIdentifier: InsulinModelSettingsViewController.className, sender: sender)
            case .deliveryLimits:
                let vc = DeliveryLimitSettingsTableViewController(style: .grouped)

                vc.maximumBasalRatePerHour = dataManager.loopManager.settings.maximumBasalRatePerHour
                vc.maximumBolus = dataManager.loopManager.settings.maximumBolus

                vc.title = sender?.textLabel?.text
                vc.delegate = self
                vc.syncSource = dataManager.pumpManager

                show(vc, sender: sender)
            case .basalRate:
                guard let pumpManager = dataManager.pumpManager else {
                    // Not allowing basal schedule entry without a configured pump.
                    tableView.deselectRow(at: indexPath, animated: true)
                    return
                }
                let vc = BasalScheduleTableViewController(allowedBasalRates: pumpManager.supportedBasalRates, maximumScheduleItemCount: pumpManager.maximumBasalScheduleEntryCount, minimumTimeInterval: pumpManager.minimumBasalScheduleEntryDuration)

                if let profile = dataManager.loopManager.basalRateSchedule {
                    vc.scheduleItems = profile.items
                    vc.timeZone = profile.timeZone
                } else {
                    vc.timeZone = pumpManager.status.timeZone
                }

                vc.title = NSLocalizedString("Basal Rates", comment: "The title of the basal rate profile screen")
                vc.delegate = self
                vc.syncSource = pumpManager

                show(vc, sender: sender)
            case .overridePresets:
                guard let glucoseUnit = dataManager.loopManager.glucoseStore.preferredUnit else { break }
                let vc = OverridePresetTableViewController(
                    glucoseUnit: glucoseUnit,
                    presets: dataManager.loopManager.settings.overridePresets
                )
                vc.delegate = self

                show(vc, sender: sender)
            }
        case .loop:
            switch LoopRow(rawValue: indexPath.row)! {
            case .diagnostic:
                let vc = CommandResponseViewController.generateDiagnosticReport(deviceManager: dataManager)
                vc.title = sender?.textLabel?.text

                show(vc, sender: sender)
            case .dosing:
                break
            }
        case .services:
            if indexPath.row < activeServices.count {
                if let serviceUI = activeServicesSorted[indexPath.row] as? ServiceUI {
                    var settings = serviceUI.settingsViewController()
                    settings.serviceSetupDelegate = self
                    settings.completionDelegate = self
                    present(settings, animated: true)
                }
                tableView.deselectRow(at: indexPath, animated: true)
            } else {
                let alert = UIAlertController(services: inactiveServices) { [weak self] (identifier) in
                    self?.setupService(withIdentifier: identifier)
                }

                alert.addCancelAction { (_) in
                    tableView.deselectRow(at: indexPath, animated: true)
                }

                present(alert, animated: true, completion: nil)
            }
        case .testingPumpDataDeletion:
            let confirmVC = UIAlertController(pumpDataDeletionHandler: { self.dataManager.deleteTestingPumpData() })
            present(confirmVC, animated: true) {
                tableView.deselectRow(at: indexPath, animated: true)
            }
        case .testingCGMDataDeletion:
            let confirmVC = UIAlertController(cgmDataDeletionHandler: { self.dataManager.deleteTestingCGMData() })
            present(confirmVC, animated: true) {
                tableView.deselectRow(at: indexPath, animated: true)
            }
        }
    }

    @objc private func dosingEnabledChanged(_ sender: UISwitch) {
        dataManager.loopManager.settings.dosingEnabled = sender.isOn
    }
}

// MARK: - DeviceManager view controller delegation

extension SettingsTableViewController: CompletionDelegate {
    func completionNotifyingDidComplete(_ object: CompletionNotifying) {
        if let vc = object as? UIViewController, presentedViewController === vc {
            dismiss(animated: true, completion: nil)

            updateSelectedDeviceManagerAndServicesRows()
        }
    }

    private func updateSelectedDeviceManagerAndServicesRows() {
        tableView.beginUpdates()
        updateSelectedDeviceManagerRows()
        updateSelectedServicesRows()
        tableView.endUpdates()
    }

    private func updateSelectedDeviceManagerRows() {
        tableView.beginUpdates()
        updatePumpManagerRows()
        updateCGMManagerRows()
        tableView.endUpdates()
    }

    private func updatePumpManagerRows() {
        tableView.beginUpdates()

        let previousTestingPumpDataDeletionSection = sections.firstIndex(of: .testingPumpDataDeletion)
        let wasTestingPumpManager = isTestingPumpManager
        isTestingPumpManager = dataManager.pumpManager is TestingPumpManager
        if !wasTestingPumpManager, isTestingPumpManager {
            guard let testingPumpDataDeletionSection = sections.firstIndex(of: .testingPumpDataDeletion) else {
                fatalError("Expected to find testing pump data deletion section with testing pump in use")
            }
            tableView.insertSections([testingPumpDataDeletionSection], with: .automatic)
        } else if wasTestingPumpManager, !isTestingPumpManager {
            guard let previousTestingPumpDataDeletionSection = previousTestingPumpDataDeletionSection else {
                fatalError("Expected to have had testing pump data deletion section when testing pump was in use")
            }
            tableView.deleteSections([previousTestingPumpDataDeletionSection], with: .automatic)
        }


        tableView.reloadSections([Section.pump.rawValue], with: .fade)
        tableView.reloadSections([Section.cgm.rawValue], with: .fade)
        tableView.endUpdates()
    }

    private func updateCGMManagerRows() {
        tableView.beginUpdates()

        let previousTestingCGMDataDeletionSection = sections.firstIndex(of: .testingCGMDataDeletion)
        let wasTestingCGMManager = isTestingCGMManager
        isTestingCGMManager = dataManager.cgmManager is TestingCGMManager
        if !wasTestingCGMManager, isTestingCGMManager {
            guard let testingCGMDataDeletionSection = sections.firstIndex(of: .testingCGMDataDeletion) else {
                fatalError("Expected to find testing CGM data deletion section with testing CGM in use")
            }
            tableView.insertSections([testingCGMDataDeletionSection], with: .automatic)
        } else if wasTestingCGMManager, !isTestingCGMManager {
            guard let previousTestingCGMDataDeletionSection = previousTestingCGMDataDeletionSection else {
                fatalError("Expected to have had testing CGM data deletion section when testing CGM was in use")
            }
            tableView.deleteSections([previousTestingCGMDataDeletionSection], with: .automatic)
        }

        tableView.reloadSections([Section.cgm.rawValue], with: .fade)
        tableView.endUpdates()
    }

    private func updateSelectedServicesRows() {
        tableView.beginUpdates()
        tableView.reloadSections([Section.services.rawValue], with: .fade)
        tableView.endUpdates()
    }
}


extension SettingsTableViewController: PumpManagerSetupViewControllerDelegate {
    func pumpManagerSetupViewController(_ pumpManagerSetupViewController: PumpManagerSetupViewController, didSetUpPumpManager pumpManager: PumpManagerUI) {
        dataManager.pumpManager = pumpManager

        if let basalRateSchedule = pumpManagerSetupViewController.basalSchedule {
            dataManager.loopManager.basalRateSchedule = basalRateSchedule
            tableView.reloadRows(at: [[Section.configuration.rawValue, ConfigurationRow.basalRate.rawValue]], with: .none)
        }

        if let maxBasalRateUnitsPerHour = pumpManagerSetupViewController.maxBasalRateUnitsPerHour {
            dataManager.loopManager.settings.maximumBasalRatePerHour = maxBasalRateUnitsPerHour
            tableView.reloadRows(at: [[Section.configuration.rawValue, ConfigurationRow.deliveryLimits.rawValue]], with: .none)
        }

        if let maxBolusUnits = pumpManagerSetupViewController.maxBolusUnits {
            dataManager.loopManager.settings.maximumBolus = maxBolusUnits
            tableView.reloadRows(at: [[Section.configuration.rawValue, ConfigurationRow.deliveryLimits.rawValue]], with: .none)
        }
    }
}


extension SettingsTableViewController: CGMManagerSetupViewControllerDelegate {
    fileprivate func setupCGMManager(_ CGMManagerType: CGMManagerUI.Type) {
        if var setupViewController = CGMManagerType.setupViewController() {
            setupViewController.setupDelegate = self
            setupViewController.completionDelegate = self
            present(setupViewController, animated: true, completion: nil)
        } else {
            completeCGMManagerSetup(CGMManagerType.init(rawState: [:]))
        }
    }

    fileprivate func completeCGMManagerSetup(_ cgmManager: CGMManager?) {
        dataManager.cgmManager = cgmManager

        updateSelectedDeviceManagerRows()
    }

    func cgmManagerSetupViewController(_ cgmManagerSetupViewController: CGMManagerSetupViewController, didSetUpCGMManager cgmManager: CGMManagerUI) {
        completeCGMManagerSetup(cgmManager)
    }
}

<<<<<<< HEAD

extension SettingsTableViewController {
    fileprivate var availableServices: [AvailableDevice] {
        return dataManager.servicesManager.availableServices
    }

    fileprivate var activeServices: [Service] {
        return dataManager.servicesManager.services
=======
extension SettingsTableViewController: ServiceSetupDelegate {
    fileprivate var serviceTypesAvailable: [Service.Type] {
        return serviceTypes.filter { serviceType in !dataManager.servicesManager.services.contains { type(of: $0) == serviceType } }
>>>>>>> 348e3a55
    }

    fileprivate var activeServicesSorted: [Service] {
        return activeServices.sorted { $0.localizedTitle < $1.localizedTitle }
    }

    fileprivate var inactiveServices: [AvailableDevice] {
        return availableServices.filter { availableService in !activeServices.contains { type(of: $0).managerIdentifier == availableService.identifier } }
    }

    fileprivate func setupService(withIdentifier identifier: String) {
        guard let serviceUIType = dataManager.servicesManager.serviceUITypeByIdentifier(identifier) else {
            return
        }

        if var setupViewController = serviceUIType.setupViewController() {
            setupViewController.serviceSetupDelegate = self
            setupViewController.completionDelegate = self
            present(setupViewController, animated: true, completion: nil)
        } else if let service = serviceUIType.init(rawState: [:]) {
            service.completeCreate()
            dataManager.servicesManager.services.append(service)
            updateSelectedServicesRows()
        }
    }

    func serviceSetupNotifying(_ object: ServiceSetupNotifying, didCreateService service: Service) {
        dataManager.servicesManager.services.append(service)
    }

    func serviceSetupNotifying(_ object: ServiceSetupNotifying, didUpdateService service: Service) {
        dataManager.servicesManager.services = dataManager.servicesManager.services
    }

    func serviceSetupNotifying(_ object: ServiceSetupNotifying, didDeleteService service: Service) {
        dataManager.servicesManager.services.removeAll { type(of: $0) == type(of: service) }
    }
}

extension SettingsTableViewController: DailyValueScheduleTableViewControllerDelegate {
    func dailyValueScheduleTableViewControllerWillFinishUpdating(_ controller: DailyValueScheduleTableViewController) {
        guard let indexPath = tableView.indexPathForSelectedRow else {
            return
        }

        switch sections[indexPath.section] {
        case .configuration:
            switch ConfigurationRow(rawValue: indexPath.row)! {
            case .basalRate:
                if let controller = controller as? BasalScheduleTableViewController {
                    dataManager.loopManager.basalRateSchedule = BasalRateSchedule(dailyItems: controller.scheduleItems, timeZone: controller.timeZone)
                }
            case let row:
                if let controller = controller as? DailyQuantityScheduleTableViewController {
                    switch row {
                    case .carbRatio:
                        dataManager.loopManager.carbRatioSchedule = CarbRatioSchedule(unit: controller.unit, dailyItems: controller.scheduleItems, timeZone: controller.timeZone)
                        dataManager.analyticsServicesManager.didChangeCarbRatioSchedule()
                    default:
                        break
                    }
                }
            }
        default:
            break
        }

        tableView.reloadRows(at: [indexPath], with: .none)
    }
}

extension SettingsTableViewController: GlucoseRangeScheduleStorageDelegate {
    func saveSchedule(for viewController: GlucoseRangeScheduleTableViewController, completion: @escaping (SaveGlucoseRangeScheduleResult) -> Void) {
        dataManager.loopManager.settings.preMealTargetRange = viewController.overrideRanges[.preMeal].filter { !$0.isZero }
        dataManager.loopManager.settings.legacyWorkoutTargetRange = viewController.overrideRanges[.legacyWorkout].filter { !$0.isZero }
        dataManager.loopManager.settings.glucoseTargetRangeSchedule = viewController.schedule
        completion(.success)
        tableView.reloadRows(at: [IndexPath(row: ConfigurationRow.glucoseTargetRange.rawValue, section: Section.configuration.rawValue)], with: .none)
    }
}

extension SettingsTableViewController: InsulinSensitivityScheduleStorageDelegate {
    func saveSchedule(_ schedule: InsulinSensitivitySchedule, for viewController: InsulinSensitivityScheduleViewController, completion: @escaping (SaveInsulinSensitivityScheduleResult) -> Void) {
        dataManager.loopManager.insulinSensitivitySchedule = schedule
        dataManager.analyticsServicesManager.didChangeInsulinSensitivitySchedule()
        completion(.success)
        tableView.reloadRows(at: [IndexPath(row: ConfigurationRow.insulinSensitivity.rawValue, section: Section.configuration.rawValue)], with: .none)
    }
}

extension SettingsTableViewController: InsulinModelSettingsViewControllerDelegate {
    func insulinModelSettingsViewControllerDidChangeValue(_ controller: InsulinModelSettingsViewController) {
        guard let indexPath = self.tableView.indexPathForSelectedRow else {
            return
        }

        switch sections[indexPath.section] {
        case .configuration:
            switch ConfigurationRow(rawValue: indexPath.row)! {
            case .insulinModel:
                if let model = controller.insulinModel {
                    dataManager.loopManager.insulinModelSettings = InsulinModelSettings(model: model)
                }

                tableView.reloadRows(at: [indexPath], with: .none)
            default:
                assertionFailure()
            }
        default:
            assertionFailure()
        }
    }
}


extension SettingsTableViewController: LoopKitUI.TextFieldTableViewControllerDelegate {
    func textFieldTableViewControllerDidEndEditing(_ controller: LoopKitUI.TextFieldTableViewController) {
        if let indexPath = controller.indexPath {
            switch sections[indexPath.section] {
            case .configuration:
                switch ConfigurationRow(rawValue: indexPath.row)! {
                case .suspendThreshold:
                    if let controller = controller as? GlucoseThresholdTableViewController,
                        let value = controller.value, let minBGGuard = valueNumberFormatter.number(from: value)?.doubleValue {
                        dataManager.loopManager.settings.suspendThreshold = GlucoseThreshold(unit: controller.glucoseUnit, value: minBGGuard)
                    } else {
                        dataManager.loopManager.settings.suspendThreshold = nil
                    }
                default:
                    assertionFailure()
                }
            default:
                assertionFailure()
            }
        }

        tableView.reloadData()
    }

    func textFieldTableViewControllerDidReturn(_ controller: LoopKitUI.TextFieldTableViewController) {
        _ = navigationController?.popViewController(animated: true)
    }
}


extension SettingsTableViewController: DeliveryLimitSettingsTableViewControllerDelegate {
    func deliveryLimitSettingsTableViewControllerDidUpdateMaximumBasalRatePerHour(_ vc: DeliveryLimitSettingsTableViewController) {
        dataManager.loopManager.settings.maximumBasalRatePerHour = vc.maximumBasalRatePerHour

        tableView.reloadRows(at: [[Section.configuration.rawValue, ConfigurationRow.deliveryLimits.rawValue]], with: .none)
    }

    func deliveryLimitSettingsTableViewControllerDidUpdateMaximumBolus(_ vc: DeliveryLimitSettingsTableViewController) {
        dataManager.loopManager.settings.maximumBolus = vc.maximumBolus

        tableView.reloadRows(at: [[Section.configuration.rawValue, ConfigurationRow.deliveryLimits.rawValue]], with: .none)
    }
}


extension SettingsTableViewController: OverridePresetTableViewControllerDelegate {
    func overridePresetTableViewControllerDidUpdatePresets(_ vc: OverridePresetTableViewController) {
        dataManager.loopManager.settings.overridePresets = vc.presets

        tableView.reloadRows(at: [[Section.configuration.rawValue, ConfigurationRow.overridePresets.rawValue]], with: .none)
    }
}


private extension UIAlertController {
    convenience init(pumpDataDeletionHandler handler: @escaping () -> Void) {
        self.init(
            title: nil,
            message: "Are you sure you want to delete testing pump health data?",
            preferredStyle: .actionSheet
        )

        addAction(UIAlertAction(
            title: "Delete Pump Data",
            style: .destructive,
            handler: { _ in handler() }
        ))

        addAction(UIAlertAction(title: "Cancel", style: .cancel, handler: nil))
    }

    convenience init(cgmDataDeletionHandler handler: @escaping () -> Void) {
        self.init(
            title: nil,
            message: "Are you sure you want to delete testing CGM health data?",
            preferredStyle: .actionSheet
        )

        addAction(UIAlertAction(
            title: "Delete CGM Data",
            style: .destructive,
            handler: { _ in handler() }
        ))

        addAction(UIAlertAction(title: "Cancel", style: .cancel, handler: nil))
    }
}<|MERGE_RESOLUTION|>--- conflicted
+++ resolved
@@ -717,20 +717,13 @@
     }
 }
 
-<<<<<<< HEAD
-
-extension SettingsTableViewController {
+extension SettingsTableViewController: ServiceSetupDelegate {
     fileprivate var availableServices: [AvailableDevice] {
         return dataManager.servicesManager.availableServices
     }
 
     fileprivate var activeServices: [Service] {
         return dataManager.servicesManager.services
-=======
-extension SettingsTableViewController: ServiceSetupDelegate {
-    fileprivate var serviceTypesAvailable: [Service.Type] {
-        return serviceTypes.filter { serviceType in !dataManager.servicesManager.services.contains { type(of: $0) == serviceType } }
->>>>>>> 348e3a55
     }
 
     fileprivate var activeServicesSorted: [Service] {
@@ -738,7 +731,7 @@
     }
 
     fileprivate var inactiveServices: [AvailableDevice] {
-        return availableServices.filter { availableService in !activeServices.contains { type(of: $0).managerIdentifier == availableService.identifier } }
+        return availableServices.filter { availableService in !activeServices.contains { type(of: $0).serviceIdentifier == availableService.identifier } }
     }
 
     fileprivate func setupService(withIdentifier identifier: String) {
