--- conflicted
+++ resolved
@@ -100,7 +100,7 @@
             break
         }
     }
-    
+
     func configuredSetupViewController(for pumpManager: PumpManagerUI.Type) -> (UIViewController & PumpManagerSetupViewController & CompletionNotifying) {
         var setupViewController = pumpManager.setupViewController()
         setupViewController.setupDelegate = self
@@ -110,7 +110,7 @@
         setupViewController.maxBasalRateUnitsPerHour = dataManager.loopManager.settings.maximumBasalRatePerHour
         return setupViewController
     }
-    
+
     // MARK: - UITableViewDataSource
 
     private var sections: [Section] {
@@ -249,7 +249,7 @@
                 }
             case .suspendThreshold:
                 configCell.textLabel?.text = NSLocalizedString("Suspend Threshold", comment: "The title text in settings")
-                
+
                 if let suspendThreshold = dataManager.loopManager.settings.suspendThreshold {
                     let value = valueNumberFormatter.string(from: suspendThreshold.value, unit: suspendThreshold.unit) ?? SettingsTableViewCell.TapToSetString
                     configCell.detailTextLabel?.text = value
@@ -718,15 +718,9 @@
 }
 
 
-<<<<<<< HEAD
-extension SettingsTableViewController: ServiceSetupDelegate {
+extension SettingsTableViewController {
     fileprivate var availableServices: [AvailableDevice] {
         return dataManager.servicesManager.availableServices
-=======
-extension SettingsTableViewController {
-    fileprivate var serviceTypesAvailable: [Service.Type] {
-        return serviceTypes.filter { serviceType in !dataManager.servicesManager.services.contains { type(of: $0) == serviceType } }
->>>>>>> 0aa76aee
     }
 
     fileprivate var activeServices: [Service] {
@@ -750,30 +744,12 @@
             setupViewController.serviceDelegate = dataManager.servicesManager
             setupViewController.completionDelegate = self
             present(setupViewController, animated: true, completion: nil)
-<<<<<<< HEAD
-        } else {
-            completeServiceSetup(serviceUIType.init(rawState: [:]))
-        }
-    }
-
-    fileprivate func completeServiceSetup(_ service: Service?) {
-        if let service = service {
-            dataManager.servicesManager.services.append(service)
-        }
-        updateSelectedServicesRows()
-    }
-
-    func serviceSetupNotifyingDidSetupService(_ serviceSetupNotifying: ServiceSetupNotifying, service: Service) {
-        dataManager.servicesManager.services.append(service)
-    }
-=======
         } else if let service = serviceUIType.init(rawState: [:]) {
             service.completeCreate()
             dataManager.servicesManager.notifyServiceCreated(service)
             updateSelectedServicesRows()
         }
     }
->>>>>>> 0aa76aee
 }
 
 
