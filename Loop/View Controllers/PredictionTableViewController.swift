//
//  PredictionTableViewController.swift
//  Loop
//
//  Created by Nate Racklyeft on 9/3/16.
//  Copyright © 2016 Nathan Racklyeft. All rights reserved.
//

import HealthKit
import LoopCore
import LoopKit
import LoopKitUI
import LoopUI
import UIKit
import os.log


private extension RefreshContext {
    static let all: Set<RefreshContext> = [.glucose, .targets]
}


class PredictionTableViewController: LoopChartsTableViewController, IdentifiableClass {
    private let log = OSLog(category: "PredictionTableViewController")

    override func viewDidLoad() {
        super.viewDidLoad()

        tableView.rowHeight = UITableView.automaticDimension
        tableView.cellLayoutMarginsFollowReadableWidth = true

        glucoseChart.glucoseDisplayRange = LoopConstants.glucoseChartDefaultDisplayRangeWide

        let notificationCenter = NotificationCenter.default

        notificationObservers += [
            notificationCenter.addObserver(forName: .LoopDataUpdated, object: deviceManager.loopManager, queue: nil) { [weak self] note in
                let context = note.userInfo?[LoopDataManager.LoopUpdateContextKey] as! LoopDataManager.LoopUpdateContext.RawValue
                DispatchQueue.main.async {
                    switch LoopDataManager.LoopUpdateContext(rawValue: context) {
                    case .preferences?:
                        self?.refreshContext.formUnion([.status, .targets])
                    case .glucose?:
                        self?.refreshContext.update(with: .glucose)
                    default:
                        break
                    }

                    self?.reloadData(animated: true)
                }
            },
        ]
<<<<<<< HEAD

        deviceManager.addDisplayGlucoseUnitObserver(self)
=======
>>>>>>> 07a00a08
    }

    override func didReceiveMemoryWarning() {
        super.didReceiveMemoryWarning()

        if !visible {
            refreshContext = RefreshContext.all
        }
    }

    override func viewWillTransition(to size: CGSize, with coordinator: UIViewControllerTransitionCoordinator) {
        refreshContext.update(with: .size(size))

        super.viewWillTransition(to: size, with: coordinator)
    }

    // MARK: - State

    private var retrospectiveGlucoseDiscrepancies: [GlucoseChange]?

    private var totalRetrospectiveCorrection: HKQuantity?

    private var refreshContext = RefreshContext.all

    private var chartStartDate: Date {
        get {
            return charts.startDate
        }
        set {
            if newValue != chartStartDate {
                refreshContext = RefreshContext.all
            }

            charts.startDate = newValue
        }
    }

    let glucoseChart = PredictedGlucoseChart(yAxisStepSizeMGDLOverride: FeatureFlags.predictedGlucoseChartClampEnabled ? 40 : nil)

    override func createChartsManager() -> ChartsManager {
        return ChartsManager(colors: .primary, settings: .default, charts: [glucoseChart], traitCollection: traitCollection)
    }

    override func glucoseUnitDidChange() {
        self.log.debug("[reloadData] for HealthKit unit preference change")
        refreshContext = RefreshContext.all
    }

    override func reloadData(animated: Bool = false) {
        guard active && visible && !refreshContext.isEmpty else { return }

        refreshContext.remove(.size(.zero))
        let calendar = Calendar.current
        var components = DateComponents()
        components.minute = 0
        let date = Date(timeIntervalSinceNow: -TimeInterval(hours: 1))
        chartStartDate = calendar.nextDate(after: date, matching: components, matchingPolicy: .strict, direction: .backward) ?? date

        let reloadGroup = DispatchGroup()
        var glucoseSamples: [StoredGlucoseSample]?
        var totalRetrospectiveCorrection: HKQuantity?

        if self.refreshContext.remove(.glucose) != nil {
            reloadGroup.enter()
            deviceManager.glucoseStore.getGlucoseSamples(start: self.chartStartDate, end: nil) { (result) -> Void in
                switch result {
                case .failure(let error):
                    self.log.error("Failure getting glucose samples: %{public}@", String(describing: error))
                    glucoseSamples = nil
                case .success(let samples):
                    glucoseSamples = samples
                }
                reloadGroup.leave()
            }
        }

        // For now, do this every time
        _ = self.refreshContext.remove(.status)
        reloadGroup.enter()
        deviceManager.loopManager.getLoopState { (manager, state) in
            self.retrospectiveGlucoseDiscrepancies = state.retrospectiveGlucoseDiscrepancies
            totalRetrospectiveCorrection = state.totalRetrospectiveCorrection
            self.glucoseChart.setPredictedGlucoseValues(state.predictedGlucoseIncludingPendingInsulin ?? [])

            do {
                let glucose = try state.predictGlucose(using: self.selectedInputs, includingPendingInsulin: true)
                self.glucoseChart.setAlternatePredictedGlucoseValues(glucose)
            } catch {
                self.refreshContext.update(with: .status)
                self.glucoseChart.setAlternatePredictedGlucoseValues([])
            }

            if let lastPoint = self.glucoseChart.alternatePredictedGlucosePoints?.last?.y {
                self.eventualGlucoseDescription = String(describing: lastPoint)
            } else {
                self.eventualGlucoseDescription = nil
            }

            if self.refreshContext.remove(.targets) != nil {
                self.glucoseChart.targetGlucoseSchedule = manager.settings.glucoseTargetRangeSchedule
            }

            reloadGroup.leave()
        }

        reloadGroup.notify(queue: .main) {
            if let glucoseSamples = glucoseSamples {
                self.glucoseChart.setGlucoseValues(glucoseSamples)
            }
            self.charts.invalidateChart(atIndex: 0)

            if let totalRetrospectiveCorrection = totalRetrospectiveCorrection {
                self.totalRetrospectiveCorrection = totalRetrospectiveCorrection
            }

            self.charts.prerender()

            self.tableView.beginUpdates()
            for cell in self.tableView.visibleCells {
                switch cell {
                case let cell as ChartTableViewCell:
                    cell.reloadChart()

                    if let indexPath = self.tableView.indexPath(for: cell) {
                        self.tableView(self.tableView, updateTitleFor: cell, at: indexPath)
                    }
                case let cell as PredictionInputEffectTableViewCell:
                    if let indexPath = self.tableView.indexPath(for: cell) {
                        self.tableView(self.tableView, updateTextFor: cell, at: indexPath)
                    }
                default:
                    break
                }
            }
            self.tableView.endUpdates()
        }
    }

    // MARK: - UITableViewDataSource

    private enum Section: Int, CaseIterable {
        case charts
        case inputs
    }

    private var eventualGlucoseDescription: String?

    private var availableInputs: [PredictionInputEffect] = [.carbs, .insulin, .momentum, .retrospection]

    private var selectedInputs = PredictionInputEffect.all

    override func numberOfSections(in tableView: UITableView) -> Int {
        return Section.allCases.count
    }

    override func tableView(_ tableView: UITableView, numberOfRowsInSection section: Int) -> Int {
        switch Section(rawValue: section)! {
        case .charts:
            return 1
        case .inputs:
            return availableInputs.count
        }
    }

    override func tableView(_ tableView: UITableView, cellForRowAt indexPath: IndexPath) -> UITableViewCell {
        switch Section(rawValue: indexPath.section)! {
        case .charts:
            let cell = tableView.dequeueReusableCell(withIdentifier: ChartTableViewCell.className, for: indexPath) as! ChartTableViewCell
            cell.contentView.layoutMargins.left = tableView.separatorInset.left
            cell.setChartGenerator(generator: { [weak self] (frame) in
                return self?.charts.chart(atIndex: 0, frame: frame)?.view
            })

            self.tableView(tableView, updateTitleFor: cell, at: indexPath)
            cell.setTitleTextColor(color: UIColor.secondaryLabel)
            cell.selectionStyle = .none

            cell.addGestureRecognizer(charts.gestureRecognizer!)

            return cell
        case .inputs:
            let cell = tableView.dequeueReusableCell(withIdentifier: PredictionInputEffectTableViewCell.className, for: indexPath) as! PredictionInputEffectTableViewCell
            self.tableView(tableView, updateTextFor: cell, at: indexPath)
            return cell
        }
    }

    private func tableView(_ tableView: UITableView, updateTitleFor cell: ChartTableViewCell, at indexPath: IndexPath) {
        guard case .charts? = Section(rawValue: indexPath.section) else {
            return
        }

        if let eventualGlucose = eventualGlucoseDescription {
            cell.setTitleLabelText(label: String(format: NSLocalizedString("Eventually %@", comment: "The subtitle format describing eventual glucose. (1: localized glucose value description)"), eventualGlucose))
        } else {
            cell.setTitleLabelText(label: SettingsTableViewCell.NoValueString)
        }
    }

    private func tableView(_ tableView: UITableView, updateTextFor cell: PredictionInputEffectTableViewCell, at indexPath: IndexPath) {
        guard case .inputs? = Section(rawValue: indexPath.section) else {
            return
        }

        let input = availableInputs[indexPath.row]

        cell.titleLabel?.text = input.localizedTitle
        cell.accessoryType = selectedInputs.contains(input) ? .checkmark : .none

        var subtitleText = input.localizedDescription(forGlucoseUnit: glucoseChart.glucoseUnit) ?? ""

        if input == .retrospection,
            let lastDiscrepancy = retrospectiveGlucoseDiscrepancies?.last,
            let currentGlucose = deviceManager.glucoseStore.latestGlucose
        {
            let formatter = QuantityFormatter()
            formatter.setPreferredNumberFormatter(for: glucoseChart.glucoseUnit)
            let predicted = HKQuantity(unit: glucoseChart.glucoseUnit, doubleValue: currentGlucose.quantity.doubleValue(for: glucoseChart.glucoseUnit) - lastDiscrepancy.quantity.doubleValue(for: glucoseChart.glucoseUnit))
            var values = [predicted, currentGlucose.quantity].map { formatter.string(from: $0, for: glucoseChart.glucoseUnit) ?? "?" }
            formatter.numberFormatter.positivePrefix = formatter.numberFormatter.plusSign
            values.append(formatter.string(from: lastDiscrepancy.quantity, for: glucoseChart.glucoseUnit) ?? "?")

            let retro = String(
                format: NSLocalizedString("prediction-description-retrospective-correction", comment: "Format string describing retrospective glucose prediction comparison. (1: Predicted glucose)(2: Actual glucose)(3: difference)"),
                values[0], values[1], values[2]
            )

            // Standard retrospective correction
            subtitleText = String(format: "%@\n%@", subtitleText, retro)
        }

        cell.subtitleLabel?.text = subtitleText
    }

    // MARK: - UITableViewDelegate

    override func tableView(_ tableView: UITableView, estimatedHeightForRowAt indexPath: IndexPath) -> CGFloat {
        switch Section(rawValue: indexPath.section)! {
        case .charts:
            return 275
        case .inputs:
            return 60
        }
    }

    override func tableView(_ tableView: UITableView, didSelectRowAt indexPath: IndexPath) {
        guard Section(rawValue: indexPath.section) == .inputs else { return }

        let input = availableInputs[indexPath.row]
        let isSelected = selectedInputs.contains(input)

        if let cell = tableView.cellForRow(at: indexPath) {
            cell.accessoryType = !isSelected ? .checkmark : .none
        }

        selectedInputs.formSymmetricDifference(input)

        tableView.deselectRow(at: indexPath, animated: true)

        refreshContext.update(with: .status)
        reloadData()
    }
<<<<<<< HEAD
}

extension PredictionTableViewController: DisplayGlucoseUnitObserver {
    func displayGlucoseUnitDidChange(to displayGlucoseUnit: HKUnit) {
        self.log.debug("[reloadData] for HealthKit unit preference change")
        self.unitPreferencesDidChange(to: displayGlucoseUnit)
        self.refreshContext = RefreshContext.all
    }
=======
>>>>>>> 07a00a08
}<|MERGE_RESOLUTION|>--- conflicted
+++ resolved
@@ -50,11 +50,6 @@
                 }
             },
         ]
-<<<<<<< HEAD
-
-        deviceManager.addDisplayGlucoseUnitObserver(self)
-=======
->>>>>>> 07a00a08
     }
 
     override func didReceiveMemoryWarning() {
@@ -317,15 +312,4 @@
         refreshContext.update(with: .status)
         reloadData()
     }
-<<<<<<< HEAD
-}
-
-extension PredictionTableViewController: DisplayGlucoseUnitObserver {
-    func displayGlucoseUnitDidChange(to displayGlucoseUnit: HKUnit) {
-        self.log.debug("[reloadData] for HealthKit unit preference change")
-        self.unitPreferencesDidChange(to: displayGlucoseUnit)
-        self.refreshContext = RefreshContext.all
-    }
-=======
->>>>>>> 07a00a08
 }